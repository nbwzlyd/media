/*
 * Copyright (C) 2020 The Android Open Source Project
 *
 * Licensed under the Apache License, Version 2.0 (the "License");
 * you may not use this file except in compliance with the License.
 * You may obtain a copy of the License at
 *
 *      http://www.apache.org/licenses/LICENSE-2.0
 *
 * Unless required by applicable law or agreed to in writing, software
 * distributed under the License is distributed on an "AS IS" BASIS,
 * WITHOUT WARRANTIES OR CONDITIONS OF ANY KIND, either express or implied.
 * See the License for the specific language governing permissions and
 * limitations under the License.
 */
package androidx.media3.exoplayer.dash.e2etest;

import static androidx.media3.common.util.Assertions.checkNotNull;
<<<<<<< HEAD
=======
import static androidx.media3.test.utils.robolectric.TestPlayerRunHelper.run;
>>>>>>> df887a94
import static com.google.common.truth.Truth.assertThat;

import android.content.Context;
import android.graphics.SurfaceTexture;
import android.net.Uri;
import android.view.Surface;
import androidx.annotation.Nullable;
import androidx.media3.common.MediaItem;
import androidx.media3.common.ParserException;
import androidx.media3.common.Player;
import androidx.media3.datasource.DataSource;
import androidx.media3.datasource.DefaultDataSource;
<<<<<<< HEAD
=======
import androidx.media3.datasource.ResolvingDataSource;
>>>>>>> df887a94
import androidx.media3.exoplayer.DecoderCounters;
import androidx.media3.exoplayer.ExoPlayer;
import androidx.media3.exoplayer.Renderer;
import androidx.media3.exoplayer.RenderersFactory;
import androidx.media3.exoplayer.analytics.AnalyticsListener;
import androidx.media3.exoplayer.dash.DashMediaSource;
import androidx.media3.exoplayer.dash.DefaultDashChunkSource;
import androidx.media3.exoplayer.metadata.MetadataDecoderFactory;
import androidx.media3.exoplayer.metadata.MetadataRenderer;
<<<<<<< HEAD
=======
import androidx.media3.exoplayer.source.DefaultMediaSourceFactory;
import androidx.media3.exoplayer.source.LoadEventInfo;
import androidx.media3.exoplayer.source.MediaLoadData;
>>>>>>> df887a94
import androidx.media3.exoplayer.source.chunk.BundledChunkExtractor;
import androidx.media3.exoplayer.trackselection.DefaultTrackSelector;
import androidx.media3.test.utils.CapturingRenderersFactory;
import androidx.media3.test.utils.DumpFileAsserts;
import androidx.media3.test.utils.FakeClock;
import androidx.media3.test.utils.ThrowingSubtitleParserFactory;
import androidx.media3.test.utils.robolectric.PlaybackOutput;
import androidx.media3.test.utils.robolectric.ShadowMediaCodecConfig;
import androidx.media3.test.utils.robolectric.TestPlayerRunHelper;
import androidx.test.core.app.ApplicationProvider;
import androidx.test.ext.junit.runners.AndroidJUnit4;
import java.io.IOException;
import org.junit.Rule;
import org.junit.Test;
import org.junit.runner.RunWith;

/** End-to-end tests using DASH samples. */
@RunWith(AndroidJUnit4.class)
public final class DashPlaybackTest {

  @Rule
  public ShadowMediaCodecConfig mediaCodecConfig =
      ShadowMediaCodecConfig.forAllSupportedMimeTypes();

  @Test
  public void webvttStandaloneFile() throws Exception {
    Context applicationContext = ApplicationProvider.getApplicationContext();
    CapturingRenderersFactory capturingRenderersFactory =
        new CapturingRenderersFactory(applicationContext);
    ExoPlayer player =
        new ExoPlayer.Builder(applicationContext, capturingRenderersFactory)
            .setClock(new FakeClock(/* isAutoAdvancing= */ true))
            .build();
    Surface surface = new Surface(new SurfaceTexture(/* texName= */ 1));
    player.setVideoSurface(surface);
    PlaybackOutput playbackOutput = PlaybackOutput.register(player, capturingRenderersFactory);

    // Ensure the subtitle track is selected.
    DefaultTrackSelector trackSelector =
        checkNotNull((DefaultTrackSelector) player.getTrackSelector());
    trackSelector.setParameters(trackSelector.buildUponParameters().setPreferredTextLanguage("en"));
    player.setMediaItem(MediaItem.fromUri("asset:///media/dash/standalone-webvtt/sample.mpd"));
    player.prepare();
    player.play();
    TestPlayerRunHelper.runUntilPlaybackState(player, Player.STATE_ENDED);
    player.release();
    surface.release();

    DumpFileAsserts.assertOutput(
        applicationContext, playbackOutput, "playbackdumps/dash/standalone-webvtt.dump");
  }

  @Test
  public void webvttStandaloneFile_loadError_playbackContinuesErrorReported() throws Exception {
    Context applicationContext = ApplicationProvider.getApplicationContext();
    CapturingRenderersFactory capturingRenderersFactory =
        new CapturingRenderersFactory(applicationContext);
    ResolvingDataSource.Factory webvttNotFoundDataSourceFactory =
        new ResolvingDataSource.Factory(
            new DefaultDataSource.Factory(applicationContext),
            dataSpec ->
                dataSpec.uri.getPath().endsWith(".vtt")
                    ? dataSpec.buildUpon().setUri("asset:///file/not/found").build()
                    : dataSpec);
    ExoPlayer player =
        new ExoPlayer.Builder(applicationContext, capturingRenderersFactory)
            .setClock(new FakeClock(/* isAutoAdvancing= */ true))
            .setMediaSourceFactory(new DefaultMediaSourceFactory(webvttNotFoundDataSourceFactory))
            .build();
    Surface surface = new Surface(new SurfaceTexture(/* texName= */ 1));
    player.setVideoSurface(surface);
    AnalyticsListenerImpl analyticsListener = new AnalyticsListenerImpl();
    player.addAnalyticsListener(analyticsListener);
    PlaybackOutput playbackOutput = PlaybackOutput.register(player, capturingRenderersFactory);

    // Ensure the subtitle track is selected.
    DefaultTrackSelector trackSelector =
        checkNotNull((DefaultTrackSelector) player.getTrackSelector());
    trackSelector.setParameters(trackSelector.buildUponParameters().setPreferredTextLanguage("en"));
    player.setMediaItem(MediaItem.fromUri("asset:///media/dash/standalone-webvtt/sample.mpd"));
    player.prepare();
    player.play();
    run(player).ignoringNonFatalErrors().untilState(Player.STATE_ENDED);
    player.release();
    surface.release();

    assertThat(analyticsListener.loadErrorEventInfo.uri)
        .isEqualTo(Uri.parse("asset:///file/not/found"));
    DumpFileAsserts.assertOutput(
        applicationContext, playbackOutput, "playbackdumps/dash/standalone-webvtt_load-error.dump");
  }

  @Test
  public void webvttStandaloneFile_parseError_playbackContinuesErrorReported() throws Exception {
    Context applicationContext = ApplicationProvider.getApplicationContext();
    CapturingRenderersFactory capturingRenderersFactory =
        new CapturingRenderersFactory(applicationContext);
    ExoPlayer player =
        new ExoPlayer.Builder(applicationContext, capturingRenderersFactory)
            .setClock(new FakeClock(/* isAutoAdvancing= */ true))
            .setMediaSourceFactory(
                new DefaultMediaSourceFactory(applicationContext)
                    .setSubtitleParserFactory(
                        new ThrowingSubtitleParserFactory(
                            () -> new IllegalStateException("test subtitle parsing error"))))
            .build();
    Surface surface = new Surface(new SurfaceTexture(/* texName= */ 1));
    player.setVideoSurface(surface);
    AnalyticsListenerImpl analyticsListener = new AnalyticsListenerImpl();
    player.addAnalyticsListener(analyticsListener);
    PlaybackOutput playbackOutput = PlaybackOutput.register(player, capturingRenderersFactory);

    // Ensure the subtitle track is selected.
    DefaultTrackSelector trackSelector =
        checkNotNull((DefaultTrackSelector) player.getTrackSelector());
    trackSelector.setParameters(trackSelector.buildUponParameters().setPreferredTextLanguage("en"));
    player.setMediaItem(MediaItem.fromUri("asset:///media/dash/standalone-webvtt/sample.mpd"));
    player.prepare();
    player.play();
    run(player).ignoringNonFatalErrors().untilState(Player.STATE_ENDED);
    player.release();
    surface.release();

    assertThat(analyticsListener.loadError).isInstanceOf(ParserException.class);
    assertThat(analyticsListener.loadError)
        .hasCauseThat()
        .hasMessageThat()
        .isEqualTo("test subtitle parsing error");
    DumpFileAsserts.assertOutput(
        applicationContext,
        playbackOutput,
        "playbackdumps/dash/standalone-webvtt_parse-error.dump");
  }

  @Test
  public void ttmlStandaloneXmlFile() throws Exception {
    Context applicationContext = ApplicationProvider.getApplicationContext();
    CapturingRenderersFactory capturingRenderersFactory =
        new CapturingRenderersFactory(applicationContext);
    ExoPlayer player =
        new ExoPlayer.Builder(applicationContext, capturingRenderersFactory)
            .setClock(new FakeClock(/* isAutoAdvancing= */ true))
            .build();
    Surface surface = new Surface(new SurfaceTexture(/* texName= */ 1));
    player.setVideoSurface(surface);
    PlaybackOutput playbackOutput = PlaybackOutput.register(player, capturingRenderersFactory);

    // Ensure the subtitle track is selected.
    DefaultTrackSelector trackSelector =
        checkNotNull((DefaultTrackSelector) player.getTrackSelector());
    trackSelector.setParameters(trackSelector.buildUponParameters().setPreferredTextLanguage("en"));
    player.setMediaItem(MediaItem.fromUri("asset:///media/dash/standalone-ttml/sample.mpd"));
    player.prepare();
    player.play();
    TestPlayerRunHelper.runUntilPlaybackState(player, Player.STATE_ENDED);
    player.release();
    surface.release();

    DumpFileAsserts.assertOutput(
        applicationContext, playbackOutput, "playbackdumps/dash/standalone-ttml.dump");
  }

  // https://github.com/google/ExoPlayer/issues/7985
  @Test
  public void webvttInMp4() throws Exception {
    Context applicationContext = ApplicationProvider.getApplicationContext();
    CapturingRenderersFactory capturingRenderersFactory =
        new CapturingRenderersFactory(applicationContext);
    ExoPlayer player =
        new ExoPlayer.Builder(applicationContext, capturingRenderersFactory)
            .setClock(new FakeClock(/* isAutoAdvancing= */ true))
            .build();
    Surface surface = new Surface(new SurfaceTexture(/* texName= */ 1));
    player.setVideoSurface(surface);
    PlaybackOutput playbackOutput = PlaybackOutput.register(player, capturingRenderersFactory);

    // Ensure the subtitle track is selected.
    DefaultTrackSelector trackSelector =
        checkNotNull((DefaultTrackSelector) player.getTrackSelector());
    trackSelector.setParameters(trackSelector.buildUponParameters().setPreferredTextLanguage("en"));
    player.setMediaItem(MediaItem.fromUri("asset:///media/dash/webvtt-in-mp4/sample.mpd"));
    player.prepare();
    player.play();
    TestPlayerRunHelper.runUntilPlaybackState(player, Player.STATE_ENDED);
    player.release();
    surface.release();

    DumpFileAsserts.assertOutput(
        applicationContext, playbackOutput, "playbackdumps/dash/webvtt-in-mp4.dump");
  }

  @Test
  public void ttmlInMp4() throws Exception {
    Context applicationContext = ApplicationProvider.getApplicationContext();
    CapturingRenderersFactory capturingRenderersFactory =
        new CapturingRenderersFactory(applicationContext);
    ExoPlayer player =
        new ExoPlayer.Builder(applicationContext, capturingRenderersFactory)
            .setClock(new FakeClock(/* isAutoAdvancing= */ true))
            .build();
    Surface surface = new Surface(new SurfaceTexture(/* texName= */ 1));
    player.setVideoSurface(surface);
    PlaybackOutput playbackOutput = PlaybackOutput.register(player, capturingRenderersFactory);

    // Ensure the subtitle track is selected.
    DefaultTrackSelector trackSelector =
        checkNotNull((DefaultTrackSelector) player.getTrackSelector());
    trackSelector.setParameters(trackSelector.buildUponParameters().setPreferredTextLanguage("en"));
    player.setMediaItem(MediaItem.fromUri("asset:///media/dash/ttml-in-mp4/sample.mpd"));
    player.prepare();
    player.play();
    TestPlayerRunHelper.runUntilPlaybackState(player, Player.STATE_ENDED);
    player.release();
    surface.release();

    DumpFileAsserts.assertOutput(
        applicationContext, playbackOutput, "playbackdumps/dash/ttml-in-mp4.dump");
  }

  @Test
  public void ttmlInMp4_loadError_playbackContinuesErrorReported() throws Exception {
    Context applicationContext = ApplicationProvider.getApplicationContext();
    CapturingRenderersFactory capturingRenderersFactory =
        new CapturingRenderersFactory(applicationContext);
    ResolvingDataSource.Factory ttmlNotFoundDataSourceFactory =
        new ResolvingDataSource.Factory(
            new DefaultDataSource.Factory(applicationContext),
            dataSpec ->
                dataSpec.uri.getPath().endsWith(".text.mp4")
                    ? dataSpec.buildUpon().setUri("asset:///file/not/found").build()
                    : dataSpec);
    ExoPlayer player =
        new ExoPlayer.Builder(applicationContext, capturingRenderersFactory)
            .setClock(new FakeClock(/* isAutoAdvancing= */ true))
            .setMediaSourceFactory(new DefaultMediaSourceFactory(ttmlNotFoundDataSourceFactory))
            .build();
    Surface surface = new Surface(new SurfaceTexture(/* texName= */ 1));
    player.setVideoSurface(surface);
    AnalyticsListenerImpl analyticsListener = new AnalyticsListenerImpl();
    player.addAnalyticsListener(analyticsListener);
    PlaybackOutput playbackOutput = PlaybackOutput.register(player, capturingRenderersFactory);

    // Ensure the subtitle track is selected.
    DefaultTrackSelector trackSelector =
        checkNotNull((DefaultTrackSelector) player.getTrackSelector());
    trackSelector.setParameters(trackSelector.buildUponParameters().setPreferredTextLanguage("en"));
    player.setMediaItem(MediaItem.fromUri("asset:///media/dash/ttml-in-mp4/sample.mpd"));
    player.prepare();
    player.play();
    run(player).ignoringNonFatalErrors().untilState(Player.STATE_ENDED);
    player.release();
    surface.release();

    assertThat(analyticsListener.loadErrorEventInfo.uri)
        .isEqualTo(Uri.parse("asset:///file/not/found"));
    DumpFileAsserts.assertOutput(
        applicationContext, playbackOutput, "playbackdumps/dash/ttml-in-mp4_load-error.dump");
  }

  @Test
  public void ttmlInMp4_parseError_playbackContinuesErrorReported() throws Exception {
    Context applicationContext = ApplicationProvider.getApplicationContext();
    CapturingRenderersFactory capturingRenderersFactory =
        new CapturingRenderersFactory(applicationContext);
    ExoPlayer player =
        new ExoPlayer.Builder(applicationContext, capturingRenderersFactory)
            .setClock(new FakeClock(/* isAutoAdvancing= */ true))
            .setMediaSourceFactory(
                new DefaultMediaSourceFactory(applicationContext)
                    .setSubtitleParserFactory(
                        new ThrowingSubtitleParserFactory(
                            () -> new IllegalStateException("test subtitle parsing error"))))
            .build();
    Surface surface = new Surface(new SurfaceTexture(/* texName= */ 1));
    player.setVideoSurface(surface);
    AnalyticsListenerImpl analyticsListener = new AnalyticsListenerImpl();
    player.addAnalyticsListener(analyticsListener);
    PlaybackOutput playbackOutput = PlaybackOutput.register(player, capturingRenderersFactory);

    // Ensure the subtitle track is selected.
    DefaultTrackSelector trackSelector =
        checkNotNull((DefaultTrackSelector) player.getTrackSelector());
    trackSelector.setParameters(trackSelector.buildUponParameters().setPreferredTextLanguage("en"));
    player.setMediaItem(MediaItem.fromUri("asset:///media/dash/ttml-in-mp4/sample.mpd"));
    player.prepare();
    player.play();
    run(player).ignoringNonFatalErrors().untilState(Player.STATE_ENDED);
    player.release();
    surface.release();

    assertThat(analyticsListener.loadError)
        .hasCauseThat()
        .hasMessageThat()
        .isEqualTo("test subtitle parsing error");
    DumpFileAsserts.assertOutput(
        applicationContext, playbackOutput, "playbackdumps/dash/ttml-in-mp4_parse-error.dump");
  }

  /**
   * This test and {@link #cea608_parseDuringExtraction()} use the same output dump file, to
   * demonstrate the flag has no effect on the resulting subtitles.
   */
  // Using deprecated MediaSource.Factory.experimentalParseSubtitlesDuringExtraction() method to
  // ensure legacy subtitle handling keeps working.
  @SuppressWarnings("deprecation")
  @Test
  public void cea608_parseDuringRendering() throws Exception {
    Context applicationContext = ApplicationProvider.getApplicationContext();
    CapturingRenderersFactory capturingRenderersFactory =
        new CapturingRenderersFactory(applicationContext);
    ExoPlayer player =
        new ExoPlayer.Builder(applicationContext, capturingRenderersFactory)
            .setMediaSourceFactory(
                new DashMediaSource.Factory(new DefaultDataSource.Factory(applicationContext))
                    .experimentalParseSubtitlesDuringExtraction(false))
            .setClock(new FakeClock(/* isAutoAdvancing= */ true))
            .build();
    Surface surface = new Surface(new SurfaceTexture(/* texName= */ 1));
    player.setVideoSurface(surface);
    PlaybackOutput playbackOutput = PlaybackOutput.register(player, capturingRenderersFactory);

    // Ensure the subtitle track is selected.
    DefaultTrackSelector trackSelector =
        checkNotNull((DefaultTrackSelector) player.getTrackSelector());
    trackSelector.setParameters(trackSelector.buildUponParameters().setPreferredTextLanguage("en"));
    player.setMediaItem(MediaItem.fromUri("asset:///media/dash/cea608/manifest.mpd"));
    player.prepare();
    player.play();
    TestPlayerRunHelper.runUntilPlaybackState(player, Player.STATE_ENDED);
    player.release();
    surface.release();

    DumpFileAsserts.assertOutput(
        applicationContext, playbackOutput, "playbackdumps/dash/cea608.dump");
  }

  /**
   * This test and {@link #cea608_parseDuringRendering()} use the same output dump file, to
   * demonstrate the flag has no effect on the resulting subtitles.
   */
  // Explicitly enable parsing during extraction (even though a) it's the default and b) currently
  // all CEA-608 parsing happens during rendering) to make this test clearer & more future-proof.
  @SuppressWarnings("deprecation")
  @Test
  public void cea608_parseDuringExtraction() throws Exception {
    Context applicationContext = ApplicationProvider.getApplicationContext();
    CapturingRenderersFactory capturingRenderersFactory =
        new CapturingRenderersFactory(applicationContext);
    ExoPlayer player =
        new ExoPlayer.Builder(applicationContext, capturingRenderersFactory)
            .setMediaSourceFactory(
                new DashMediaSource.Factory(new DefaultDataSource.Factory(applicationContext))
                    .experimentalParseSubtitlesDuringExtraction(true))
            .setClock(new FakeClock(/* isAutoAdvancing= */ true))
            .build();
    Surface surface = new Surface(new SurfaceTexture(/* texName= */ 1));
    player.setVideoSurface(surface);
    PlaybackOutput playbackOutput = PlaybackOutput.register(player, capturingRenderersFactory);

    // Ensure the subtitle track is selected.
    DefaultTrackSelector trackSelector =
        checkNotNull((DefaultTrackSelector) player.getTrackSelector());
    trackSelector.setParameters(trackSelector.buildUponParameters().setPreferredTextLanguage("en"));
    player.setMediaItem(MediaItem.fromUri("asset:///media/dash/cea608/manifest.mpd"));
    player.prepare();
    player.play();
    TestPlayerRunHelper.runUntilPlaybackState(player, Player.STATE_ENDED);
    player.release();
    surface.release();

    DumpFileAsserts.assertOutput(
        applicationContext, playbackOutput, "playbackdumps/dash/cea608.dump");
  }

  // https://github.com/google/ExoPlayer/issues/8710
  @Test
  public void emsgNearToPeriodBoundary() throws Exception {
    Context applicationContext = ApplicationProvider.getApplicationContext();
    CapturingRenderersFactory capturingRenderersFactory =
        new CapturingRenderersFactory(applicationContext);
    ExoPlayer player =
        new ExoPlayer.Builder(applicationContext, capturingRenderersFactory)
            .setClock(new FakeClock(/* isAutoAdvancing= */ true))
            .build();
    Surface surface = new Surface(new SurfaceTexture(/* texName= */ 1));
    player.setVideoSurface(surface);
    PlaybackOutput playbackOutput = PlaybackOutput.register(player, capturingRenderersFactory);

    player.setMediaItem(MediaItem.fromUri("asset:///media/dash/emsg/sample.mpd"));
    player.prepare();
    player.play();
    TestPlayerRunHelper.runUntilPlaybackState(player, Player.STATE_ENDED);
    player.release();
    surface.release();

    DumpFileAsserts.assertOutput(
        applicationContext, playbackOutput, "playbackdumps/dash/emsg.dump");
  }

  @Test
  public void renderMetadata_withTimelyOutput() throws Exception {
    Context applicationContext = ApplicationProvider.getApplicationContext();
    RenderersFactory renderersFactory =
        (eventHandler,
            videoRendererEventListener,
            audioRendererEventListener,
            textRendererOutput,
            metadataRendererOutput) ->
            new Renderer[] {new MetadataRenderer(metadataRendererOutput, eventHandler.getLooper())};
    ExoPlayer player =
        new ExoPlayer.Builder(applicationContext, renderersFactory)
            .setClock(new FakeClock(/* isAutoAdvancing= */ true))
            .build();
    Surface surface = new Surface(new SurfaceTexture(/* texName= */ 1));
    player.setVideoSurface(surface);
    CapturingRenderersFactory capturingRenderersFactory =
        new CapturingRenderersFactory(applicationContext);
    PlaybackOutput playbackOutput = PlaybackOutput.register(player, capturingRenderersFactory);

    player.setMediaItem(MediaItem.fromUri("asset:///media/dash/emsg/sample.mpd"));
    player.prepare();
    player.play();
    TestPlayerRunHelper.playUntilPosition(player, /* mediaItemIndex= */ 0, /* positionMs= */ 500);
    player.release();
    surface.release();

    // Ensure output contains metadata up to the playback position.
    DumpFileAsserts.assertOutput(
        applicationContext, playbackOutput, "playbackdumps/dash/metadata_from_timely_output.dump");
  }

  @Test
  public void renderMetadata_withEarlyOutput() throws Exception {
    Context applicationContext = ApplicationProvider.getApplicationContext();
    RenderersFactory renderersFactory =
        (eventHandler,
            videoRendererEventListener,
            audioRendererEventListener,
            textRendererOutput,
            metadataRendererOutput) ->
            new Renderer[] {
              new MetadataRenderer(
                  metadataRendererOutput,
                  eventHandler.getLooper(),
                  MetadataDecoderFactory.DEFAULT,
                  /* outputMetadataEarly= */ true)
            };
    ExoPlayer player =
        new ExoPlayer.Builder(applicationContext, renderersFactory)
            .setClock(new FakeClock(/* isAutoAdvancing= */ true))
            .build();
    Surface surface = new Surface(new SurfaceTexture(/* texName= */ 1));
    player.setVideoSurface(surface);
    CapturingRenderersFactory capturingRenderersFactory =
        new CapturingRenderersFactory(applicationContext);
    PlaybackOutput playbackOutput = PlaybackOutput.register(player, capturingRenderersFactory);

    player.setMediaItem(MediaItem.fromUri("asset:///media/dash/emsg/sample.mpd"));
    player.prepare();
    player.play();
    TestPlayerRunHelper.playUntilPosition(player, /* mediaItemIndex= */ 0, /* positionMs= */ 500);
    player.release();
    surface.release();

    // Ensure output contains all metadata irrespective of the playback position.
    DumpFileAsserts.assertOutput(
        applicationContext, playbackOutput, "playbackdumps/dash/metadata_from_early_output.dump");
  }

  /**
   * This test might be flaky. The {@link ExoPlayer} instantiated in this test uses a {@link
   * FakeClock} that runs much faster than real time. This might cause the {@link ExoPlayer} to skip
   * and not present some images. That will cause the test to fail.
   */
  @Test
  public void playThumbnailGrid() throws Exception {
    Context applicationContext = ApplicationProvider.getApplicationContext();
    CapturingRenderersFactory capturingRenderersFactory =
        new CapturingRenderersFactory(applicationContext);
    ExoPlayer player =
        new ExoPlayer.Builder(applicationContext, capturingRenderersFactory)
            .setClock(new FakeClock(/* isAutoAdvancing= */ true))
            .build();
    PlaybackOutput playbackOutput = PlaybackOutput.register(player, capturingRenderersFactory);

    player.setMediaItem(MediaItem.fromUri("asset:///media/dash/thumbnails/sample.mpd"));
    player.prepare();
    player.play();
    TestPlayerRunHelper.runUntilPlaybackState(player, Player.STATE_ENDED);
    player.release();

    DumpFileAsserts.assertOutput(
        applicationContext, playbackOutput, "playbackdumps/dash/loadimage.dump");
  }

  @Test
  public void playThumbnailGrid_withSeekAfterEoS() throws Exception {
    Context applicationContext = ApplicationProvider.getApplicationContext();
    CapturingRenderersFactory capturingRenderersFactory =
        new CapturingRenderersFactory(applicationContext);
    ExoPlayer player =
        new ExoPlayer.Builder(applicationContext, capturingRenderersFactory)
            .setClock(new FakeClock(/* isAutoAdvancing= */ true))
            .build();
    PlaybackOutput playbackOutput = PlaybackOutput.register(player, capturingRenderersFactory);
    player.setMediaItem(MediaItem.fromUri("asset:///media/dash/thumbnails/sample.mpd"));
    player.seekTo(55_000L);
    player.prepare();
    player.play();
    TestPlayerRunHelper.runUntilPlaybackState(player, Player.STATE_ENDED);

    player.seekTo(55_000L);
    TestPlayerRunHelper.runUntilPlaybackState(player, Player.STATE_ENDED);
    player.release();

    DumpFileAsserts.assertOutput(
        applicationContext, playbackOutput, "playbackdumps/dash/image_with_seek_after_eos.dump");
  }

  @Test
  public void playVideo_usingWithinGopSampleDependencies_withSeek() throws Exception {
    Context applicationContext = ApplicationProvider.getApplicationContext();
    CapturingRenderersFactory capturingRenderersFactory =
        new CapturingRenderersFactory(applicationContext);
    BundledChunkExtractor.Factory chunkExtractorFactory =
        new BundledChunkExtractor.Factory().experimentalParseWithinGopSampleDependencies(true);
    DataSource.Factory defaultDataSourceFactory = new DefaultDataSource.Factory(applicationContext);
    DashMediaSource.Factory dashMediaSourceFactory =
        new DashMediaSource.Factory(
            /* chunkSourceFactory= */ new DefaultDashChunkSource.Factory(
                chunkExtractorFactory, defaultDataSourceFactory, /* maxSegmentsPerLoad= */ 1),
            /* manifestDataSourceFactory= */ defaultDataSourceFactory);
    ExoPlayer player =
        new ExoPlayer.Builder(applicationContext, capturingRenderersFactory)
            .setMediaSourceFactory(dashMediaSourceFactory)
            .setClock(new FakeClock(/* isAutoAdvancing= */ true))
            .build();
    Surface surface = new Surface(new SurfaceTexture(/* texName= */ 1));
    player.setVideoSurface(surface);
    PlaybackOutput playbackOutput = PlaybackOutput.register(player, capturingRenderersFactory);

    player.setMediaItem(MediaItem.fromUri("asset:///media/dash/standalone-webvtt/sample.mpd"));
    player.seekTo(500L);
    player.prepare();
    player.play();
    TestPlayerRunHelper.runUntilPlaybackState(player, Player.STATE_ENDED);
    player.release();
    surface.release();

    DumpFileAsserts.assertOutput(
        applicationContext, playbackOutput, "playbackdumps/dash/optimized_seek.dump");
  }

  @Test
  public void playVideo_usingWithinGopSampleDependencies_withSeekAfterEoS() throws Exception {
    Context applicationContext = ApplicationProvider.getApplicationContext();
<<<<<<< HEAD
    CapturingRenderersFactory capturingRenderersFactory =
        new CapturingRenderersFactory(applicationContext);
=======
>>>>>>> df887a94
    BundledChunkExtractor.Factory chunkExtractorFactory =
        new BundledChunkExtractor.Factory().experimentalParseWithinGopSampleDependencies(true);
    DataSource.Factory defaultDataSourceFactory = new DefaultDataSource.Factory(applicationContext);
    DashMediaSource.Factory dashMediaSourceFactory =
        new DashMediaSource.Factory(
            /* chunkSourceFactory= */ new DefaultDashChunkSource.Factory(
                chunkExtractorFactory, defaultDataSourceFactory, /* maxSegmentsPerLoad= */ 1),
            /* manifestDataSourceFactory= */ defaultDataSourceFactory);
    ExoPlayer player =
<<<<<<< HEAD
        new ExoPlayer.Builder(applicationContext, capturingRenderersFactory)
            .setMediaSourceFactory(dashMediaSourceFactory)
            .setClock(new FakeClock(/* isAutoAdvancing= */ true))
            .build();
    Surface surface = new Surface(new SurfaceTexture(/* texName= */ 1));
    player.setVideoSurface(surface);
=======
        new ExoPlayer.Builder(applicationContext)
            .setMediaSourceFactory(dashMediaSourceFactory)
            .setClock(new FakeClock(/* isAutoAdvancing= */ true))
            .build();
>>>>>>> df887a94

    player.setMediaItem(MediaItem.fromUri("asset:///media/dash/standalone-webvtt/sample.mpd"));
    player.seekTo(50_000L);
    player.prepare();
    player.play();
    TestPlayerRunHelper.runUntilPlaybackState(player, Player.STATE_ENDED);
    player.release();
<<<<<<< HEAD
    surface.release();
=======
>>>>>>> df887a94

    DecoderCounters decoderCounters = checkNotNull(player.getVideoDecoderCounters());
    assertThat(decoderCounters.skippedInputBufferCount).isEqualTo(13);
    assertThat(decoderCounters.queuedInputBufferCount).isEqualTo(17);
    // TODO: b/352276461 - The last frame might not be rendered. When the bug is fixed,
    //  assert on the full playback dump.
  }

  @Test
  public void multiPeriod_withOffsetInSegment() throws Exception {
    Context applicationContext = ApplicationProvider.getApplicationContext();
    CapturingRenderersFactory capturingRenderersFactory =
        new CapturingRenderersFactory(applicationContext);
    ExoPlayer player =
        new ExoPlayer.Builder(applicationContext, capturingRenderersFactory)
            .setClock(new FakeClock(/* isAutoAdvancing= */ true))
            .build();
<<<<<<< HEAD
    player.setVideoSurface(new Surface(new SurfaceTexture(/* texName= */ 1)));
=======
    Surface surface = new Surface(new SurfaceTexture(/* texName= */ 1));
    player.setVideoSurface(surface);
>>>>>>> df887a94
    PlaybackOutput playbackOutput = PlaybackOutput.register(player, capturingRenderersFactory);

    player.setMediaItem(
        MediaItem.fromUri("asset:///media/dash/multi-period-with-offset/sample.mpd"));
    player.prepare();
    player.play();
    TestPlayerRunHelper.runUntilPlaybackState(player, Player.STATE_ENDED);
    player.release();
<<<<<<< HEAD
=======
    surface.release();
>>>>>>> df887a94

    DumpFileAsserts.assertOutput(
        applicationContext, playbackOutput, "playbackdumps/dash/multi-period-with-offset.dump");
  }
<<<<<<< HEAD
=======

  private static class AnalyticsListenerImpl implements AnalyticsListener {

    @Nullable private LoadEventInfo loadErrorEventInfo;
    @Nullable private IOException loadError;

    @Override
    public void onLoadError(
        EventTime eventTime,
        LoadEventInfo loadEventInfo,
        MediaLoadData mediaLoadData,
        IOException error,
        boolean wasCanceled) {
      this.loadErrorEventInfo = loadEventInfo;
      this.loadError = error;
    }
  }
>>>>>>> df887a94
}<|MERGE_RESOLUTION|>--- conflicted
+++ resolved
@@ -16,10 +16,7 @@
 package androidx.media3.exoplayer.dash.e2etest;
 
 import static androidx.media3.common.util.Assertions.checkNotNull;
-<<<<<<< HEAD
-=======
 import static androidx.media3.test.utils.robolectric.TestPlayerRunHelper.run;
->>>>>>> df887a94
 import static com.google.common.truth.Truth.assertThat;
 
 import android.content.Context;
@@ -32,10 +29,7 @@
 import androidx.media3.common.Player;
 import androidx.media3.datasource.DataSource;
 import androidx.media3.datasource.DefaultDataSource;
-<<<<<<< HEAD
-=======
 import androidx.media3.datasource.ResolvingDataSource;
->>>>>>> df887a94
 import androidx.media3.exoplayer.DecoderCounters;
 import androidx.media3.exoplayer.ExoPlayer;
 import androidx.media3.exoplayer.Renderer;
@@ -45,12 +39,9 @@
 import androidx.media3.exoplayer.dash.DefaultDashChunkSource;
 import androidx.media3.exoplayer.metadata.MetadataDecoderFactory;
 import androidx.media3.exoplayer.metadata.MetadataRenderer;
-<<<<<<< HEAD
-=======
 import androidx.media3.exoplayer.source.DefaultMediaSourceFactory;
 import androidx.media3.exoplayer.source.LoadEventInfo;
 import androidx.media3.exoplayer.source.MediaLoadData;
->>>>>>> df887a94
 import androidx.media3.exoplayer.source.chunk.BundledChunkExtractor;
 import androidx.media3.exoplayer.trackselection.DefaultTrackSelector;
 import androidx.media3.test.utils.CapturingRenderersFactory;
@@ -607,11 +598,6 @@
   @Test
   public void playVideo_usingWithinGopSampleDependencies_withSeekAfterEoS() throws Exception {
     Context applicationContext = ApplicationProvider.getApplicationContext();
-<<<<<<< HEAD
-    CapturingRenderersFactory capturingRenderersFactory =
-        new CapturingRenderersFactory(applicationContext);
-=======
->>>>>>> df887a94
     BundledChunkExtractor.Factory chunkExtractorFactory =
         new BundledChunkExtractor.Factory().experimentalParseWithinGopSampleDependencies(true);
     DataSource.Factory defaultDataSourceFactory = new DefaultDataSource.Factory(applicationContext);
@@ -621,19 +607,10 @@
                 chunkExtractorFactory, defaultDataSourceFactory, /* maxSegmentsPerLoad= */ 1),
             /* manifestDataSourceFactory= */ defaultDataSourceFactory);
     ExoPlayer player =
-<<<<<<< HEAD
-        new ExoPlayer.Builder(applicationContext, capturingRenderersFactory)
-            .setMediaSourceFactory(dashMediaSourceFactory)
-            .setClock(new FakeClock(/* isAutoAdvancing= */ true))
-            .build();
-    Surface surface = new Surface(new SurfaceTexture(/* texName= */ 1));
-    player.setVideoSurface(surface);
-=======
         new ExoPlayer.Builder(applicationContext)
             .setMediaSourceFactory(dashMediaSourceFactory)
             .setClock(new FakeClock(/* isAutoAdvancing= */ true))
             .build();
->>>>>>> df887a94
 
     player.setMediaItem(MediaItem.fromUri("asset:///media/dash/standalone-webvtt/sample.mpd"));
     player.seekTo(50_000L);
@@ -641,10 +618,6 @@
     player.play();
     TestPlayerRunHelper.runUntilPlaybackState(player, Player.STATE_ENDED);
     player.release();
-<<<<<<< HEAD
-    surface.release();
-=======
->>>>>>> df887a94
 
     DecoderCounters decoderCounters = checkNotNull(player.getVideoDecoderCounters());
     assertThat(decoderCounters.skippedInputBufferCount).isEqualTo(13);
@@ -662,12 +635,8 @@
         new ExoPlayer.Builder(applicationContext, capturingRenderersFactory)
             .setClock(new FakeClock(/* isAutoAdvancing= */ true))
             .build();
-<<<<<<< HEAD
-    player.setVideoSurface(new Surface(new SurfaceTexture(/* texName= */ 1)));
-=======
-    Surface surface = new Surface(new SurfaceTexture(/* texName= */ 1));
-    player.setVideoSurface(surface);
->>>>>>> df887a94
+    Surface surface = new Surface(new SurfaceTexture(/* texName= */ 1));
+    player.setVideoSurface(surface);
     PlaybackOutput playbackOutput = PlaybackOutput.register(player, capturingRenderersFactory);
 
     player.setMediaItem(
@@ -676,16 +645,11 @@
     player.play();
     TestPlayerRunHelper.runUntilPlaybackState(player, Player.STATE_ENDED);
     player.release();
-<<<<<<< HEAD
-=======
-    surface.release();
->>>>>>> df887a94
+    surface.release();
 
     DumpFileAsserts.assertOutput(
         applicationContext, playbackOutput, "playbackdumps/dash/multi-period-with-offset.dump");
   }
-<<<<<<< HEAD
-=======
 
   private static class AnalyticsListenerImpl implements AnalyticsListener {
 
@@ -703,5 +667,4 @@
       this.loadError = error;
     }
   }
->>>>>>> df887a94
 }