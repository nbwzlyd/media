--- conflicted
+++ resolved
@@ -105,14 +105,11 @@
   @Test
   public void mp4SampleWithAc4Track() throws Exception {
     assertExtractorBehavior("media/mp4/sample_ac4.mp4");
-<<<<<<< HEAD
-=======
   }
 
   @Test
   public void mp4SampleWithAc4Level4Track() throws Exception {
     assertExtractorBehavior("media/mp4/sample_ac4_level4.mp4");
->>>>>>> df887a94
   }
 
   @Test
