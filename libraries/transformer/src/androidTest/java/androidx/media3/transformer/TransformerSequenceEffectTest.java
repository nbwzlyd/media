/*
 * Copyright 2023 The Android Open Source Project
 *
 * Licensed under the Apache License, Version 2.0 (the "License");
 * you may not use this file except in compliance with the License.
 * You may obtain a copy of the License at
 *
 *      http://www.apache.org/licenses/LICENSE-2.0
 *
 * Unless required by applicable law or agreed to in writing, software
 * distributed under the License is distributed on an "AS IS" BASIS,
 * WITHOUT WARRANTIES OR CONDITIONS OF ANY KIND, either express or implied.
 * See the License for the specific language governing permissions and
 * limitations under the License.
 *
 */

package androidx.media3.transformer;

import static androidx.media3.common.util.Assertions.checkNotNull;
import static androidx.media3.effect.DebugTraceUtil.EVENT_SURFACE_TEXTURE_TRANSFORM_FIX;
import static androidx.media3.test.utils.BitmapPixelTestUtil.readBitmap;
import static androidx.media3.transformer.AndroidTestUtil.BT601_MOV_ASSET;
import static androidx.media3.transformer.AndroidTestUtil.JPG_ASSET;
import static androidx.media3.transformer.AndroidTestUtil.JPG_PORTRAIT_ASSET;
import static androidx.media3.transformer.AndroidTestUtil.MP4_ASSET;
import static androidx.media3.transformer.AndroidTestUtil.MP4_ASSET_AV1_VIDEO;
import static androidx.media3.transformer.AndroidTestUtil.MP4_ASSET_CHECKERBOARD_VIDEO;
import static androidx.media3.transformer.AndroidTestUtil.MP4_ASSET_WITH_INCREASING_TIMESTAMPS;
import static androidx.media3.transformer.AndroidTestUtil.MP4_ASSET_WITH_INCREASING_TIMESTAMPS_320W_240H_15S;
import static androidx.media3.transformer.AndroidTestUtil.MP4_PORTRAIT_ASSET;
import static androidx.media3.transformer.AndroidTestUtil.PNG_ASSET_LINES_1080P;
import static androidx.media3.transformer.AndroidTestUtil.assumeFormatsSupported;
import static androidx.media3.transformer.AndroidTestUtil.extractBitmapsFromVideo;
import static androidx.media3.transformer.SequenceEffectTestUtil.NO_EFFECT;
import static androidx.media3.transformer.SequenceEffectTestUtil.PSNR_THRESHOLD;
import static androidx.media3.transformer.SequenceEffectTestUtil.PSNR_THRESHOLD_HD;
import static androidx.media3.transformer.SequenceEffectTestUtil.SINGLE_30_FPS_VIDEO_FRAME_THRESHOLD_MS;
import static androidx.media3.transformer.SequenceEffectTestUtil.assertBitmapsMatchExpectedAndSave;
import static androidx.media3.transformer.SequenceEffectTestUtil.assertFramesMatchExpectedPsnrAndSave;
import static androidx.media3.transformer.SequenceEffectTestUtil.clippedVideo;
import static androidx.media3.transformer.SequenceEffectTestUtil.createComposition;
import static androidx.media3.transformer.SequenceEffectTestUtil.decoderProducesWashedOutColours;
import static androidx.media3.transformer.SequenceEffectTestUtil.oneFrameFromImage;
import static androidx.media3.transformer.SequenceEffectTestUtil.tryToExportCompositionWithDecoder;
import static com.google.common.truth.Truth.assertThat;

import android.content.Context;
import androidx.annotation.Nullable;
import androidx.media3.common.C;
import androidx.media3.common.Effect;
import androidx.media3.common.Format;
import androidx.media3.common.MediaItem;
import androidx.media3.common.util.Util;
import androidx.media3.effect.BitmapOverlay;
import androidx.media3.effect.DebugTraceUtil;
import androidx.media3.effect.DefaultVideoFrameProcessor;
import androidx.media3.effect.LanczosResample;
import androidx.media3.effect.OverlayEffect;
import androidx.media3.effect.Presentation;
import androidx.media3.effect.RgbFilter;
import androidx.media3.effect.ScaleAndRotateTransformation;
import androidx.media3.exoplayer.mediacodec.MediaCodecInfo;
import androidx.media3.exoplayer.mediacodec.MediaCodecSelector;
import androidx.test.core.app.ApplicationProvider;
import androidx.test.ext.junit.runners.AndroidJUnit4;
import com.google.common.base.Ascii;
import com.google.common.collect.ImmutableList;
import java.io.File;
import java.io.IOException;
import java.util.List;
import org.junit.After;
import org.junit.Before;
import org.junit.Rule;
import org.junit.Test;
import org.junit.rules.TestName;
import org.junit.runner.RunWith;

/**
 * Tests for using different {@linkplain Effect effects} for {@link MediaItem MediaItems} in one
 * {@link EditedMediaItemSequence}.
 */
@RunWith(AndroidJUnit4.class)
public final class TransformerSequenceEffectTest {

  private static final String OVERLAY_PNG_ASSET_PATH = "media/png/media3test.png";
  private static final int EXPORT_WIDTH = 360;
  private static final int EXPORT_HEIGHT = 240;
  private static final int SQUARE_SIZE = 240;

  private final Context context = ApplicationProvider.getApplicationContext();
  @Rule public final TestName testName = new TestName();

  private String testId;

  @Before
  public void setUpTestId() {
    testId = testName.getMethodName();
  }

  @After
  public void tearDown() {
    DebugTraceUtil.enableTracing = false;
  }

  @Test
  public void export_withNoCompositionPresentationAndWithPerMediaItemEffects() throws Exception {
    assumeFormatsSupported(
        context,
        testId,
        /* inputFormat= */ MP4_ASSET.videoFormat,
        /* outputFormat= */ MP4_ASSET.videoFormat);
    OverlayEffect overlayEffect = createOverlayEffect();
    Composition composition =
        createComposition(
            /* presentation= */ null,
            clippedVideo(
                MP4_ASSET.uri,
                ImmutableList.of(
                    Presentation.createForWidthAndHeight(
                        EXPORT_WIDTH, EXPORT_HEIGHT, Presentation.LAYOUT_SCALE_TO_FIT)),
                SINGLE_30_FPS_VIDEO_FRAME_THRESHOLD_MS),
            oneFrameFromImage(
                JPG_ASSET.uri,
                ImmutableList.of(
                    new ScaleAndRotateTransformation.Builder().setRotationDegrees(72).build(),
                    overlayEffect)),
            oneFrameFromImage(JPG_ASSET.uri, NO_EFFECT),
            // Transition to a different aspect ratio.
            oneFrameFromImage(
                JPG_ASSET.uri,
                ImmutableList.of(
                    Presentation.createForWidthAndHeight(
                        EXPORT_WIDTH / 2, EXPORT_HEIGHT, Presentation.LAYOUT_SCALE_TO_FIT),
                    new ScaleAndRotateTransformation.Builder().setRotationDegrees(90).build(),
                    overlayEffect)));

    ExportTestResult result =
        new TransformerAndroidTestRunner.Builder(context, new Transformer.Builder(context).build())
            .build()
            .run(testId, composition);

    assertThat(new File(result.filePath).length()).isGreaterThan(0);
    assertBitmapsMatchExpectedAndSave(
        extractBitmapsFromVideo(context, checkNotNull(result.filePath)), testId);
  }

  @Test
  public void export1080x720_withAllAvailableDecoders_doesNotStretchOutputOnAny() throws Exception {
    assumeFormatsSupported(
        context,
        testId,
        /* inputFormat= */ MP4_ASSET.videoFormat,
        /* outputFormat= */ MP4_ASSET.videoFormat);
    List<MediaCodecInfo> mediaCodecInfoList =
        MediaCodecSelector.DEFAULT.getDecoderInfos(
            checkNotNull(MP4_ASSET.videoFormat.sampleMimeType),
            /* requiresSecureDecoder= */ false,
            /* requiresTunnelingDecoder= */ false);
    Composition composition =
        createComposition(
            /* presentation= */ null,
            clippedVideo(MP4_ASSET.uri, NO_EFFECT, /* endPositionMs= */ C.MILLIS_PER_SECOND / 4));

    boolean atLeastOneDecoderSucceeds = false;
    for (MediaCodecInfo mediaCodecInfo : mediaCodecInfoList) {
      if (decoderProducesWashedOutColours(mediaCodecInfo)) {
        continue;
      }
      @Nullable
      ExportTestResult result =
          tryToExportCompositionWithDecoder(testId, context, mediaCodecInfo, composition);
      if (result == null) {
        continue;
      }
      atLeastOneDecoderSucceeds = true;

      assertThat(new File(result.filePath).length()).isGreaterThan(0);
      assertFramesMatchExpectedPsnrAndSave(
          context, testId, checkNotNull(result.filePath), PSNR_THRESHOLD_HD, /* frameCount= */ 1);
    }
    assertThat(atLeastOneDecoderSucceeds).isTrue();
  }

  @Test
  public void export720x1080_withAllAvailableDecoders_doesNotStretchOutputOnAny() throws Exception {
    assumeFormatsSupported(
        context,
        testId,
        /* inputFormat= */ MP4_PORTRAIT_ASSET.videoFormat,
        /* outputFormat= */ MP4_PORTRAIT_ASSET.videoFormat);
    List<MediaCodecInfo> mediaCodecInfoList =
        MediaCodecSelector.DEFAULT.getDecoderInfos(
            checkNotNull(MP4_PORTRAIT_ASSET.videoFormat.sampleMimeType),
            /* requiresSecureDecoder= */ false,
            /* requiresTunnelingDecoder= */ false);
    Composition composition =
        createComposition(
            /* presentation= */ null,
            clippedVideo(
                MP4_PORTRAIT_ASSET.uri, NO_EFFECT, /* endPositionMs= */ C.MILLIS_PER_SECOND / 4));

    boolean atLeastOneDecoderSucceeds = false;
    for (MediaCodecInfo mediaCodecInfo : mediaCodecInfoList) {
      if (decoderProducesWashedOutColours(mediaCodecInfo)) {
        continue;
      }
      @Nullable
      ExportTestResult result =
          tryToExportCompositionWithDecoder(testId, context, mediaCodecInfo, composition);
      if (result == null) {
        continue;
      }
      atLeastOneDecoderSucceeds = true;

      assertThat(new File(result.filePath).length()).isGreaterThan(0);
      assertFramesMatchExpectedPsnrAndSave(
          context, testId, checkNotNull(result.filePath), PSNR_THRESHOLD_HD, /* frameCount= */ 1);
    }
    assertThat(atLeastOneDecoderSucceeds).isTrue();
  }

  @Test
  public void export640x428_withAllAvailableDecoders_doesNotStretchOutputOnAny() throws Exception {
    assumeFormatsSupported(
        context,
        testId,
        /* inputFormat= */ BT601_MOV_ASSET.videoFormat,
        /* outputFormat= */ BT601_MOV_ASSET.videoFormat);
    List<MediaCodecInfo> mediaCodecInfoList =
        MediaCodecSelector.DEFAULT.getDecoderInfos(
            checkNotNull(BT601_MOV_ASSET.videoFormat.sampleMimeType),
            /* requiresSecureDecoder= */ false,
            /* requiresTunnelingDecoder= */ false);
    Composition composition =
        createComposition(
            /* presentation= */ null,
            clippedVideo(
                BT601_MOV_ASSET.uri, NO_EFFECT, /* endPositionMs= */ C.MILLIS_PER_SECOND / 4));

    boolean atLeastOneDecoderSucceeds = false;
    for (MediaCodecInfo mediaCodecInfo : mediaCodecInfoList) {
      if (decoderProducesWashedOutColours(mediaCodecInfo)) {
        continue;
      }
      @Nullable
      ExportTestResult result =
          tryToExportCompositionWithDecoder(testId, context, mediaCodecInfo, composition);
      if (result == null) {
        continue;
      }
      atLeastOneDecoderSucceeds = true;

      assertThat(new File(result.filePath).length()).isGreaterThan(0);
      assertFramesMatchExpectedPsnrAndSave(
          context, testId, checkNotNull(result.filePath), PSNR_THRESHOLD, /* frameCount= */ 1);
    }
    assertThat(atLeastOneDecoderSucceeds).isTrue();
  }

  @Test
  public void export1080x720Av1_withAllAvailableDecoders_doesNotStretchOutputOnAny()
      throws Exception {
    assumeFormatsSupported(
        context,
        testId,
        /* inputFormat= */ MP4_ASSET_AV1_VIDEO.videoFormat,
        /* outputFormat= */ MP4_ASSET_AV1_VIDEO.videoFormat);
    List<MediaCodecInfo> mediaCodecInfoList =
        MediaCodecSelector.DEFAULT.getDecoderInfos(
            checkNotNull(MP4_ASSET_AV1_VIDEO.videoFormat.sampleMimeType),
            /* requiresSecureDecoder= */ false,
            /* requiresTunnelingDecoder= */ false);
    Composition composition =
        createComposition(
            /* presentation= */ null,
            clippedVideo(
                MP4_ASSET_AV1_VIDEO.uri, NO_EFFECT, /* endPositionMs= */ C.MILLIS_PER_SECOND / 4));

    boolean atLeastOneDecoderSucceeds = false;
    for (MediaCodecInfo mediaCodecInfo : mediaCodecInfoList) {
      if (decoderProducesWashedOutColours(mediaCodecInfo)) {
        continue;
      }
      @Nullable
      ExportTestResult result =
          tryToExportCompositionWithDecoder(testId, context, mediaCodecInfo, composition);
      if (result == null) {
        continue;
      }
      atLeastOneDecoderSucceeds = true;

      assertThat(new File(result.filePath).length()).isGreaterThan(0);
      assertFramesMatchExpectedPsnrAndSave(
          context, testId, checkNotNull(result.filePath), PSNR_THRESHOLD_HD, /* frameCount= */ 1);
    }
    assertThat(atLeastOneDecoderSucceeds).isTrue();
  }

  @Test
  public void export854x356_withAllAvailableDecoders_doesNotStretchOutputOnAny() throws Exception {
    assumeFormatsSupported(
        context,
        testId,
        /* inputFormat= */ MP4_ASSET_CHECKERBOARD_VIDEO.videoFormat,
        /* outputFormat= */ MP4_ASSET_WITH_INCREASING_TIMESTAMPS_320W_240H_15S.videoFormat);
    List<MediaCodecInfo> mediaCodecInfoList =
        MediaCodecSelector.DEFAULT.getDecoderInfos(
            checkNotNull(MP4_ASSET_CHECKERBOARD_VIDEO.videoFormat.sampleMimeType),
            /* requiresSecureDecoder= */ false,
            /* requiresTunnelingDecoder= */ false);
    Composition composition =
        createComposition(
            Presentation.createForWidthAndHeight(
                /* width= */ 320, /* height= */ 240, Presentation.LAYOUT_SCALE_TO_FIT),
            clippedVideo(
                MP4_ASSET_CHECKERBOARD_VIDEO.uri,
                NO_EFFECT,
                /* endPositionMs= */ C.MILLIS_PER_SECOND / 4));
    DebugTraceUtil.enableTracing = true;

    boolean atLeastOneDecoderSucceeds = false;
    for (MediaCodecInfo mediaCodecInfo : mediaCodecInfoList) {
      if (decoderProducesWashedOutColours(mediaCodecInfo)) {
        continue;
      }
      @Nullable
      ExportTestResult result =
          tryToExportCompositionWithDecoder(testId, context, mediaCodecInfo, composition);
      if (result == null) {
        continue;
      }
      atLeastOneDecoderSucceeds = true;

      assertThat(new File(result.filePath).length()).isGreaterThan(0);
      assertFramesMatchExpectedPsnrAndSave(
          context, testId, checkNotNull(result.filePath), PSNR_THRESHOLD, /* frameCount= */ 1);
    }
    assertThat(atLeastOneDecoderSucceeds).isTrue();

    String traceSummary = DebugTraceUtil.generateTraceSummary();
    assertThat(traceSummary.indexOf(EVENT_SURFACE_TEXTURE_TRANSFORM_FIX)).isNotEqualTo(-1);
  }

  @Test
  public void export_image_samplesFromTextureCorrectly() throws Exception {
    assumeFormatsSupported(
        context,
        testId,
        /* inputFormat= */ MP4_ASSET_WITH_INCREASING_TIMESTAMPS.videoFormat,
        /* outputFormat= */ MP4_ASSET_WITH_INCREASING_TIMESTAMPS.videoFormat);
    Composition composition =
        createComposition(
            /* presentation= */ null,
<<<<<<< HEAD
            new EditedMediaItem.Builder(MediaItem.fromUri(PNG_ASSET_LINES_1080P.uri))
=======
            new EditedMediaItem.Builder(
                    new MediaItem.Builder()
                        .setUri(PNG_ASSET_LINES_1080P.uri)
                        .setImageDurationMs(C.MILLIS_PER_SECOND / 4)
                        .build())
>>>>>>> df887a94
                .setFrameRate(30)
                .build());
    // Some devices need a very high bitrate to avoid encoding artifacts.
    int bitrate = 30_000_000;
    if (Ascii.equalsIgnoreCase(Util.MODEL, "mi a2 lite")
        || Ascii.equalsIgnoreCase(Util.MODEL, "redmi 8")
        || Ascii.equalsIgnoreCase(Util.MODEL, "sm-f711u1")
        || Ascii.equalsIgnoreCase(Util.MODEL, "sm-f916u1")
        || Ascii.equalsIgnoreCase(Util.MODEL, "sm-f926u1")
        || Ascii.equalsIgnoreCase(Util.MODEL, "sm-g981u1")
        || Ascii.equalsIgnoreCase(Util.MODEL, "tb-q706")) {
      // And some devices need a lower bitrate because VideoDecodingWrapper fails to decode high
      // bitrate output, or FrameworkMuxer fails to mux.
      bitrate = 10_000_000;
    }
    Codec.EncoderFactory encoderFactory =
        new DefaultEncoderFactory.Builder(context)
            .setRequestedVideoEncoderSettings(
                new VideoEncoderSettings.Builder().setBitrate(bitrate).build())
            .build();
    Transformer transformer =
        new Transformer.Builder(context)
            .setEncoderFactory(new AndroidTestUtil.ForceEncodeEncoderFactory(encoderFactory))
            .setVideoMimeType("video/avc")
            .build();

    ExportTestResult result =
        new TransformerAndroidTestRunner.Builder(context, transformer)
            .build()
            .run(testId, composition);

    assertThat(new File(result.filePath).length()).isGreaterThan(0);
    // The PSNR threshold was chosen based on:
    // Pixel 8 with coordinate rounding error during texture sampling, gets PSNR 23.4.
    // After fix -> 29.5
    // rmx3563 with bug fix achieves PSNR 28.8
    assertFramesMatchExpectedPsnrAndSave(
        context,
        testId,
        checkNotNull(result.filePath),
        /* psnrThreshold= */ 28.5f,
        /* frameCount= */ 2);
  }

  @Test
  public void export_imageWithLanczosResample_completesWithHighPsnr() throws Exception {
    int exportWidth = 640;
    int exportHeight = 240;
    Format outputFormat =
        MP4_ASSET_WITH_INCREASING_TIMESTAMPS
            .videoFormat
            .buildUpon()
            .setWidth(exportWidth)
            .setHeight(exportHeight)
            .build();
    assumeFormatsSupported(
        context,
        testId,
        /* inputFormat= */ MP4_ASSET_WITH_INCREASING_TIMESTAMPS.videoFormat,
        outputFormat);
    Composition composition =
        createComposition(
            /* presentation= */ null,
<<<<<<< HEAD
            new EditedMediaItem.Builder(MediaItem.fromUri(PNG_ASSET_LINES_1080P.uri))
=======
            new EditedMediaItem.Builder(
                    new MediaItem.Builder()
                        .setUri(PNG_ASSET_LINES_1080P.uri)
                        .setImageDurationMs(C.MILLIS_PER_SECOND / 4)
                        .build())
>>>>>>> df887a94
                .setFrameRate(30)
                .setEffects(
                    new Effects(
                        ImmutableList.of(),
                        ImmutableList.of(LanczosResample.scaleToFit(exportWidth, exportHeight))))
                .build());
    // Some devices need a high bitrate to avoid encoding artifacts.
    int bitrate = 2_000_000;
    Codec.EncoderFactory encoderFactory =
        new DefaultEncoderFactory.Builder(context)
            .setRequestedVideoEncoderSettings(
                new VideoEncoderSettings.Builder().setBitrate(bitrate).build())
            .build();
    Transformer transformer =
        new Transformer.Builder(context)
            .setEncoderFactory(new AndroidTestUtil.ForceEncodeEncoderFactory(encoderFactory))
            .setVideoMimeType("video/avc")
            .build();

    ExportTestResult result =
        new TransformerAndroidTestRunner.Builder(context, transformer)
            .build()
            .run(testId, composition);

    assertThat(new File(result.filePath).length()).isGreaterThan(0);
    // The PSNR threshold was chosen based on:
    // Moto G20 with Lanczos: 30.1
    // Moto G20 with bilinear: 16.3
    assertFramesMatchExpectedPsnrAndSave(
        context,
        testId,
        checkNotNull(result.filePath),
        /* psnrThreshold= */ 24,
        /* frameCount= */ 1);
  }

  @Test
  public void export_withCompositionPresentationAndWithPerMediaItemEffects() throws Exception {
    assumeFormatsSupported(
        context,
        testId,
        /* inputFormat= */ MP4_ASSET.videoFormat,
        /* outputFormat= */ MP4_ASSET.videoFormat);
    Composition composition =
        createComposition(
            Presentation.createForWidthAndHeight(
                /* width= */ SQUARE_SIZE,
                /* height= */ SQUARE_SIZE,
                Presentation.LAYOUT_SCALE_TO_FIT),
            oneFrameFromImage(
                JPG_ASSET.uri,
                ImmutableList.of(
                    new ScaleAndRotateTransformation.Builder().setRotationDegrees(90).build(),
                    Presentation.createForWidthAndHeight(
                        EXPORT_WIDTH, EXPORT_HEIGHT, Presentation.LAYOUT_SCALE_TO_FIT))),
            oneFrameFromImage(JPG_ASSET.uri, NO_EFFECT),
            clippedVideo(
                MP4_ASSET.uri,
                ImmutableList.of(RgbFilter.createInvertedFilter()),
                SINGLE_30_FPS_VIDEO_FRAME_THRESHOLD_MS),
            clippedVideo(
                MP4_ASSET.uri,
                ImmutableList.of(
                    Presentation.createForWidthAndHeight(
                        EXPORT_WIDTH / 2, EXPORT_HEIGHT, Presentation.LAYOUT_SCALE_TO_FIT),
                    createOverlayEffect()),
                SINGLE_30_FPS_VIDEO_FRAME_THRESHOLD_MS));

    ExportTestResult result =
        new TransformerAndroidTestRunner.Builder(context, getLinearColorSpaceTransformer())
            .build()
            .run(testId, composition);

    assertThat(new File(result.filePath).length()).isGreaterThan(0);
    assertBitmapsMatchExpectedAndSave(
        extractBitmapsFromVideo(context, checkNotNull(result.filePath)), testId);
  }

  @Test
  public void export_withCompositionPresentationAndNoVideoEffects() throws Exception {
    assumeFormatsSupported(
        context,
        testId,
        /* inputFormat= */ MP4_ASSET.videoFormat,
        /* outputFormat= */ MP4_ASSET.videoFormat);
    Composition composition =
        createComposition(
            Presentation.createForHeight(EXPORT_HEIGHT),
            oneFrameFromImage(JPG_ASSET.uri, NO_EFFECT),
            clippedVideo(MP4_PORTRAIT_ASSET.uri, NO_EFFECT, SINGLE_30_FPS_VIDEO_FRAME_THRESHOLD_MS),
            clippedVideo(MP4_ASSET.uri, NO_EFFECT, SINGLE_30_FPS_VIDEO_FRAME_THRESHOLD_MS),
            oneFrameFromImage(JPG_PORTRAIT_ASSET.uri, NO_EFFECT));

    ExportTestResult result =
        new TransformerAndroidTestRunner.Builder(context, getLinearColorSpaceTransformer())
            .build()
            .run(testId, composition);

    assertThat(new File(result.filePath).length()).isGreaterThan(0);
    assertBitmapsMatchExpectedAndSave(
        extractBitmapsFromVideo(context, checkNotNull(result.filePath)), testId);
  }

  @Test
  public void export_withCompositionPresentationAndNoVideoEffectsForFirstMediaItem()
      throws Exception {
    assumeFormatsSupported(
        context,
        testId,
        /* inputFormat= */ MP4_ASSET.videoFormat,
        /* outputFormat= */ MP4_ASSET.videoFormat);
    Composition composition =
        createComposition(
            Presentation.createForHeight(EXPORT_HEIGHT),
            clippedVideo(MP4_ASSET.uri, NO_EFFECT, SINGLE_30_FPS_VIDEO_FRAME_THRESHOLD_MS),
            clippedVideo(
                MP4_PORTRAIT_ASSET.uri,
                ImmutableList.of(RgbFilter.createInvertedFilter()),
                SINGLE_30_FPS_VIDEO_FRAME_THRESHOLD_MS));

    ExportTestResult result =
        new TransformerAndroidTestRunner.Builder(context, getLinearColorSpaceTransformer())
            .build()
            .run(testId, composition);

    assertThat(new File(result.filePath).length()).isGreaterThan(0);
    assertBitmapsMatchExpectedAndSave(
        extractBitmapsFromVideo(context, checkNotNull(result.filePath)), testId);
  }

  @Test
  public void export_withBt601AndBt709MediaItems() throws Exception {
    assumeFormatsSupported(
        context,
        testId,
        /* inputFormat= */ MP4_ASSET.videoFormat,
        /* outputFormat= */ MP4_ASSET.videoFormat);
    assumeFormatsSupported(
        context, testId, /* inputFormat= */ BT601_MOV_ASSET.videoFormat, /* outputFormat= */ null);
    Composition composition =
        createComposition(
            Presentation.createForHeight(EXPORT_HEIGHT),
            clippedVideo(
                BT601_MOV_ASSET.uri,
                ImmutableList.of(RgbFilter.createInvertedFilter()),
                SINGLE_30_FPS_VIDEO_FRAME_THRESHOLD_MS),
            clippedVideo(MP4_ASSET.uri, NO_EFFECT, SINGLE_30_FPS_VIDEO_FRAME_THRESHOLD_MS));

    ExportTestResult result =
        new TransformerAndroidTestRunner.Builder(context, getLinearColorSpaceTransformer())
            .build()
            .run(testId, composition);

    assertThat(new File(result.filePath).length()).isGreaterThan(0);
    assertBitmapsMatchExpectedAndSave(
        extractBitmapsFromVideo(context, checkNotNull(result.filePath)), testId);
  }

  @Test
  public void export_withBt601VideoAndBt709ImageMediaItems() throws Exception {
    assumeFormatsSupported(
        context,
        testId,
        /* inputFormat= */ MP4_ASSET.videoFormat,
        /* outputFormat= */ MP4_ASSET.videoFormat);
    assumeFormatsSupported(
        context, testId, /* inputFormat= */ BT601_MOV_ASSET.videoFormat, /* outputFormat= */ null);
    Composition composition =
        createComposition(
            Presentation.createForHeight(EXPORT_HEIGHT),
            clippedVideo(
                BT601_MOV_ASSET.uri,
                ImmutableList.of(RgbFilter.createInvertedFilter()),
                SINGLE_30_FPS_VIDEO_FRAME_THRESHOLD_MS),
            oneFrameFromImage(JPG_ASSET.uri, NO_EFFECT));

    ExportTestResult result =
        new TransformerAndroidTestRunner.Builder(context, getLinearColorSpaceTransformer())
            .build()
            .run(testId, composition);

    assertThat(new File(result.filePath).length()).isGreaterThan(0);
    assertBitmapsMatchExpectedAndSave(
        extractBitmapsFromVideo(context, checkNotNull(result.filePath)), testId);
  }

  private Transformer getLinearColorSpaceTransformer() {
    // Use linear color space for grayscale effects.
    return new Transformer.Builder(context)
        .setVideoFrameProcessorFactory(
            new DefaultVideoFrameProcessor.Factory.Builder()
                .setSdrWorkingColorSpace(DefaultVideoFrameProcessor.WORKING_COLOR_SPACE_LINEAR)
                .build())
        .build();
  }

  private static OverlayEffect createOverlayEffect() throws IOException {
    return new OverlayEffect(
        ImmutableList.of(
            BitmapOverlay.createStaticBitmapOverlay(readBitmap(OVERLAY_PNG_ASSET_PATH))));
  }
}<|MERGE_RESOLUTION|>--- conflicted
+++ resolved
@@ -352,15 +352,11 @@
     Composition composition =
         createComposition(
             /* presentation= */ null,
-<<<<<<< HEAD
-            new EditedMediaItem.Builder(MediaItem.fromUri(PNG_ASSET_LINES_1080P.uri))
-=======
             new EditedMediaItem.Builder(
                     new MediaItem.Builder()
                         .setUri(PNG_ASSET_LINES_1080P.uri)
                         .setImageDurationMs(C.MILLIS_PER_SECOND / 4)
                         .build())
->>>>>>> df887a94
                 .setFrameRate(30)
                 .build());
     // Some devices need a very high bitrate to avoid encoding artifacts.
@@ -424,15 +420,11 @@
     Composition composition =
         createComposition(
             /* presentation= */ null,
-<<<<<<< HEAD
-            new EditedMediaItem.Builder(MediaItem.fromUri(PNG_ASSET_LINES_1080P.uri))
-=======
             new EditedMediaItem.Builder(
                     new MediaItem.Builder()
                         .setUri(PNG_ASSET_LINES_1080P.uri)
                         .setImageDurationMs(C.MILLIS_PER_SECOND / 4)
                         .build())
->>>>>>> df887a94
                 .setFrameRate(30)
                 .setEffects(
                     new Effects(
