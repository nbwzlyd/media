/*
 * Copyright 2021 The Android Open Source Project
 *
 * Licensed under the Apache License, Version 2.0 (the "License");
 * you may not use this file except in compliance with the License.
 * You may obtain a copy of the License at
 *
 *      http://www.apache.org/licenses/LICENSE-2.0
 *
 * Unless required by applicable law or agreed to in writing, software
 * distributed under the License is distributed on an "AS IS" BASIS,
 * WITHOUT WARRANTIES OR CONDITIONS OF ANY KIND, either express or implied.
 * See the License for the specific language governing permissions and
 * limitations under the License.
 */
package androidx.media3.transformer;

import static androidx.media3.common.MimeTypes.IMAGE_JPEG;
import static androidx.media3.common.MimeTypes.IMAGE_PNG;
import static androidx.media3.common.MimeTypes.IMAGE_WEBP;
import static androidx.media3.common.MimeTypes.VIDEO_AV1;
import static androidx.media3.common.MimeTypes.VIDEO_DOLBY_VISION;
import static androidx.media3.common.MimeTypes.VIDEO_H264;
import static androidx.media3.common.MimeTypes.VIDEO_H265;
import static androidx.media3.common.util.Assertions.checkNotNull;
import static androidx.media3.common.util.Assertions.checkState;
import static androidx.media3.common.util.Util.SDK_INT;
import static androidx.media3.test.utils.TestUtil.retrieveTrackFormat;
import static com.google.common.truth.Truth.assertThat;
import static com.google.common.util.concurrent.Futures.immediateFuture;
import static org.junit.Assume.assumeFalse;

import android.content.Context;
import android.graphics.Bitmap;
import android.graphics.Bitmap.Config;
import android.media.Image;
import android.media.MediaCodecInfo;
import android.media.MediaFormat;
import android.opengl.EGLContext;
import android.opengl.EGLDisplay;
import android.util.Pair;
import androidx.annotation.Nullable;
import androidx.media3.common.C;
import androidx.media3.common.ColorInfo;
import androidx.media3.common.Format;
import androidx.media3.common.GlObjectsProvider;
import androidx.media3.common.GlTextureInfo;
import androidx.media3.common.MimeTypes;
import androidx.media3.common.util.GlRect;
import androidx.media3.common.util.GlUtil;
import androidx.media3.common.util.Log;
import androidx.media3.common.util.MediaFormatUtil;
import androidx.media3.common.util.Size;
import androidx.media3.common.util.Util;
import androidx.media3.effect.ByteBufferGlEffect;
import androidx.media3.effect.DefaultGlObjectsProvider;
import androidx.media3.effect.GlEffect;
import androidx.media3.effect.GlShaderProgram;
import androidx.media3.effect.PassthroughShaderProgram;
import androidx.media3.effect.ScaleAndRotateTransformation;
import androidx.media3.exoplayer.mediacodec.MediaCodecUtil;
import androidx.media3.muxer.Muxer;
import androidx.media3.test.utils.BitmapPixelTestUtil;
import androidx.media3.test.utils.VideoDecodingWrapper;
import com.google.common.base.Ascii;
import com.google.common.collect.ImmutableList;
import com.google.common.util.concurrent.ListenableFuture;
import com.google.errorprone.annotations.CanIgnoreReturnValue;
import java.io.File;
import java.io.FileWriter;
import java.io.IOException;
import java.util.concurrent.ExecutionException;
import java.util.concurrent.atomic.AtomicInteger;
import org.checkerframework.checker.nullness.qual.MonotonicNonNull;
import org.json.JSONException;
import org.json.JSONObject;
import org.junit.AssumptionViolatedException;

/** Utilities for instrumentation tests. */
public final class AndroidTestUtil {
  private static final String TAG = "AndroidTestUtil";

  /** An {@link Effects} instance that forces video transcoding. */
  public static final Effects FORCE_TRANSCODE_VIDEO_EFFECTS =
      new Effects(
          /* audioProcessors= */ ImmutableList.of(),
          ImmutableList.of(
              new ScaleAndRotateTransformation.Builder().setRotationDegrees(45).build()));

  /** Information about a test asset. */
  public static final class AssetInfo {
    private static final class Builder {
      private final String uri;
      private @MonotonicNonNull Format videoFormat;
      private int videoFrameCount;
      private long videoDurationUs;
      private @MonotonicNonNull ImmutableList<Long> videoTimestampsUs;

      public Builder(String uri) {
        this.uri = uri;
        videoFrameCount = C.LENGTH_UNSET;
        videoDurationUs = C.TIME_UNSET;
      }

      /** See {@link AssetInfo#videoFormat}. */
      @CanIgnoreReturnValue
      public Builder setVideoFormat(Format format) {
        this.videoFormat = format;
        return this;
      }

      /** See {@link AssetInfo#videoFrameCount}. */
      @CanIgnoreReturnValue
      public Builder setVideoFrameCount(int frameCount) {
        // Frame count can be found using the following command for a given file:
        // ffprobe -count_frames -select_streams v:0 -show_entries stream=nb_read_frames <file>
        this.videoFrameCount = frameCount;
        return this;
      }

      /** See {@link AssetInfo#videoDurationUs}. */
      @CanIgnoreReturnValue
      public Builder setVideoDurationUs(long durationUs) {
        this.videoDurationUs = durationUs;
        return this;
      }

      /** See {@link AssetInfo#videoTimestampsUs}. */
      @CanIgnoreReturnValue
      public Builder setVideoTimestampsUs(ImmutableList<Long> videoTimestampsUs) {
        this.videoTimestampsUs = videoTimestampsUs;
        return this;
      }

      /** Creates an {@link AssetInfo}. */
      public AssetInfo build() {
        if (videoTimestampsUs != null) {
          checkState(
              videoFrameCount == C.LENGTH_UNSET || videoFrameCount == videoTimestampsUs.size());
          videoFrameCount = videoTimestampsUs.size();
        }
        return new AssetInfo(uri, videoFormat, videoDurationUs, videoFrameCount, videoTimestampsUs);
      }
    }

    /** Asset uri string. */
    public final String uri;

    /** Video {@link Format}, or {@code null}. */
    @Nullable public final Format videoFormat;

    /** Video duration in microseconds, or {@link C#TIME_UNSET}. */
    public final long videoDurationUs;

    /** Video frame count, or {@link C#LENGTH_UNSET}. */
    public final int videoFrameCount;

    /** Video frame timestamps in microseconds, or {@code null}. */
    @Nullable public final ImmutableList<Long> videoTimestampsUs;

    private AssetInfo(
        String uri,
        @Nullable Format videoFormat,
        long videoDurationUs,
        int videoFrameCount,
        @Nullable ImmutableList<Long> videoTimestampsUs) {
      this.uri = uri;
      this.videoFormat = videoFormat;
      this.videoDurationUs = videoDurationUs;
      this.videoFrameCount = videoFrameCount;
      this.videoTimestampsUs = videoTimestampsUs;
    }

    @Override
    public String toString() {
      return "AssetInfo(" + uri + ")";
    }
  }

  public static final AssetInfo PNG_ASSET =
      new AssetInfo.Builder("asset:///media/png/media3test.png")
          .setVideoFormat(
              new Format.Builder().setSampleMimeType(IMAGE_PNG).setWidth(304).setHeight(84).build())
          .build();
  public static final AssetInfo PNG_ASSET_LINES_1080P =
      new AssetInfo.Builder("asset:///media/png/loremipsum_1920x720.png")
          .setVideoFormat(
              new Format.Builder()
                  .setSampleMimeType(IMAGE_PNG)
                  .setWidth(1920)
                  .setHeight(720)
                  .build())
          .build();
  public static final AssetInfo JPG_ASSET =
      new AssetInfo.Builder("asset:///media/jpeg/london.jpg")
          .setVideoFormat(
              new Format.Builder()
                  .setSampleMimeType(IMAGE_JPEG)
                  .setWidth(1020)
                  .setHeight(768)
                  .build())
          .build();
  public static final AssetInfo JPG_PORTRAIT_ASSET =
      new AssetInfo.Builder("asset:///media/jpeg/tokyo.jpg")
          .setVideoFormat(
              new Format.Builder()
                  .setSampleMimeType(IMAGE_JPEG)
                  .setWidth(600)
                  .setHeight(800)
                  .build())
          .build();
  public static final AssetInfo JPG_SINGLE_PIXEL_ASSET =
      new AssetInfo.Builder("asset:///media/jpeg/white-1x1.jpg")
          .setVideoFormat(
              new Format.Builder().setSampleMimeType(IMAGE_JPEG).setWidth(1).setHeight(1).build())
          .build();
  public static final AssetInfo JPG_ULTRA_HDR_ASSET =
      new AssetInfo.Builder("asset:///media/jpeg/ultraHDR.jpg")
          .setVideoFormat(
              new Format.Builder()
                  .setSampleMimeType(IMAGE_JPEG)
                  .setWidth(3072)
                  .setHeight(4080)
                  .build())
          .build();
<<<<<<< HEAD
=======
  public static final AssetInfo JPG_PIXEL_MOTION_PHOTO_ASSET =
      new AssetInfo.Builder("asset:///media/jpeg/pixel-motion-photo-2-hevc-tracks.jpg")
          .setVideoFormat(
              new Format.Builder()
                  .setSampleMimeType(VIDEO_H265)
                  .setWidth(1024)
                  .setHeight(768)
                  .setFrameRate(27.61f)
                  .setCodecs("hvc1.1.6.L153")
                  .build())
          .setVideoFrameCount(58)
          .build();
>>>>>>> df887a94

  public static final AssetInfo WEBP_LARGE =
      new AssetInfo.Builder("asset:///media/webp/black_large.webp")
          .setVideoFormat(
              new Format.Builder()
                  .setSampleMimeType(IMAGE_WEBP)
                  .setWidth(16000)
                  .setHeight(9000)
                  .build())
          .build();

  public static final AssetInfo MP4_TRIM_OPTIMIZATION =
      new AssetInfo.Builder("asset:///media/mp4/internal_emulator_transformer_output.mp4")
          .setVideoFormat(
              new Format.Builder()
                  .setSampleMimeType(VIDEO_H264)
                  .setWidth(1280)
                  .setHeight(720)
                  .setFrameRate(29.97f)
                  .build())
          .build();
  public static final AssetInfo MP4_TRIM_OPTIMIZATION_270 =
      new AssetInfo.Builder(
              "asset:///media/mp4/internal_emulator_transformer_output_270_rotated.mp4")
          .setVideoFormat(
              new Format.Builder()
                  .setSampleMimeType(VIDEO_H264)
                  .setWidth(1280)
                  .setHeight(720)
                  .setFrameRate(29.97f)
                  .setRotationDegrees(270)
                  .build())
          .build();
  public static final AssetInfo MP4_TRIM_OPTIMIZATION_180 =
      new AssetInfo.Builder(
              "asset:///media/mp4/internal_emulator_transformer_output_180_rotated.mp4")
          .setVideoFormat(
              new Format.Builder()
                  .setSampleMimeType(VIDEO_H264)
                  .setWidth(1280)
                  .setHeight(720)
                  .setFrameRate(29.97f)
                  .setRotationDegrees(180)
                  .build())
          .build();
  public static final AssetInfo MP4_TRIM_OPTIMIZATION_PIXEL =
      new AssetInfo.Builder("asset:///media/mp4/pixel7_videoOnly_cleaned.mp4")
          .setVideoFormat(
              new Format.Builder()
                  .setSampleMimeType(VIDEO_H264)
                  .setWidth(1920)
                  .setHeight(1080)
                  .setFrameRate(29.871f)
                  .setRotationDegrees(180)
                  .build())
          .build();

  public static final AssetInfo MP4_ASSET =
      new AssetInfo.Builder("asset:///media/mp4/sample.mp4")
          .setVideoFormat(
              new Format.Builder()
                  .setSampleMimeType(VIDEO_H264)
                  .setWidth(1080)
                  .setHeight(720)
                  .setFrameRate(29.97f)
                  .setCodecs("avc1.64001F")
                  .build())
          .setVideoDurationUs(1_024_000L)
          .setVideoFrameCount(30)
          .setVideoTimestampsUs(
              ImmutableList.of(
                  0L, 33_366L, 66_733L, 100_100L, 133_466L, 166_833L, 200_200L, 233_566L, 266_933L,
                  300_300L, 333_666L, 367_033L, 400_400L, 433_766L, 467_133L, 500_500L, 533_866L,
                  567_233L, 600_600L, 633_966L, 667_333L, 700_700L, 734_066L, 767_433L, 800_800L,
                  834_166L, 867_533L, 900_900L, 934_266L, 967_633L))
          .build();

  public static final AssetInfo BT601_MOV_ASSET =
      new AssetInfo.Builder("asset:///media/mp4/bt601.mov")
          .setVideoFormat(
              new Format.Builder()
                  .setSampleMimeType(VIDEO_H264)
                  .setWidth(640)
                  .setHeight(428)
                  .setFrameRate(29.97f)
                  .setColorInfo(
                      new ColorInfo.Builder()
                          .setColorSpace(C.COLOR_SPACE_BT601)
                          .setColorRange(C.COLOR_RANGE_LIMITED)
                          .setColorTransfer(C.COLOR_TRANSFER_SDR)
                          .build())
                  .setCodecs("avc1.4D001E")
                  .build())
          .build();

  public static final AssetInfo BT601_MP4_ASSET =
      new AssetInfo.Builder("asset:///media/mp4/bt601.mp4")
          .setVideoFormat(
              new Format.Builder()
                  .setSampleMimeType(VIDEO_H264)
                  .setWidth(360)
                  .setHeight(240)
                  .setFrameRate(29.97f)
                  .setColorInfo(
                      new ColorInfo.Builder()
                          .setColorSpace(C.COLOR_SPACE_BT601)
                          .setColorRange(C.COLOR_RANGE_LIMITED)
                          .setColorTransfer(C.COLOR_TRANSFER_SDR)
                          .build())
                  .setCodecs("avc1.42C00D")
                  .build())
          .setVideoFrameCount(30)
          .build();

  public static final AssetInfo MP4_PORTRAIT_ASSET =
      new AssetInfo.Builder("asset:///media/mp4/sample_portrait.mp4")
          .setVideoFormat(
              new Format.Builder()
                  .setSampleMimeType(VIDEO_H264)
                  .setWidth(720)
                  .setHeight(1080)
                  .setFrameRate(29.97f)
                  .setCodecs("avc1.64001F")
                  .build())
          .build();

  public static final AssetInfo MP4_ASSET_AV1_VIDEO =
      new AssetInfo.Builder("asset:///media/mp4/sample_av1.mp4")
          .setVideoFormat(
              new Format.Builder()
                  .setSampleMimeType(VIDEO_AV1)
                  .setWidth(1080)
                  .setHeight(720)
                  .setFrameRate(30.0f)
                  .build())
          .build();

  public static final AssetInfo MP4_ASSET_CHECKERBOARD_VIDEO =
      new AssetInfo.Builder("asset:///media/mp4/checkerboard_854x356_avc_baseline.mp4")
          .setVideoFormat(
              new Format.Builder()
                  .setSampleMimeType(VIDEO_H264)
                  .setWidth(854)
                  .setHeight(356)
                  .setFrameRate(25.0f)
                  .build())
          .build();

  public static final AssetInfo MP4_ASSET_WITH_INCREASING_TIMESTAMPS =
      new AssetInfo.Builder("asset:///media/mp4/sample_with_increasing_timestamps.mp4")
          .setVideoFormat(
              new Format.Builder()
                  .setSampleMimeType(VIDEO_H264)
                  .setWidth(1920)
                  .setHeight(1080)
                  .setFrameRate(30.00f)
                  .setCodecs("avc1.42C033")
                  .build())
          .build();

  public static final AssetInfo MP4_LONG_ASSET_WITH_INCREASING_TIMESTAMPS =
      new AssetInfo.Builder("asset:///media/mp4/long_1080p_videoonly_lowbitrate.mp4")
          .setVideoFormat(
              new Format.Builder()
                  .setSampleMimeType(VIDEO_H264)
                  .setWidth(1920)
                  .setHeight(1080)
                  .setFrameRate(30.00f)
                  .setCodecs("avc1.42C028")
                  .build())
          .build();

  public static final AssetInfo MP4_LONG_ASSET_WITH_AUDIO_AND_INCREASING_TIMESTAMPS =
      new AssetInfo.Builder("asset:///media/mp4/long_1080p_lowbitrate.mp4")
          .setVideoFormat(
              new Format.Builder()
                  .setSampleMimeType(VIDEO_H264)
                  .setWidth(1920)
                  .setHeight(1080)
                  .setFrameRate(30.00f)
                  .setCodecs("avc1.42C028")
                  .build())
          .build();

  /** Baseline profile level 3.0 H.264 stream, which should be supported on all devices. */
  public static final AssetInfo MP4_ASSET_WITH_INCREASING_TIMESTAMPS_320W_240H_15S =
      new AssetInfo.Builder("asset:///media/mp4/sample_with_increasing_timestamps_320w_240h.mp4")
          .setVideoFormat(
              new Format.Builder()
                  .setSampleMimeType(VIDEO_H264)
                  .setWidth(320)
                  .setHeight(240)
                  .setFrameRate(30.00f)
                  .setCodecs("avc1.42C015")
                  .build())
          .setVideoFrameCount(932)
          .build();

  public static final AssetInfo MP4_ASSET_WITH_SHORTER_AUDIO =
      new AssetInfo.Builder("asset:///media/mp4/sample_shorter_audio.mp4")
          .setVideoFormat(
              new Format.Builder()
                  .setSampleMimeType(VIDEO_H264)
                  .setWidth(320)
                  .setHeight(240)
                  .setFrameRate(30.00f)
                  .setCodecs("avc1.42C015")
                  .build())
          .build();

  public static final AssetInfo MP4_ASSET_SEF =
      new AssetInfo.Builder("asset:///media/mp4/sample_sef_slow_motion.mp4")
          .setVideoFormat(
              new Format.Builder()
                  .setSampleMimeType(VIDEO_H264)
                  .setWidth(320)
                  .setHeight(240)
                  .setFrameRate(30.472f)
                  .setCodecs("avc1.64000D")
                  .build())
          .build();

  public static final AssetInfo MP4_ASSET_SEF_H265 =
      new AssetInfo.Builder("asset:///media/mp4/sample_sef_slow_motion_hevc.mp4")
          .setVideoFormat(
              new Format.Builder()
                  .setSampleMimeType(VIDEO_H265)
                  .setWidth(1920)
                  .setHeight(1080)
                  .setFrameRate(30.01679f)
                  .setCodecs("hvc1.1.6.L120.B0")
                  .build())
          .build();

  public static final AssetInfo MP4_ASSET_BT2020_SDR =
      new AssetInfo.Builder("asset:///media/mp4/bt2020-sdr.mp4")
          .setVideoFormat(
              new Format.Builder()
                  .setSampleMimeType(VIDEO_H264)
                  .setWidth(3840)
                  .setHeight(2160)
                  .setFrameRate(29.822f)
                  .setColorInfo(
                      new ColorInfo.Builder()
                          .setColorSpace(C.COLOR_SPACE_BT2020)
                          .setColorRange(C.COLOR_RANGE_LIMITED)
                          .setColorTransfer(C.COLOR_TRANSFER_SDR)
                          .build())
                  .setCodecs("avc1.640033")
                  .build())
          .build();

  public static final AssetInfo MP4_ASSET_1080P_5_SECOND_HLG10 =
      new AssetInfo.Builder("asset:///media/mp4/hlg-1080p.mp4")
          .setVideoFormat(
              new Format.Builder()
                  .setSampleMimeType(VIDEO_H265)
                  .setWidth(1920)
                  .setHeight(1080)
                  .setFrameRate(30.000f)
                  .setColorInfo(
                      new ColorInfo.Builder()
                          .setColorSpace(C.COLOR_SPACE_BT2020)
                          .setColorRange(C.COLOR_RANGE_LIMITED)
                          .setColorTransfer(C.COLOR_TRANSFER_HLG)
                          .build())
                  .setCodecs("hvc1.2.4.L153")
                  .build())
          .build();

  public static final AssetInfo MP4_ASSET_720P_4_SECOND_HDR10 =
      new AssetInfo.Builder("asset:///media/mp4/hdr10-720p.mp4")
          .setVideoFormat(
              new Format.Builder()
                  .setSampleMimeType(VIDEO_H265)
                  .setWidth(1280)
                  .setHeight(720)
                  .setFrameRate(29.97f)
                  .setColorInfo(
                      new ColorInfo.Builder()
                          .setColorSpace(C.COLOR_SPACE_BT2020)
                          .setColorRange(C.COLOR_RANGE_LIMITED)
                          .setColorTransfer(C.COLOR_TRANSFER_ST2084)
                          .build())
                  .setCodecs("hvc1.2.4.L153")
                  .build())
          .build();

  public static final AssetInfo MP4_ASSET_AV1_2_SECOND_HDR10 =
      new AssetInfo.Builder("asset:///media/mp4/hdr10-av1.mp4")
          .setVideoFormat(
              new Format.Builder()
                  .setSampleMimeType(VIDEO_AV1)
                  .setWidth(720)
                  .setHeight(1280)
                  .setFrameRate(59.94f)
                  .setColorInfo(
                      new ColorInfo.Builder()
                          .setColorSpace(C.COLOR_SPACE_BT2020)
                          .setColorRange(C.COLOR_RANGE_LIMITED)
                          .setColorTransfer(C.COLOR_TRANSFER_ST2084)
                          .build())
                  .build())
          .build();

  // This file needs alternative MIME type, meaning the decoder needs to be configured with
  // video/hevc instead of video/dolby-vision.
  public static final AssetInfo MP4_ASSET_DOLBY_VISION_HDR =
      new AssetInfo.Builder("asset:///media/mp4/dolbyVision-hdr.MOV")
          .setVideoFormat(
              new Format.Builder()
                  .setSampleMimeType(VIDEO_DOLBY_VISION)
                  .setWidth(1280)
                  .setHeight(720)
                  .setFrameRate(30.00f)
                  .setCodecs("hev1.08.02")
                  .setColorInfo(
                      new ColorInfo.Builder()
                          .setColorTransfer(C.COLOR_TRANSFER_HLG)
                          .setColorRange(C.COLOR_RANGE_LIMITED)
                          .setColorSpace(C.COLOR_SPACE_BT2020)
                          .build())
                  .build())
          .build();

  public static final AssetInfo MP4_ASSET_4K60_PORTRAIT =
      new AssetInfo.Builder("asset:///media/mp4/portrait_4k60.mp4")
          .setVideoFormat(
              new Format.Builder()
                  .setSampleMimeType(VIDEO_H264)
                  .setWidth(3840)
                  .setHeight(2160)
                  .setFrameRate(60.00f)
                  .setCodecs("avc1.640033")
                  .build())
          .build();

  public static final AssetInfo MP4_REMOTE_10_SECONDS =
      new AssetInfo.Builder(
              "https://storage.googleapis.com/exoplayer-test-media-1/mp4/android-screens-10s.mp4")
          .setVideoFormat(
              new Format.Builder()
                  .setSampleMimeType(VIDEO_H264)
                  .setWidth(1280)
                  .setHeight(720)
                  .setFrameRate(29.97f)
                  .setCodecs("avc1.64001F")
                  .build())
          .build();

  /** Test clip transcoded from {@linkplain #MP4_REMOTE_10_SECONDS with H264 and MP3}. */
  public static final AssetInfo MP4_REMOTE_H264_MP3 =
      new AssetInfo.Builder(
              "https://storage.googleapis.com/exoplayer-test-media-1/mp4/%20android-screens-10s-h264-mp3.mp4")
          .setVideoFormat(
              new Format.Builder()
                  .setSampleMimeType(VIDEO_H264)
                  .setWidth(1280)
                  .setHeight(720)
                  .setFrameRate(29.97f)
                  .setCodecs("avc1.64001F")
                  .build())
          .build();

  public static final AssetInfo MP4_ASSET_8K24 =
      new AssetInfo.Builder("asset:///media/mp4/8k24fps_300ms.mp4")
          .setVideoFormat(
              new Format.Builder()
                  .setSampleMimeType(VIDEO_H265)
                  .setWidth(7680)
                  .setHeight(4320)
                  .setFrameRate(24.00f)
                  .setCodecs("hvc1.1.6.L183")
                  .build())
          .build();

  // From b/357743907.
  public static final AssetInfo MP4_ASSET_PHOTOS_TRIM_OPTIMIZATION_VIDEO =
      new AssetInfo.Builder("asset:///media/mp4/trim_optimization_failure.mp4")
          .setVideoFormat(
              new Format.Builder()
                  .setSampleMimeType(VIDEO_H264)
                  .setWidth(518)
                  .setHeight(488)
                  .setFrameRate(29.882f)
                  .setCodecs("avc1.640034")
                  .build())
          .build();

  // The 7 HIGHMOTION files are H264 and AAC.

  public static final AssetInfo MP4_REMOTE_1280W_720H_5_SECOND_HIGHMOTION =
      new AssetInfo.Builder(
              "https://storage.googleapis.com/exoplayer-test-media-1/mp4/1280w_720h_highmotion.mp4")
          .setVideoFormat(
              new Format.Builder()
                  .setSampleMimeType(VIDEO_H264)
                  .setWidth(1280)
                  .setHeight(720)
                  .setAverageBitrate(8_939_000)
                  .setFrameRate(30.075f)
                  .setCodecs("avc1.64001F")
                  .build())
          .build();

  public static final AssetInfo MP4_REMOTE_1440W_1440H_5_SECOND_HIGHMOTION =
      new AssetInfo.Builder(
              "https://storage.googleapis.com/exoplayer-test-media-1/mp4/1440w_1440h_highmotion.mp4")
          .setVideoFormat(
              new Format.Builder()
                  .setSampleMimeType(VIDEO_H264)
                  .setWidth(1440)
                  .setHeight(1440)
                  .setAverageBitrate(17_000_000)
                  .setFrameRate(29.97f)
                  .setCodecs("avc1.640028")
                  .build())
          .build();

  public static final AssetInfo MP4_REMOTE_1920W_1080H_5_SECOND_HIGHMOTION =
      new AssetInfo.Builder(
              "https://storage.googleapis.com/exoplayer-test-media-1/mp4/1920w_1080h_highmotion.mp4")
          .setVideoFormat(
              new Format.Builder()
                  .setSampleMimeType(VIDEO_H264)
                  .setWidth(1920)
                  .setHeight(1080)
                  .setAverageBitrate(17_100_000)
                  .setFrameRate(30.037f)
                  .setCodecs("avc1.640028")
                  .build())
          .build();

  public static final AssetInfo MP4_REMOTE_3840W_2160H_5_SECOND_HIGHMOTION =
      new AssetInfo.Builder(
              "https://storage.googleapis.com/exoplayer-test-media-1/mp4/3840w_2160h_highmotion.mp4")
          .setVideoFormat(
              new Format.Builder()
                  .setSampleMimeType(VIDEO_H264)
                  .setWidth(3840)
                  .setHeight(2160)
                  .setAverageBitrate(48_300_000)
                  .setFrameRate(30.090f)
                  .setCodecs("avc1.640033")
                  .build())
          .build();

  public static final AssetInfo MP4_REMOTE_1280W_720H_30_SECOND_HIGHMOTION =
      new AssetInfo.Builder(
              "https://storage.googleapis.com/exoplayer-test-media-1/mp4/1280w_720h_30s_highmotion.mp4")
          .setVideoFormat(
              new Format.Builder()
                  .setSampleMimeType(VIDEO_H264)
                  .setWidth(1280)
                  .setHeight(720)
                  .setAverageBitrate(9_962_000)
                  .setFrameRate(30.078f)
                  .setCodecs("avc1.64001F")
                  .build())
          .build();

  public static final AssetInfo MP4_REMOTE_1920W_1080H_30_SECOND_HIGHMOTION =
      new AssetInfo.Builder(
              "https://storage.googleapis.com/exoplayer-test-media-1/mp4/1920w_1080h_30s_highmotion.mp4")
          .setVideoFormat(
              new Format.Builder()
                  .setSampleMimeType(VIDEO_H264)
                  .setWidth(1920)
                  .setHeight(1080)
                  .setAverageBitrate(15_000_000)
                  .setFrameRate(28.561f)
                  .setCodecs("avc1.640028")
                  .build())
          .build();

  public static final AssetInfo MP4_REMOTE_3840W_2160H_32_SECOND_HIGHMOTION =
      new AssetInfo.Builder(
              "https://storage.googleapis.com/exoplayer-test-media-1/mp4/3840w_2160h_32s_highmotion.mp4")
          .setVideoFormat(
              new Format.Builder()
                  .setSampleMimeType(VIDEO_H264)
                  .setWidth(3840)
                  .setHeight(2160)
                  .setAverageBitrate(47_800_000)
                  .setFrameRate(28.414f)
                  .setCodecs("avc1.640033")
                  .build())
          .build();

  public static final AssetInfo MP4_REMOTE_256W_144H_30_SECOND_ROOF_ONEPLUSNORD2_DOWNSAMPLED =
      new AssetInfo.Builder(
              "https://storage.googleapis.com/exoplayer-test-media-1/mp4/device_videos/OnePlusNord2_downsampled_256w_144h_30s_roof.mp4")
          .setVideoFormat(
              new Format.Builder()
                  .setSampleMimeType(VIDEO_H264)
                  .setWidth(256)
                  .setHeight(144)
                  .setFrameRate(30)
                  .setCodecs("avc1.64000C")
                  .build())
          .build();

  public static final AssetInfo MP4_REMOTE_426W_240H_30_SECOND_ROOF_ONEPLUSNORD2_DOWNSAMPLED =
      new AssetInfo.Builder(
              "https://storage.googleapis.com/exoplayer-test-media-1/mp4/device_videos/OnePlusNord2_downsampled_426w_240h_30s_roof.mp4")
          .setVideoFormat(
              new Format.Builder()
                  .setSampleMimeType(VIDEO_H264)
                  .setWidth(426)
                  .setHeight(240)
                  .setFrameRate(30)
                  .setCodecs("avc1.640015")
                  .build())
          .build();

  public static final AssetInfo MP4_REMOTE_640W_360H_30_SECOND_ROOF_ONEPLUSNORD2_DOWNSAMPLED =
      new AssetInfo.Builder(
              "https://storage.googleapis.com/exoplayer-test-media-1/mp4/device_videos/OnePlusNord2_downsampled_640w_360h_30s_roof.mp4")
          .setVideoFormat(
              new Format.Builder()
                  .setSampleMimeType(VIDEO_H264)
                  .setWidth(640)
                  .setHeight(360)
                  .setFrameRate(30)
                  .setCodecs("avc1.64001E")
                  .build())
          .build();

  public static final AssetInfo MP4_REMOTE_854W_480H_30_SECOND_ROOF_ONEPLUSNORD2_DOWNSAMPLED =
      new AssetInfo.Builder(
              "https://storage.googleapis.com/exoplayer-test-media-1/mp4/device_videos/OnePlusNord2_downsampled_854w_480h_30s_roof.mp4")
          .setVideoFormat(
              new Format.Builder()
                  .setSampleMimeType(VIDEO_H264)
                  .setWidth(854)
                  .setHeight(480)
                  .setFrameRate(30)
                  .setCodecs("avc1.64001F")
                  .build())
          .build();

  public static final AssetInfo MP4_REMOTE_256W_144H_30_SECOND_ROOF_REDMINOTE9_DOWNSAMPLED =
      new AssetInfo.Builder(
              "https://storage.googleapis.com/exoplayer-test-media-1/mp4/device_videos/RedmiNote9_downsampled_256w_144h_30s_roof.mp4")
          .setVideoFormat(
              new Format.Builder()
                  .setSampleMimeType(VIDEO_H264)
                  .setWidth(256)
                  .setHeight(144)
                  .setFrameRate(30)
                  .setCodecs("avc1.64000C")
                  .build())
          .build();

  public static final AssetInfo MP4_REMOTE_426W_240H_30_SECOND_ROOF_REDMINOTE9_DOWNSAMPLED =
      new AssetInfo.Builder(
              "https://storage.googleapis.com/exoplayer-test-media-1/mp4/device_videos/RedmiNote9_downsampled_426w_240h_30s_roof.mp4")
          .setVideoFormat(
              new Format.Builder()
                  .setSampleMimeType(VIDEO_H264)
                  .setWidth(426)
                  .setHeight(240)
                  .setFrameRate(30)
                  .setCodecs("avc1.640015")
                  .build())
          .build();

  public static final AssetInfo MP4_REMOTE_640W_360H_30_SECOND_ROOF_REDMINOTE9_DOWNSAMPLED =
      new AssetInfo.Builder(
              "https://storage.googleapis.com/exoplayer-test-media-1/mp4/device_videos/RedmiNote9_downsampled_640w_360h_30s_roof.mp4")
          .setVideoFormat(
              new Format.Builder()
                  .setSampleMimeType(VIDEO_H264)
                  .setWidth(640)
                  .setHeight(360)
                  .setFrameRate(30)
                  .setCodecs("avc1.64001E")
                  .build())
          .build();

  public static final AssetInfo MP4_REMOTE_854W_480H_30_SECOND_ROOF_REDMINOTE9_DOWNSAMPLED =
      new AssetInfo.Builder(
              "https://storage.googleapis.com/exoplayer-test-media-1/mp4/device_videos/RedmiNote9_downsampled_854w_480h_30s_roof.mp4")
          .setVideoFormat(
              new Format.Builder()
                  .setSampleMimeType(VIDEO_H264)
                  .setWidth(854)
                  .setHeight(480)
                  .setFrameRate(30)
                  .setCodecs("avc1.64001F")
                  .build())
          .build();

  public static final AssetInfo MP4_REMOTE_640W_480H_31_SECOND_ROOF_SONYXPERIAXZ3 =
      new AssetInfo.Builder(
              "https://storage.googleapis.com/exoplayer-test-media-1/mp4/device_videos/SonyXperiaXZ3_640w_480h_31s_roof.mp4")
          .setVideoFormat(
              new Format.Builder()
                  .setSampleMimeType(VIDEO_H264)
                  .setWidth(640)
                  .setHeight(480)
                  .setAverageBitrate(3_578_000)
                  .setFrameRate(30)
                  .setCodecs("avc1.64001E")
                  .build())
          .build();

  public static final AssetInfo MP4_REMOTE_1280W_720H_30_SECOND_ROOF_ONEPLUSNORD2 =
      new AssetInfo.Builder(
              "https://storage.googleapis.com/exoplayer-test-media-1/mp4/device_videos/OnePlusNord2_1280w_720h_30s_roof.mp4")
          .setVideoFormat(
              new Format.Builder()
                  .setSampleMimeType(VIDEO_H264)
                  .setWidth(1280)
                  .setHeight(720)
                  .setAverageBitrate(8_966_000)
                  .setFrameRate(29.763f)
                  .setCodecs("avc1.640028")
                  .build())
          .build();

  public static final AssetInfo MP4_REMOTE_1280W_720H_32_SECOND_ROOF_REDMINOTE9 =
      new AssetInfo.Builder(
              "https://storage.googleapis.com/exoplayer-test-media-1/mp4/device_videos/RedmiNote9_1280w_720h_32s_roof.mp4")
          .setVideoFormat(
              new Format.Builder()
                  .setSampleMimeType(VIDEO_H264)
                  .setWidth(1280)
                  .setHeight(720)
                  .setAverageBitrate(14_100_000)
                  .setFrameRate(30)
                  .setCodecs("avc1.64001F")
                  .build())
          .build();

  public static final AssetInfo MP4_REMOTE_1440W_1440H_31_SECOND_ROOF_SAMSUNGS20ULTRA5G =
      new AssetInfo.Builder(
              "https://storage.googleapis.com/exoplayer-test-media-1/mp4/device_videos/SsS20Ultra5G_1440hw_31s_roof.mp4")
          .setVideoFormat(
              new Format.Builder()
                  .setSampleMimeType(VIDEO_H264)
                  .setWidth(1440)
                  .setHeight(1440)
                  .setAverageBitrate(16_300_000)
                  .setFrameRate(25.931f)
                  .setCodecs("avc1.640028")
                  .build())
          .build();

  public static final AssetInfo MP4_REMOTE_1920W_1080H_60_FPS_30_SECOND_ROOF_ONEPLUSNORD2 =
      new AssetInfo.Builder(
              "https://storage.googleapis.com/exoplayer-test-media-1/mp4/device_videos/OnePlusNord2_1920w_1080h_60fr_30s_roof.mp4")
          .setVideoFormat(
              new Format.Builder()
                  .setSampleMimeType(VIDEO_H264)
                  .setWidth(1920)
                  .setHeight(1080)
                  .setAverageBitrate(20_000_000)
                  .setFrameRate(59.94f)
                  .setCodecs("avc1.640028")
                  .build())
          .build();

  public static final AssetInfo MP4_REMOTE_1920W_1080H_60_FPS_30_SECOND_ROOF_REDMINOTE9 =
      new AssetInfo.Builder(
              "https://storage.googleapis.com/exoplayer-test-media-1/mp4/device_videos/RedmiNote9_1920w_1080h_60fps_30s_roof.mp4")
          .setVideoFormat(
              new Format.Builder()
                  .setSampleMimeType(VIDEO_H264)
                  .setWidth(1920)
                  .setHeight(1080)
                  .setAverageBitrate(20_100_000)
                  .setFrameRate(61.069f)
                  .setCodecs("avc1.64002A")
                  .build())
          .build();

  public static final AssetInfo MP4_REMOTE_2400W_1080H_34_SECOND_ROOF_SAMSUNGS20ULTRA5G =
      new AssetInfo.Builder(
              "https://storage.googleapis.com/exoplayer-test-media-1/mp4/device_videos/SsS20Ultra5G_2400w_1080h_34s_roof.mp4")
          .setVideoFormat(
              new Format.Builder()
                  .setSampleMimeType(VIDEO_H265)
                  .setWidth(2400)
                  .setHeight(1080)
                  .setAverageBitrate(29_500_000)
                  .setFrameRate(27.472f)
                  .setCodecs("hvc1.2.4.L153.B0")
                  .build())
          .build();

  public static final AssetInfo MP4_REMOTE_3840W_2160H_30_SECOND_ROOF_ONEPLUSNORD2 =
      new AssetInfo.Builder(
              "https://storage.googleapis.com/exoplayer-test-media-1/mp4/device_videos/OnePlusNord2_3840w_2160h_30s_roof.mp4")
          .setVideoFormat(
              new Format.Builder()
                  .setSampleMimeType(VIDEO_H264)
                  .setWidth(3840)
                  .setHeight(2160)
                  .setAverageBitrate(49_800_000)
                  .setFrameRate(29.802f)
                  .setCodecs("avc1.640028")
                  .build())
          .build();

  public static final AssetInfo MP4_REMOTE_3840W_2160H_30_SECOND_ROOF_REDMINOTE9 =
      new AssetInfo.Builder(
              "https://storage.googleapis.com/exoplayer-test-media-1/mp4/device_videos/RedmiNote9_3840w_2160h_30s_roof.mp4")
          .setVideoFormat(
              new Format.Builder()
                  .setSampleMimeType(VIDEO_H264)
                  .setWidth(3840)
                  .setHeight(2160)
                  .setAverageBitrate(42_100_000)
                  .setFrameRate(30)
                  .setColorInfo(
                      new ColorInfo.Builder()
                          .setColorSpace(C.COLOR_SPACE_BT2020)
                          .setColorRange(C.COLOR_RANGE_FULL)
                          .setColorTransfer(C.COLOR_TRANSFER_SDR)
                          .build())
                  .setCodecs("avc1.640033")
                  .build())
          .build();

  public static final AssetInfo MP4_REMOTE_7680W_4320H_31_SECOND_ROOF_SAMSUNGS20ULTRA5G =
      new AssetInfo.Builder(
              "https://storage.googleapis.com/exoplayer-test-media-1/mp4/device_videos/SsS20Ultra5G_7680w_4320h_31s_roof.mp4")
          .setVideoFormat(
              new Format.Builder()
                  .setSampleMimeType(VIDEO_H265)
                  .setWidth(7680)
                  .setHeight(4320)
                  .setAverageBitrate(79_900_000)
                  .setFrameRate(23.163f)
                  .setCodecs("hvc1.1.6.L183.B0")
                  .build())
          .build();

  public static final AssetInfo MP3_ASSET =
      new AssetInfo.Builder("asset:///media/mp3/test-cbr-info-header.mp3").build();

  public static final AssetInfo WAV_ASSET =
      new AssetInfo.Builder("asset:///media/wav/sample.wav").build();
<<<<<<< HEAD
=======

  /** A {@link GlEffect} that adds delay in the video pipeline by putting the thread to sleep. */
  public static final class DelayEffect implements GlEffect {
    private final long delayMs;

    public DelayEffect(long delayMs) {
      this.delayMs = delayMs;
    }

    @Override
    public GlShaderProgram toGlShaderProgram(Context context, boolean useHdr) {
      return new PassthroughShaderProgram() {
        @Override
        public void queueInputFrame(
            GlObjectsProvider glObjectsProvider,
            GlTextureInfo inputTexture,
            long presentationTimeUs) {
          try {
            Thread.sleep(delayMs);
          } catch (InterruptedException e) {
            Thread.currentThread().interrupt();
            onError(e);
            return;
          }
          super.queueInputFrame(glObjectsProvider, inputTexture, presentationTimeUs);
        }
      };
    }
  }
>>>>>>> df887a94

  /**
   * Creates the GL objects needed to set up a GL environment including an {@link EGLDisplay} and an
   * {@link EGLContext}.
   */
  public static EGLContext createOpenGlObjects() throws GlUtil.GlException {
    EGLDisplay eglDisplay = GlUtil.getDefaultEglDisplay();
    GlObjectsProvider glObjectsProvider =
        new DefaultGlObjectsProvider(/* sharedEglContext= */ null);
    EGLContext eglContext =
        glObjectsProvider.createEglContext(
            eglDisplay, /* openGlVersion= */ 2, GlUtil.EGL_CONFIG_ATTRIBUTES_RGBA_8888);
    glObjectsProvider.createFocusedPlaceholderEglSurface(eglContext, eglDisplay);
    return eglContext;
  }

  /**
   * Generates a {@linkplain android.opengl.GLES10#GL_TEXTURE_2D traditional GLES texture} from the
   * given bitmap.
   *
   * <p>Must have a GL context set up.
   */
  public static int generateTextureFromBitmap(Bitmap bitmap) throws GlUtil.GlException {
    return GlUtil.createTexture(bitmap);
  }

  /**
   * Log in logcat and in an analysis file that this test was skipped.
   *
   * <p>Analysis file is a JSON summarising the test, saved to the application cache.
   *
   * <p>The analysis json will contain a {@code skipReason} key, with the reason for skipping the
   * test case.
   */
  public static void recordTestSkipped(Context context, String testId, String reason)
      throws JSONException, IOException {
    Log.i(TAG, testId + ": " + reason);
    JSONObject testJson = new JSONObject();
    testJson.put("skipReason", reason);

    writeTestSummaryToFile(context, testId, testJson);
  }

  public static void assertSdrColors(Context context, String filePath)
      throws ExecutionException, InterruptedException {
    ColorInfo colorInfo = retrieveTrackFormat(context, filePath, C.TRACK_TYPE_VIDEO).colorInfo;
    // Allow unset color values as some encoders don't encode color information for the standard SDR
    // dataspace.
    assertThat(colorInfo.colorTransfer).isAnyOf(C.COLOR_TRANSFER_SDR, Format.NO_VALUE);
    // Before API 34 some encoders output a BT.601 bitstream even though we request BT.709 for SDR
    // output, so allow both color spaces in output files when checking for SDR.
    assertThat(colorInfo.colorSpace)
        .isAnyOf(C.COLOR_SPACE_BT709, C.COLOR_SPACE_BT601, Format.NO_VALUE);
  }

  public static ImmutableList<Bitmap> extractBitmapsFromVideo(Context context, String filePath)
      throws IOException, InterruptedException {
    return extractBitmapsFromVideo(context, filePath, Config.ARGB_8888);
  }

  public static ImmutableList<Bitmap> extractBitmapsFromVideo(
      Context context, String filePath, Bitmap.Config config)
      throws IOException, InterruptedException {
    // b/298599172 - runUntilComparisonFrameOrEnded fails on this device because reading decoder
    //  output as a bitmap doesn't work.
    assumeFalse(Util.SDK_INT == 21 && Ascii.toLowerCase(Util.MODEL).contains("nexus"));
    ImmutableList.Builder<Bitmap> bitmaps = new ImmutableList.Builder<>();
    try (VideoDecodingWrapper decodingWrapper =
        new VideoDecodingWrapper(
            context, filePath, /* comparisonInterval= */ 1, /* maxImagesAllowed= */ 1)) {
      while (true) {
        @Nullable Image image = decodingWrapper.runUntilComparisonFrameOrEnded();
        if (image == null) {
          break;
        }
        bitmaps.add(BitmapPixelTestUtil.createGrayscaleBitmapFromYuv420888Image(image, config));
        image.close();
      }
    }
    return bitmaps.build();
  }

  /**
   * Creates a {@link GlEffect} that counts the number of frames processed in {@code frameCount}.
   */
  public static GlEffect createFrameCountingEffect(AtomicInteger frameCount) {
    return new GlEffect() {
      @Override
      public GlShaderProgram toGlShaderProgram(Context context, boolean useHdr) {
        return new PassthroughShaderProgram() {
          @Override
          public void queueInputFrame(
              GlObjectsProvider glObjectsProvider,
              GlTextureInfo inputTexture,
              long presentationTimeUs) {
            super.queueInputFrame(glObjectsProvider, inputTexture, presentationTimeUs);
            frameCount.incrementAndGet();
          }
        };
      }
    };
  }

  /** A customizable forwarding {@link Codec.EncoderFactory} that forces encoding. */
  public static final class ForceEncodeEncoderFactory implements Codec.EncoderFactory {

    private final Codec.EncoderFactory encoderFactory;

    /** Creates an instance that wraps {@link DefaultEncoderFactory}. */
    public ForceEncodeEncoderFactory(Context context) {
      encoderFactory = new DefaultEncoderFactory.Builder(context).build();
    }

    /**
     * Creates an instance that wraps {@link DefaultEncoderFactory} that wraps another {@link
     * Codec.EncoderFactory}.
     */
    public ForceEncodeEncoderFactory(Codec.EncoderFactory wrappedEncoderFactory) {
      this.encoderFactory = wrappedEncoderFactory;
    }

    @Override
    public Codec createForAudioEncoding(Format format) throws ExportException {
      return encoderFactory.createForAudioEncoding(format);
    }

    @Override
    public Codec createForVideoEncoding(Format format) throws ExportException {
      return encoderFactory.createForVideoEncoding(format);
    }

    @Override
    public boolean audioNeedsEncoding() {
      return true;
    }

    @Override
    public boolean videoNeedsEncoding() {
      return true;
    }
  }

  /**
   * Implementation of {@link ByteBufferGlEffect.Processor} that counts how many frames are copied
   * to CPU memory.
   */
  public static final class FrameCountingByteBufferProcessor
      implements ByteBufferGlEffect.Processor<Integer> {
    public final AtomicInteger frameCount;

    private int width;
    private int height;

    public FrameCountingByteBufferProcessor() {
      frameCount = new AtomicInteger();
    }

    @Override
    public Size configure(int inputWidth, int inputHeight) {
      width = inputWidth;
      height = inputHeight;
      return new Size(width, height);
    }

    @Override
    public GlRect getScaledRegion(long presentationTimeUs) {
      return new GlRect(width, height);
    }

    @Override
    public ListenableFuture<Integer> processImage(
        ByteBufferGlEffect.Image image, long presentationTimeUs) {
      return immediateFuture(frameCount.incrementAndGet());
    }

    @Override
    public void finishProcessingAndBlend(
        GlTextureInfo outputFrame, long presentationTimeUs, Integer result) {}

    @Override
    public void release() {}
  }

  /**
   * Writes the summary of a test run to the application cache file.
   *
   * <p>The cache filename follows the pattern {@code <testId>-result.txt}.
   *
   * @param context The {@link Context}.
   * @param testId A unique identifier for the transformer test run.
   * @param testJson A {@link JSONObject} containing a summary of the test run.
   */
  public static void writeTestSummaryToFile(Context context, String testId, JSONObject testJson)
      throws IOException, JSONException {
    testJson.put("testId", testId).put("device", JsonUtil.getDeviceDetailsAsJsonObject());

    String analysisContents = testJson.toString(/* indentSpaces= */ 2);

    // Log contents as well as writing to file, for easier visibility on individual device testing.
    for (String line : Util.split(analysisContents, "\n")) {
      Log.i(TAG, testId + ": " + line);
    }

    File analysisFile = createExternalCacheFile(context, /* fileName= */ testId + "-result.txt");
    try (FileWriter fileWriter = new FileWriter(analysisFile)) {
      fileWriter.write(analysisContents);
    }
  }

  /**
   * Assumes that the device supports decoding the input format, and encoding/muxing the output
   * format if needed.
   *
   * @param context The {@link Context context}.
   * @param testId The test ID.
   * @param inputFormat The {@link Format format} to decode, or the input is not produced by
   *     MediaCodec, like an image.
   * @param outputFormat The {@link Format format} to encode/mux or {@code null} if the output won't
   *     be encoded or muxed.
   * @throws AssumptionViolatedException If the device does not support the formats. In this case,
   *     the reason for skipping the test is logged.
   */
  public static void assumeFormatsSupported(
      Context context, String testId, @Nullable Format inputFormat, @Nullable Format outputFormat)
      throws IOException, JSONException, MediaCodecUtil.DecoderQueryException {
    // TODO(b/278657595): Make this capability check match the default codec factory selection code.
    boolean canDecode = inputFormat == null || canDecode(inputFormat);

    boolean canEncode = outputFormat == null || canEncode(outputFormat);
    boolean canMux = outputFormat == null || canMux(outputFormat);
    if (canDecode && canEncode && canMux) {
      return;
    }

    StringBuilder skipReasonBuilder = new StringBuilder();
    if (!canDecode) {
      skipReasonBuilder.append("Cannot decode ").append(inputFormat).append('\n');
    }
    if (!canEncode) {
      skipReasonBuilder.append("Cannot encode ").append(outputFormat).append('\n');
    }
    if (!canMux) {
      skipReasonBuilder.append("Cannot mux ").append(outputFormat);
    }
    String skipReason = skipReasonBuilder.toString();
    recordTestSkipped(context, testId, skipReason);
    throw new AssumptionViolatedException(skipReason);
  }

<<<<<<< HEAD
=======
  /**
   * Assumes that the device supports encoding with the given MIME type and profile.
   *
   * @param mimeType The {@linkplain MimeTypes MIME type}.
   * @param profile The {@linkplain MediaCodecInfo.CodecProfileLevel codec profile}.
   * @throws AssumptionViolatedException If the device does have required encoder or profile.
   */
  public static void assumeCanEncodeWithProfile(String mimeType, int profile) {
    ImmutableList<MediaCodecInfo> supportedEncoders = EncoderUtil.getSupportedEncoders(mimeType);
    if (supportedEncoders.isEmpty()) {
      throw new AssumptionViolatedException("No supported encoders");
    }

    for (int i = 0; i < supportedEncoders.size(); i++) {
      if (EncoderUtil.findSupportedEncodingProfiles(supportedEncoders.get(i), mimeType)
          .contains(profile)) {
        return;
      }
    }
    throw new AssumptionViolatedException("Profile not supported");
  }

>>>>>>> df887a94
  /** Returns a {@link Muxer.Factory} depending upon the API level. */
  public static Muxer.Factory getMuxerFactoryBasedOnApi() {
    // MediaMuxer supports B-frame from API > 24.
    return SDK_INT > 24 ? new DefaultMuxer.Factory() : new InAppMuxer.Factory.Builder().build();
  }

  private static boolean canDecode(Format format) {
    if (MimeTypes.isImage(format.sampleMimeType)) {
      return Util.isBitmapFactorySupportedMimeType(format.sampleMimeType);
    }

    // Check decoding capability in the same way as the default decoder factory.
    MediaFormat mediaFormat = MediaFormatUtil.createMediaFormatFromFormat(format);
    @Nullable
    Pair<Integer, Integer> codecProfileAndLevel = MediaCodecUtil.getCodecProfileAndLevel(format);
    if (codecProfileAndLevel != null) {
      MediaFormatUtil.maybeSetInteger(
          mediaFormat, MediaFormat.KEY_PROFILE, codecProfileAndLevel.first);
    }
    return EncoderUtil.findCodecForFormat(mediaFormat, /* isDecoder= */ true) != null
        && !deviceNeedsDisable8kWorkaround(format);
  }

  private static boolean deviceNeedsDisable8kWorkaround(Format format) {
    // Fixed on API 31+. See http://b/278234847#comment40 for more information.
    // Duplicate of DefaultDecoderFactory#deviceNeedsDisable8kWorkaround.
    return SDK_INT < 31
        && format.width >= 7680
        && format.height >= 4320
        && format.sampleMimeType != null
        && format.sampleMimeType.equals(MimeTypes.VIDEO_H265)
        && (Ascii.equalsIgnoreCase(Util.MODEL, "SM-F711U1")
            || Ascii.equalsIgnoreCase(Util.MODEL, "SM-F926U1"));
  }

  private static boolean canEncode(Format format) {
    String mimeType = checkNotNull(format.sampleMimeType);
    ImmutableList<android.media.MediaCodecInfo> supportedEncoders =
        EncoderUtil.getSupportedEncoders(mimeType);
    if (supportedEncoders.isEmpty()) {
      return false;
    }

    android.media.MediaCodecInfo encoder = supportedEncoders.get(0);
    // VideoSampleExporter rotates videos into landscape before encoding.
    // Check if the encoder supports the video dimensions after rotating to landscape.
    int width = format.width;
    int height = format.height;
    if (width < height) {
      width = format.height;
      height = format.width;
    }
    boolean sizeSupported = EncoderUtil.isSizeSupported(encoder, mimeType, width, height);
    boolean bitrateSupported =
        format.averageBitrate == Format.NO_VALUE
            || EncoderUtil.getSupportedBitrateRange(encoder, mimeType)
                .contains(format.averageBitrate);
    return sizeSupported && bitrateSupported;
  }

  private static boolean canMux(Format format) {
    String mimeType = checkNotNull(format.sampleMimeType);
    return new DefaultMuxer.Factory()
        .getSupportedSampleMimeTypes(MimeTypes.getTrackType(mimeType))
        .contains(mimeType);
  }

  /**
   * Creates a {@link File} of the {@code fileName} in the application cache directory.
   *
   * <p>If a file of that name already exists, it is overwritten.
   */
  /* package */ static File createExternalCacheFile(Context context, String fileName)
      throws IOException {
    File file = new File(context.getExternalCacheDir(), fileName);
    checkState(!file.exists() || file.delete(), "Could not delete file: " + file.getAbsolutePath());
    checkState(file.createNewFile(), "Could not create file: " + file.getAbsolutePath());
    return file;
  }

  private AndroidTestUtil() {}
}<|MERGE_RESOLUTION|>--- conflicted
+++ resolved
@@ -223,8 +223,6 @@
                   .setHeight(4080)
                   .build())
           .build();
-<<<<<<< HEAD
-=======
   public static final AssetInfo JPG_PIXEL_MOTION_PHOTO_ASSET =
       new AssetInfo.Builder("asset:///media/jpeg/pixel-motion-photo-2-hevc-tracks.jpg")
           .setVideoFormat(
@@ -237,7 +235,6 @@
                   .build())
           .setVideoFrameCount(58)
           .build();
->>>>>>> df887a94
 
   public static final AssetInfo WEBP_LARGE =
       new AssetInfo.Builder("asset:///media/webp/black_large.webp")
@@ -982,8 +979,6 @@
 
   public static final AssetInfo WAV_ASSET =
       new AssetInfo.Builder("asset:///media/wav/sample.wav").build();
-<<<<<<< HEAD
-=======
 
   /** A {@link GlEffect} that adds delay in the video pipeline by putting the thread to sleep. */
   public static final class DelayEffect implements GlEffect {
@@ -1013,7 +1008,6 @@
       };
     }
   }
->>>>>>> df887a94
 
   /**
    * Creates the GL objects needed to set up a GL environment including an {@link EGLDisplay} and an
@@ -1263,8 +1257,6 @@
     throw new AssumptionViolatedException(skipReason);
   }
 
-<<<<<<< HEAD
-=======
   /**
    * Assumes that the device supports encoding with the given MIME type and profile.
    *
@@ -1287,7 +1279,6 @@
     throw new AssumptionViolatedException("Profile not supported");
   }
 
->>>>>>> df887a94
   /** Returns a {@link Muxer.Factory} depending upon the API level. */
   public static Muxer.Factory getMuxerFactoryBasedOnApi() {
     // MediaMuxer supports B-frame from API > 24.
