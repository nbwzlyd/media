--- conflicted
+++ resolved
@@ -130,15 +130,11 @@
     // This test uses ULTRA_HDR_URI_STRING because it's high resolution.
     // Ultra HDR gainmap is ignored.
     EditedMediaItem editedMediaItem =
-<<<<<<< HEAD
-        new EditedMediaItem.Builder(MediaItem.fromUri(JPG_ULTRA_HDR_ASSET.uri))
-=======
         new EditedMediaItem.Builder(
                 new MediaItem.Builder()
                     .setUri(JPG_ULTRA_HDR_ASSET.uri)
                     .setImageDurationMs(isHighPerformance ? 45_000 : 15_000)
                     .build())
->>>>>>> df887a94
             .setFrameRate(30)
             .setEffects(
                 new Effects(
