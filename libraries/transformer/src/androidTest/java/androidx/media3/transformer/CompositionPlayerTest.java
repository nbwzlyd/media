/*
 * Copyright 2023 The Android Open Source Project
 *
 * Licensed under the Apache License, Version 2.0 (the "License");
 * you may not use this file except in compliance with the License.
 * You may obtain a copy of the License at
 *
 *      https://www.apache.org/licenses/LICENSE-2.0
 *
 * Unless required by applicable law or agreed to in writing, software
 * distributed under the License is distributed on an "AS IS" BASIS,
 * WITHOUT WARRANTIES OR CONDITIONS OF ANY KIND, either express or implied.
 * See the License for the specific language governing permissions and
 * limitations under the License.
 */
package androidx.media3.transformer;

import static androidx.media3.common.PlaybackException.ERROR_CODE_DECODER_INIT_FAILED;
import static androidx.media3.transformer.AndroidTestUtil.JPG_SINGLE_PIXEL_ASSET;
import static androidx.media3.transformer.AndroidTestUtil.MP4_ASSET;
import static com.google.common.truth.Truth.assertThat;
import static com.google.common.util.concurrent.Futures.immediateFuture;
import static org.junit.Assert.assertThrows;

import android.app.Instrumentation;
import android.content.Context;
import android.graphics.BitmapFactory;
import android.util.Pair;
import android.view.SurfaceHolder;
import android.view.SurfaceView;
import android.view.TextureView;
import androidx.annotation.Nullable;
import androidx.media3.common.C;
import androidx.media3.common.ColorInfo;
import androidx.media3.common.DebugViewProvider;
import androidx.media3.common.Effect;
import androidx.media3.common.Format;
import androidx.media3.common.MediaItem;
import androidx.media3.common.MimeTypes;
import androidx.media3.common.PlaybackException;
import androidx.media3.common.PreviewingVideoGraph;
import androidx.media3.common.SurfaceInfo;
import androidx.media3.common.VideoFrameProcessingException;
import androidx.media3.common.VideoFrameProcessor;
import androidx.media3.common.VideoGraph;
import androidx.media3.common.audio.AudioProcessor;
import androidx.media3.common.util.SystemClock;
import androidx.media3.common.util.Util;
import androidx.media3.datasource.AssetDataSource;
import androidx.media3.datasource.DataSourceUtil;
import androidx.media3.datasource.DataSpec;
import androidx.media3.effect.PreviewingSingleInputVideoGraph;
import androidx.media3.exoplayer.RendererCapabilities;
import androidx.media3.exoplayer.image.BitmapFactoryImageDecoder;
import androidx.media3.exoplayer.image.ImageDecoder;
import androidx.media3.exoplayer.image.ImageDecoderException;
import androidx.media3.exoplayer.source.ExternalLoader;
import androidx.media3.test.utils.TestSpeedProvider;
import androidx.test.core.app.ApplicationProvider;
import androidx.test.ext.junit.rules.ActivityScenarioRule;
import androidx.test.ext.junit.runners.AndroidJUnit4;
import androidx.test.platform.app.InstrumentationRegistry;
import com.google.common.collect.ImmutableList;
import java.io.IOException;
import java.util.List;
import java.util.concurrent.Executor;
import java.util.concurrent.atomic.AtomicReference;
import org.junit.After;
import org.junit.Before;
import org.junit.Rule;
import org.junit.Test;
import org.junit.runner.RunWith;

/** Instrumentation tests for {@link CompositionPlayer} */
@RunWith(AndroidJUnit4.class)
public class CompositionPlayerTest {

  private static final long TEST_TIMEOUT_MS = 10_000;

  @Rule
  public ActivityScenarioRule<SurfaceTestActivity> rule =
      new ActivityScenarioRule<>(SurfaceTestActivity.class);

  private final Instrumentation instrumentation = InstrumentationRegistry.getInstrumentation();
  private final Context applicationContext = instrumentation.getContext().getApplicationContext();

  private CompositionPlayer compositionPlayer;
  private SurfaceView surfaceView;
  private SurfaceHolder surfaceHolder;
  private TextureView textureView;

  @Before
  public void setupSurfaces() {
    rule.getScenario()
        .onActivity(
            activity -> {
              surfaceView = activity.getSurfaceView();
              textureView = activity.getTextureView();
            });
    surfaceHolder = surfaceView.getHolder();
  }

  @After
  public void closeActivity() {
    rule.getScenario().close();
  }

  @After
  public void releasePlayer() {
    instrumentation.runOnMainSync(
        () -> {
          if (compositionPlayer != null) {
            compositionPlayer.release();
          }
        });
  }

  @Test
  public void setVideoSurfaceView_beforeSettingComposition_surfaceViewIsPassed() throws Exception {
    PlayerTestListener listener = new PlayerTestListener(TEST_TIMEOUT_MS);
    instrumentation.runOnMainSync(
        () -> {
          compositionPlayer = new CompositionPlayer.Builder(applicationContext).build();
          compositionPlayer.setVideoSurfaceView(surfaceView);
          compositionPlayer.addListener(listener);
          compositionPlayer.setComposition(
              new Composition.Builder(
                      new EditedMediaItemSequence.Builder(
                              new EditedMediaItem.Builder(MediaItem.fromUri(MP4_ASSET.uri))
                                  .setDurationUs(1_000_000)
                                  .build())
                          .build())
                  .build());
          compositionPlayer.prepare();
        });

    listener.waitUntilFirstFrameRendered();
  }

  @Test
  public void setVideoSurfaceView_afterSettingComposition_surfaceViewIsPassed() throws Exception {
    PlayerTestListener listener = new PlayerTestListener(TEST_TIMEOUT_MS);
    instrumentation.runOnMainSync(
        () -> {
          compositionPlayer = new CompositionPlayer.Builder(applicationContext).build();
          compositionPlayer.addListener(listener);
          compositionPlayer.setComposition(
              new Composition.Builder(
                      new EditedMediaItemSequence.Builder(
                              new EditedMediaItem.Builder(MediaItem.fromUri(MP4_ASSET.uri))
                                  .setDurationUs(1_000_000)
                                  .build())
                          .build())
                  .build());
          compositionPlayer.setVideoSurfaceView(surfaceView);
          compositionPlayer.prepare();
        });

    listener.waitUntilFirstFrameRendered();
  }

  @Test
  public void setVideoSurfaceHolder_beforeSettingComposition_surfaceHolderIsPassed()
      throws Exception {
    PlayerTestListener listener = new PlayerTestListener(TEST_TIMEOUT_MS);

    instrumentation.runOnMainSync(
        () -> {
          compositionPlayer = new CompositionPlayer.Builder(applicationContext).build();
          compositionPlayer.setVideoSurfaceHolder(surfaceHolder);
          compositionPlayer.addListener(listener);
          compositionPlayer.setComposition(
              new Composition.Builder(
                      new EditedMediaItemSequence.Builder(
                              new EditedMediaItem.Builder(MediaItem.fromUri(MP4_ASSET.uri))
                                  .setDurationUs(1_000_000)
                                  .build())
                          .build())
                  .build());
          compositionPlayer.prepare();
        });

    listener.waitUntilFirstFrameRendered();
  }

  @Test
  public void setVideoSurfaceHolder_afterSettingComposition_surfaceHolderIsPassed()
      throws Exception {
    PlayerTestListener listener = new PlayerTestListener(TEST_TIMEOUT_MS);

    instrumentation.runOnMainSync(
        () -> {
          compositionPlayer = new CompositionPlayer.Builder(applicationContext).build();
          compositionPlayer.addListener(listener);
          compositionPlayer.setComposition(
              new Composition.Builder(
                      new EditedMediaItemSequence.Builder(
                              new EditedMediaItem.Builder(MediaItem.fromUri(MP4_ASSET.uri))
                                  .setDurationUs(1_000_000)
                                  .build())
                          .build())
                  .build());
          compositionPlayer.setVideoSurfaceHolder(surfaceHolder);
          compositionPlayer.prepare();
        });

    listener.waitUntilFirstFrameRendered();
  }

  @Test
  public void setVideoTextureView_throws() {
    AtomicReference<UnsupportedOperationException> exception = new AtomicReference<>();

    instrumentation.runOnMainSync(
        () -> {
          compositionPlayer = new CompositionPlayer.Builder(applicationContext).build();
          try {
            compositionPlayer.setVideoTextureView(textureView);
          } catch (UnsupportedOperationException e) {
            exception.set(e);
          }
        });

    assertThat(exception.get()).isNotNull();
  }

  @Test
  public void imagePreview_imagePlaysForSetDuration() throws Exception {
    PlayerTestListener listener = new PlayerTestListener(TEST_TIMEOUT_MS);

    instrumentation.runOnMainSync(
        () -> {
          compositionPlayer = new CompositionPlayer.Builder(applicationContext).build();
          // Set a surface on the player even though there is no UI on this test. We need a surface
          // otherwise the player will skip/drop video frames.
          compositionPlayer.setVideoSurfaceView(surfaceView);
          compositionPlayer.addListener(listener);
          compositionPlayer.setComposition(
              new Composition.Builder(
                      new EditedMediaItemSequence.Builder(
                              new EditedMediaItem.Builder(
                                      new MediaItem.Builder()
                                          .setUri(JPG_SINGLE_PIXEL_ASSET.uri)
                                          .setImageDurationMs(1_000)
                                          .build())
<<<<<<< HEAD
                                  .setDurationUs(1_000_000)
=======
>>>>>>> df887a94
                                  .build())
                          .build())
                  .build());
          compositionPlayer.prepare();
        });

    listener.waitUntilFirstFrameRendered();
    listener.waitUntilPlayerReady();
    long playbackStartTimeMs = SystemClock.DEFAULT.elapsedRealtime();
    instrumentation.runOnMainSync(() -> compositionPlayer.play());
    listener.waitUntilPlayerEnded();
    long playbackRealTimeMs = SystemClock.DEFAULT.elapsedRealtime() - playbackStartTimeMs;

    assertThat(playbackRealTimeMs).isAtLeast(1_000);
  }

  @Test
  public void imagePreview_externallyLoadedImage() throws Exception {
    PlayerTestListener listener = new PlayerTestListener(TEST_TIMEOUT_MS);
    ExternalLoader externalImageLoader =
        loadRequest -> immediateFuture(Util.getUtf8Bytes(loadRequest.uri.toString()));

    instrumentation.runOnMainSync(
        () -> {
          compositionPlayer =
              new CompositionPlayer.Builder(applicationContext)
                  .setExternalImageLoader(externalImageLoader)
                  .setImageDecoderFactory(new TestImageDecoderFactory())
                  .build();
          // Set a surface on the player even though there is no UI on this test. We need a surface
          // otherwise the player will skip/drop video frames.
          compositionPlayer.setVideoSurfaceView(surfaceView);
          compositionPlayer.addListener(listener);
          compositionPlayer.setComposition(
              new Composition.Builder(
                      new EditedMediaItemSequence.Builder(
                              new EditedMediaItem.Builder(
                                      new MediaItem.Builder()
                                          .setUri(JPG_SINGLE_PIXEL_ASSET.uri)
                                          .setMimeType(
                                              MimeTypes.APPLICATION_EXTERNALLY_LOADED_IMAGE)
                                          .setImageDurationMs(1_000)
                                          .build())
<<<<<<< HEAD
                                  .setDurationUs(1_000_000)
=======
>>>>>>> df887a94
                                  .build())
                          .build())
                  .build());
          compositionPlayer.prepare();
        });

    listener.waitUntilFirstFrameRendered();
  }

  @Test
  public void imagePreview_twoImages() throws Exception {
    PlayerTestListener listener = new PlayerTestListener(TEST_TIMEOUT_MS);
    EditedMediaItem image =
        new EditedMediaItem.Builder(
                new MediaItem.Builder()
                    .setUri(JPG_SINGLE_PIXEL_ASSET.uri)
                    .setImageDurationMs(500)
                    .build())
<<<<<<< HEAD
            .setDurationUs(500_000)
=======
>>>>>>> df887a94
            .build();

    instrumentation.runOnMainSync(
        () -> {
          compositionPlayer = new CompositionPlayer.Builder(applicationContext).build();
          // Set a surface on the player even though there is no UI on this test. We need a surface
          // otherwise the player will skip/drop video frames.
          compositionPlayer.setVideoSurfaceView(surfaceView);
          compositionPlayer.addListener(listener);
          compositionPlayer.setComposition(
              new Composition.Builder(new EditedMediaItemSequence.Builder(image, image).build())
                  .build());
          compositionPlayer.prepare();
          compositionPlayer.play();
        });

    listener.waitUntilPlayerEnded();
  }

  @Test
  public void composition_imageThenVideo() throws Exception {
    PlayerTestListener listener = new PlayerTestListener(TEST_TIMEOUT_MS);
    EditedMediaItem image =
        new EditedMediaItem.Builder(
                new MediaItem.Builder()
                    .setUri(JPG_SINGLE_PIXEL_ASSET.uri)
                    .setImageDurationMs(500)
                    .build())
<<<<<<< HEAD
            .setDurationUs(500_000)
=======
>>>>>>> df887a94
            .build();

    EditedMediaItem video =
        new EditedMediaItem.Builder(MediaItem.fromUri(MP4_ASSET.uri))
            .setDurationUs(1_000_000)
            .build();

    instrumentation.runOnMainSync(
        () -> {
          compositionPlayer = new CompositionPlayer.Builder(applicationContext).build();
          // Set a surface on the player even though there is no UI on this test. We need a surface
          // otherwise the player will skip/drop video frames.
          compositionPlayer.setVideoSurfaceView(surfaceView);
          compositionPlayer.addListener(listener);
          compositionPlayer.setComposition(
              new Composition.Builder(new EditedMediaItemSequence.Builder(image, video).build())
                  .build());
          compositionPlayer.prepare();
          compositionPlayer.play();
        });

    listener.waitUntilPlayerEnded();
  }

  @Test
  public void composition_videoThenImage() throws Exception {
    PlayerTestListener listener = new PlayerTestListener(TEST_TIMEOUT_MS);
    EditedMediaItem video =
        new EditedMediaItem.Builder(MediaItem.fromUri(MP4_ASSET.uri))
            .setDurationUs(1_000_000)
            .build();
    EditedMediaItem image =
        new EditedMediaItem.Builder(
                new MediaItem.Builder()
                    .setUri(JPG_SINGLE_PIXEL_ASSET.uri)
                    .setImageDurationMs(500)
                    .build())
<<<<<<< HEAD
            .setDurationUs(500_000)
=======
>>>>>>> df887a94
            .build();

    instrumentation.runOnMainSync(
        () -> {
          compositionPlayer = new CompositionPlayer.Builder(applicationContext).build();
          // Set a surface on the player even though there is no UI on this test. We need a surface
          // otherwise the player will skip/drop video frames.
          compositionPlayer.setVideoSurfaceView(surfaceView);
          compositionPlayer.addListener(listener);
          compositionPlayer.setComposition(
              new Composition.Builder(new EditedMediaItemSequence.Builder(video, image).build())
                  .build());
          compositionPlayer.prepare();
          compositionPlayer.play();
        });

    listener.waitUntilPlayerEnded();
  }

  @Test
  public void videoPreview_withSpeedUp_playerEnds() throws Exception {
    PlayerTestListener listener = new PlayerTestListener(TEST_TIMEOUT_MS);
    Pair<AudioProcessor, Effect> effects =
        Effects.createExperimentalSpeedChangingEffect(
            TestSpeedProvider.createWithStartTimes(new long[] {0}, new float[] {2f}));
    EditedMediaItem video =
        new EditedMediaItem.Builder(MediaItem.fromUri(MP4_ASSET.uri))
            .setDurationUs(1_000_000)
            .setEffects(
                new Effects(ImmutableList.of(effects.first), ImmutableList.of(effects.second)))
            .build();

    instrumentation.runOnMainSync(
        () -> {
          compositionPlayer = new CompositionPlayer.Builder(applicationContext).build();
          // Set a surface on the player even though there is no UI on this test. We need a surface
          // otherwise the player will skip/drop video frames.
          compositionPlayer.setVideoSurfaceView(surfaceView);
          compositionPlayer.addListener(listener);
          compositionPlayer.setComposition(
              new Composition.Builder(new EditedMediaItemSequence.Builder(video).build()).build());
          compositionPlayer.prepare();
          compositionPlayer.play();
        });

    listener.waitUntilPlayerEnded();
  }

  @Test
  public void videoPreview_withSlowDown_playerEnds() throws Exception {
    PlayerTestListener listener = new PlayerTestListener(TEST_TIMEOUT_MS);
    Pair<AudioProcessor, Effect> effects =
        Effects.createExperimentalSpeedChangingEffect(
            TestSpeedProvider.createWithStartTimes(new long[] {0}, new float[] {0.5f}));
    EditedMediaItem video =
        new EditedMediaItem.Builder(MediaItem.fromUri(MP4_ASSET.uri))
            .setDurationUs(1_000_000)
            .setEffects(
                new Effects(ImmutableList.of(effects.first), ImmutableList.of(effects.second)))
            .build();

    instrumentation.runOnMainSync(
        () -> {
          compositionPlayer = new CompositionPlayer.Builder(applicationContext).build();
          // Set a surface on the player even though there is no UI on this test. We need a surface
          // otherwise the player will skip/drop video frames.
          compositionPlayer.setVideoSurfaceView(surfaceView);
          compositionPlayer.addListener(listener);
          compositionPlayer.setComposition(
              new Composition.Builder(new EditedMediaItemSequence.Builder(video).build()).build());
          compositionPlayer.prepare();
          compositionPlayer.play();
        });

    listener.waitUntilPlayerEnded();
  }

  @Test
  public void playback_videoGraphWrapperFails_playerRaisesError() {
    PlayerTestListener listener = new PlayerTestListener(TEST_TIMEOUT_MS);
    EditedMediaItem video =
        new EditedMediaItem.Builder(MediaItem.fromUri(MP4_ASSET.uri))
            .setDurationUs(1_000_000)
            .build();

    instrumentation.runOnMainSync(
        () -> {
          compositionPlayer =
              new CompositionPlayer.Builder(applicationContext)
                  .setPreviewingVideoGraphFactory(
                      (context,
                          outputColorInfo,
                          debugViewProvider,
                          graphListener,
                          listenerExecutor,
                          compositionEffects,
                          initialTimestampOffsetUs) -> {
                        throw new VideoFrameProcessingException(
                            "Test video graph failed to initialize");
                      })
                  .build();
          compositionPlayer.addListener(listener);
          compositionPlayer.setComposition(
              new Composition.Builder(new EditedMediaItemSequence.Builder(video).build()).build());
          compositionPlayer.prepare();
          compositionPlayer.play();
        });

    PlaybackException thrownException =
        assertThrows(PlaybackException.class, listener::waitUntilPlayerEnded);
    assertThat(thrownException.errorCode).isEqualTo(ERROR_CODE_DECODER_INIT_FAILED);
  }

  @Test
  public void release_videoGraphWrapperFailsDuringRelease_playerDoesNotRaiseError()
      throws Exception {
    PlayerTestListener playerTestListener = new PlayerTestListener(TEST_TIMEOUT_MS);
    EditedMediaItem video =
        new EditedMediaItem.Builder(MediaItem.fromUri(MP4_ASSET.uri))
            .setDurationUs(1_000_000)
            .build();
    instrumentation.runOnMainSync(
        () -> {
          compositionPlayer =
              new CompositionPlayer.Builder(applicationContext)
                  .setPreviewingVideoGraphFactory(FailingReleaseVideoGraph::new)
                  .build();
          compositionPlayer.addListener(playerTestListener);
          compositionPlayer.setComposition(
              new Composition.Builder(new EditedMediaItemSequence.Builder(video).build()).build());
          compositionPlayer.prepare();
          compositionPlayer.play();
        });
    // Wait until the player is ended to make sure the VideoGraph has been created.
    playerTestListener.waitUntilPlayerEnded();

    instrumentation.runOnMainSync(compositionPlayer::release);

    playerTestListener.waitUntilPlayerIdle();
  }

  private static final class TestImageDecoderFactory implements ImageDecoder.Factory {

    @Override
    public @RendererCapabilities.Capabilities int supportsFormat(Format format) {
      return format.sampleMimeType != null
              && format.sampleMimeType.equals(MimeTypes.APPLICATION_EXTERNALLY_LOADED_IMAGE)
          ? RendererCapabilities.create(C.FORMAT_HANDLED)
          : RendererCapabilities.create(C.FORMAT_UNSUPPORTED_TYPE);
    }

    @Override
    public ImageDecoder createImageDecoder() {
      return new BitmapFactoryImageDecoder.Factory(
              /* bitmapDecoder= */ (data, length) -> {
                try {
                  // The test serializes the image URI string to a byte array.
                  String assetPath = new String(data);
                  AssetDataSource assetDataSource =
                      new AssetDataSource(ApplicationProvider.getApplicationContext());
                  assetDataSource.open(new DataSpec.Builder().setUri(assetPath).build());
                  byte[] imageData = DataSourceUtil.readToEnd(assetDataSource);
                  return BitmapFactory.decodeByteArray(imageData, 0, imageData.length);
                } catch (IOException e) {
                  throw new ImageDecoderException(e);
                }
              })
          .createImageDecoder();
    }
  }

  private static final class FailingReleaseVideoGraph extends ForwardingVideoGraph {
    public FailingReleaseVideoGraph(
        Context context,
        ColorInfo outputColorInfo,
        DebugViewProvider debugViewProvider,
        VideoGraph.Listener listener,
        Executor listenerExecutor,
        List<Effect> compositionEffects,
        long initialTimestampOffsetUs) {
      super(
          new PreviewingSingleInputVideoGraph.Factory()
              .create(
                  context,
                  outputColorInfo,
                  debugViewProvider,
                  listener,
                  listenerExecutor,
                  compositionEffects,
                  initialTimestampOffsetUs));
    }

    @Override
    public void release() {
      throw new RuntimeException("VideoGraph release error");
    }
  }

  private static class ForwardingVideoGraph implements PreviewingVideoGraph {

    private final PreviewingVideoGraph videoGraph;

    public ForwardingVideoGraph(PreviewingVideoGraph videoGraph) {
      this.videoGraph = videoGraph;
    }

    @Override
    public void initialize() throws VideoFrameProcessingException {
      videoGraph.initialize();
    }

    @Override
    public void registerInput(int inputIndex) throws VideoFrameProcessingException {
      videoGraph.registerInput(inputIndex);
    }

    @Override
    public VideoFrameProcessor getProcessor(int inputId) {
      return videoGraph.getProcessor(inputId);
    }

    @Override
    public void setOutputSurfaceInfo(@Nullable SurfaceInfo outputSurfaceInfo) {
      videoGraph.setOutputSurfaceInfo(outputSurfaceInfo);
    }

    @Override
    public boolean hasProducedFrameWithTimestampZero() {
      return videoGraph.hasProducedFrameWithTimestampZero();
    }

    @Override
    public void release() {
      videoGraph.release();
    }

    @Override
    public void renderOutputFrame(long renderTimeNs) {
      videoGraph.renderOutputFrame(renderTimeNs);
    }
  }
}<|MERGE_RESOLUTION|>--- conflicted
+++ resolved
@@ -243,10 +243,6 @@
                                           .setUri(JPG_SINGLE_PIXEL_ASSET.uri)
                                           .setImageDurationMs(1_000)
                                           .build())
-<<<<<<< HEAD
-                                  .setDurationUs(1_000_000)
-=======
->>>>>>> df887a94
                                   .build())
                           .build())
                   .build());
@@ -290,10 +286,6 @@
                                               MimeTypes.APPLICATION_EXTERNALLY_LOADED_IMAGE)
                                           .setImageDurationMs(1_000)
                                           .build())
-<<<<<<< HEAD
-                                  .setDurationUs(1_000_000)
-=======
->>>>>>> df887a94
                                   .build())
                           .build())
                   .build());
@@ -312,10 +304,6 @@
                     .setUri(JPG_SINGLE_PIXEL_ASSET.uri)
                     .setImageDurationMs(500)
                     .build())
-<<<<<<< HEAD
-            .setDurationUs(500_000)
-=======
->>>>>>> df887a94
             .build();
 
     instrumentation.runOnMainSync(
@@ -344,10 +332,6 @@
                     .setUri(JPG_SINGLE_PIXEL_ASSET.uri)
                     .setImageDurationMs(500)
                     .build())
-<<<<<<< HEAD
-            .setDurationUs(500_000)
-=======
->>>>>>> df887a94
             .build();
 
     EditedMediaItem video =
@@ -385,10 +369,6 @@
                     .setUri(JPG_SINGLE_PIXEL_ASSET.uri)
                     .setImageDurationMs(500)
                     .build())
-<<<<<<< HEAD
-            .setDurationUs(500_000)
-=======
->>>>>>> df887a94
             .build();
 
     instrumentation.runOnMainSync(
