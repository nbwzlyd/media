/*
 * Copyright 2023 The Android Open Source Project
 *
 * Licensed under the Apache License, Version 2.0 (the "License");
 * you may not use this file except in compliance with the License.
 * You may obtain a copy of the License at
 *
 *      http://www.apache.org/licenses/LICENSE-2.0
 *
 * Unless required by applicable law or agreed to in writing, software
 * distributed under the License is distributed on an "AS IS" BASIS,
 * WITHOUT WARRANTIES OR CONDITIONS OF ANY KIND, either express or implied.
 * See the License for the specific language governing permissions and
 * limitations under the License.
 */

package androidx.media3.transformer;

import static androidx.media3.common.util.Assertions.checkNotNull;
import static androidx.media3.common.util.Assertions.checkState;
import static androidx.media3.transformer.ExportException.ERROR_CODE_IO_UNSPECIFIED;
import static androidx.media3.transformer.ExportException.ERROR_CODE_UNSPECIFIED;
import static androidx.media3.transformer.SampleConsumer.INPUT_RESULT_END_OF_STREAM;
import static androidx.media3.transformer.SampleConsumer.INPUT_RESULT_SUCCESS;
import static androidx.media3.transformer.SampleConsumer.INPUT_RESULT_TRY_AGAIN_LATER;
import static androidx.media3.transformer.Transformer.PROGRESS_STATE_AVAILABLE;
import static androidx.media3.transformer.Transformer.PROGRESS_STATE_NOT_STARTED;
import static com.google.common.util.concurrent.Futures.immediateFailedFuture;
import static java.util.concurrent.TimeUnit.MILLISECONDS;

<<<<<<< HEAD
import android.content.ContentResolver;
=======
>>>>>>> df887a94
import android.content.Context;
import android.graphics.Bitmap;
import android.os.Looper;
import androidx.annotation.Nullable;
import androidx.media3.common.C;
import androidx.media3.common.ColorInfo;
import androidx.media3.common.Format;
import androidx.media3.common.MimeTypes;
import androidx.media3.common.ParserException;
import androidx.media3.common.util.BitmapLoader;
import androidx.media3.common.util.ConstantRateTimestampIterator;
import androidx.media3.common.util.UnstableApi;
import androidx.media3.common.util.Util;
import androidx.media3.transformer.SampleConsumer.InputResult;
import com.google.common.base.Ascii;
import com.google.common.collect.ImmutableMap;
import com.google.common.util.concurrent.FutureCallback;
import com.google.common.util.concurrent.Futures;
import com.google.common.util.concurrent.ListenableFuture;
import java.util.Objects;
import java.util.concurrent.Executors;
import java.util.concurrent.ScheduledExecutorService;

/**
 * An {@link AssetLoader} implementation that loads images into {@link Bitmap} instances.
 *
 * <p>Supports the image formats listed <a
 * href="https://developer.android.com/media/platform/supported-formats#image-formats">here</a>
 * except from GIFs, which could exhibit unexpected behavior.
 */
@UnstableApi
public final class ImageAssetLoader implements AssetLoader {

  /** An {@link AssetLoader.Factory} for {@link ImageAssetLoader} instances. */
  public static final class Factory implements AssetLoader.Factory {

    private final Context context;
    private final BitmapLoader bitmapLoader;

    /**
     * Creates an instance.
     *
     * @param context The {@link Context}.
     * @param bitmapLoader The {@link BitmapLoader} to use to load and decode images.
     */
    public Factory(Context context, BitmapLoader bitmapLoader) {
      this.context = context;
      this.bitmapLoader = bitmapLoader;
    }

    @Override
    public AssetLoader createAssetLoader(
        EditedMediaItem editedMediaItem,
        Looper looper,
        Listener listener,
        CompositionSettings compositionSettings) {
      return new ImageAssetLoader(
          context,
          editedMediaItem,
          listener,
          bitmapLoader,
          compositionSettings.retainHdrFromUltraHdrImage);
    }
  }

  private static final int QUEUE_BITMAP_INTERVAL_MS = 10;

  private final Context context;
  private final EditedMediaItem editedMediaItem;
  private final BitmapLoader bitmapLoader;
  private final Listener listener;
  private final boolean retainHdrFromUltraHdrImage;
  private final ScheduledExecutorService scheduledExecutorService;

  @Nullable private SampleConsumer sampleConsumer;
  private @Transformer.ProgressState int progressState;

  private volatile int progress;

  private ImageAssetLoader(
      Context context,
      EditedMediaItem editedMediaItem,
      Listener listener,
      BitmapLoader bitmapLoader,
      boolean retainHdrFromUltraHdrImage) {
    checkState(editedMediaItem.durationUs != C.TIME_UNSET);
    checkState(editedMediaItem.frameRate != C.RATE_UNSET_INT);
    this.context = context;
    this.editedMediaItem = editedMediaItem;
    this.listener = listener;
    this.bitmapLoader = bitmapLoader;
    this.retainHdrFromUltraHdrImage = retainHdrFromUltraHdrImage;
    scheduledExecutorService = Executors.newSingleThreadScheduledExecutor();
    progressState = PROGRESS_STATE_NOT_STARTED;
  }

  /**
   * Returns the image MIME type corresponding to a {@link MediaItem}.
   *
   * <p>This method only supports some common image MIME types.
   *
   * @param context The {@link Context}.
   * @param mediaItem The {@link MediaItem} to inspect.
   * @return The MIME type.
   */
  @Nullable
  public static String getImageMimeType(Context context, MediaItem mediaItem) {
    if (mediaItem.localConfiguration == null) {
      return null;
    }
    MediaItem.LocalConfiguration localConfiguration = mediaItem.localConfiguration;
    @Nullable String mimeType = localConfiguration.mimeType;
    if (mimeType == null) {
      if (Objects.equals(localConfiguration.uri.getScheme(), ContentResolver.SCHEME_CONTENT)) {
        ContentResolver cr = context.getContentResolver();
        mimeType = cr.getType(localConfiguration.uri);
      } else {
        @Nullable String uriPath = localConfiguration.uri.getPath();
        if (uriPath == null) {
          return null;
        }
        int fileExtensionStart = uriPath.lastIndexOf(".");
        if (fileExtensionStart >= 0 && fileExtensionStart < uriPath.length() - 1) {
          String extension = Ascii.toLowerCase(uriPath.substring(fileExtensionStart + 1));
          mimeType = getCommonImageMimeTypeFromExtension(extension);
        }
      }
    }
    return mimeType;
  }

  @Override
  // Ignore Future returned by scheduledExecutorService because failures are already handled in the
  // runnable.
  @SuppressWarnings("FutureReturnValueIgnored")
  public void start() {
    progressState = PROGRESS_STATE_AVAILABLE;
    listener.onDurationUs(editedMediaItem.durationUs);
    listener.onTrackCount(1);
    ListenableFuture<Bitmap> future;

    @Nullable
<<<<<<< HEAD
    String mimeType = ImageAssetLoader.getImageMimeType(context, editedMediaItem.mediaItem);
=======
    String mimeType = TransformerUtil.getImageMimeType(context, editedMediaItem.mediaItem);
>>>>>>> df887a94
    if (mimeType == null || !bitmapLoader.supportsMimeType(mimeType)) {
      future =
          immediateFailedFuture(
              ParserException.createForUnsupportedContainerFeature(
                  "Attempted to load a Bitmap from unsupported MIME type: " + mimeType));
    } else {
      future =
          bitmapLoader.loadBitmap(checkNotNull(editedMediaItem.mediaItem.localConfiguration).uri);
    }

    Futures.addCallback(
        future,
        new FutureCallback<Bitmap>() {
          @Override
          public void onSuccess(Bitmap bitmap) {
            progress = 50;
            Format inputFormat =
                new Format.Builder()
                    .setHeight(bitmap.getHeight())
                    .setWidth(bitmap.getWidth())
                    .setSampleMimeType(MimeTypes.IMAGE_RAW)
                    .setColorInfo(ColorInfo.SRGB_BT709_FULL)
                    .build();
            Format outputFormat =
                retainHdrFromUltraHdrImage && Util.SDK_INT >= 34 && bitmap.hasGainmap()
                    ? inputFormat.buildUpon().setSampleMimeType(MimeTypes.IMAGE_JPEG_R).build()
                    : inputFormat;
            try {
              listener.onTrackAdded(inputFormat, SUPPORTED_OUTPUT_TYPE_DECODED);
              scheduledExecutorService.submit(() -> queueBitmapInternal(bitmap, outputFormat));
            } catch (RuntimeException e) {
              listener.onError(ExportException.createForAssetLoader(e, ERROR_CODE_UNSPECIFIED));
            }
          }

          @Override
          public void onFailure(Throwable t) {
            listener.onError(ExportException.createForAssetLoader(t, ERROR_CODE_IO_UNSPECIFIED));
          }
        },
        scheduledExecutorService);
  }

  @Override
  public @Transformer.ProgressState int getProgress(ProgressHolder progressHolder) {
    if (progressState == PROGRESS_STATE_AVAILABLE) {
      progressHolder.progress = progress;
    }
    return progressState;
  }

  @Override
  public ImmutableMap<Integer, String> getDecoderNames() {
    return ImmutableMap.of();
  }

  @Override
  public void release() {
    progressState = PROGRESS_STATE_NOT_STARTED;
    scheduledExecutorService.shutdownNow();
  }

  // Ignore Future returned by scheduledExecutorService because failures are already handled in the
  // runnable.
  @SuppressWarnings("FutureReturnValueIgnored")
  private void queueBitmapInternal(Bitmap bitmap, Format format) {
    try {
      if (sampleConsumer == null) {
        sampleConsumer = listener.onOutputFormat(format);
        scheduledExecutorService.schedule(
            () -> queueBitmapInternal(bitmap, format), QUEUE_BITMAP_INTERVAL_MS, MILLISECONDS);
        return;
      }
      // TODO(b/262693274): consider using listener.onDurationUs() or the MediaItem change
      //    callback rather than setting duration here.
      @InputResult
      int result =
          sampleConsumer.queueInputBitmap(
              bitmap,
              new ConstantRateTimestampIterator(
                  editedMediaItem.durationUs, editedMediaItem.frameRate));

      switch (result) {
        case INPUT_RESULT_SUCCESS:
          progress = 100;
          sampleConsumer.signalEndOfVideoInput();
          break;
        case INPUT_RESULT_TRY_AGAIN_LATER:
          scheduledExecutorService.schedule(
              () -> queueBitmapInternal(bitmap, format), QUEUE_BITMAP_INTERVAL_MS, MILLISECONDS);
          break;
        case INPUT_RESULT_END_OF_STREAM:
          progress = 100;
          break;
        default:
          throw new IllegalStateException();
      }
    } catch (ExportException e) {
      listener.onError(e);
    } catch (RuntimeException e) {
      listener.onError(ExportException.createForAssetLoader(e, ERROR_CODE_UNSPECIFIED));
    }
  }

  @Nullable
  private static String getCommonImageMimeTypeFromExtension(String extension) {
    switch (extension) {
      case "bmp":
      case "dib":
        return MimeTypes.IMAGE_BMP;
      case "heif":
        return MimeTypes.IMAGE_HEIF;
      case "heic":
        return MimeTypes.IMAGE_HEIC;
      case "jpg":
      case "jpeg":
      case "jpe":
      case "jif":
      case "jfif":
      case "jfi":
        return MimeTypes.IMAGE_JPEG;
      case "png":
        return MimeTypes.IMAGE_PNG;
      case "webp":
        return MimeTypes.IMAGE_WEBP;
      case "gif":
        return "image/gif";
      case "tiff":
      case "tif":
        return "image/tiff";
      case "raw":
      case "arw":
      case "cr2":
      case "k25":
        return "image/raw";
      case "svg":
      case "svgz":
        return "image/svg+xml";
      case "ico":
        return "image/x-icon";
      case "avif":
        return MimeTypes.IMAGE_AVIF;
      default:
        return null;
    }
  }
}<|MERGE_RESOLUTION|>--- conflicted
+++ resolved
@@ -28,10 +28,6 @@
 import static com.google.common.util.concurrent.Futures.immediateFailedFuture;
 import static java.util.concurrent.TimeUnit.MILLISECONDS;
 
-<<<<<<< HEAD
-import android.content.ContentResolver;
-=======
->>>>>>> df887a94
 import android.content.Context;
 import android.graphics.Bitmap;
 import android.os.Looper;
@@ -46,12 +42,10 @@
 import androidx.media3.common.util.UnstableApi;
 import androidx.media3.common.util.Util;
 import androidx.media3.transformer.SampleConsumer.InputResult;
-import com.google.common.base.Ascii;
 import com.google.common.collect.ImmutableMap;
 import com.google.common.util.concurrent.FutureCallback;
 import com.google.common.util.concurrent.Futures;
 import com.google.common.util.concurrent.ListenableFuture;
-import java.util.Objects;
 import java.util.concurrent.Executors;
 import java.util.concurrent.ScheduledExecutorService;
 
@@ -128,41 +122,6 @@
     progressState = PROGRESS_STATE_NOT_STARTED;
   }
 
-  /**
-   * Returns the image MIME type corresponding to a {@link MediaItem}.
-   *
-   * <p>This method only supports some common image MIME types.
-   *
-   * @param context The {@link Context}.
-   * @param mediaItem The {@link MediaItem} to inspect.
-   * @return The MIME type.
-   */
-  @Nullable
-  public static String getImageMimeType(Context context, MediaItem mediaItem) {
-    if (mediaItem.localConfiguration == null) {
-      return null;
-    }
-    MediaItem.LocalConfiguration localConfiguration = mediaItem.localConfiguration;
-    @Nullable String mimeType = localConfiguration.mimeType;
-    if (mimeType == null) {
-      if (Objects.equals(localConfiguration.uri.getScheme(), ContentResolver.SCHEME_CONTENT)) {
-        ContentResolver cr = context.getContentResolver();
-        mimeType = cr.getType(localConfiguration.uri);
-      } else {
-        @Nullable String uriPath = localConfiguration.uri.getPath();
-        if (uriPath == null) {
-          return null;
-        }
-        int fileExtensionStart = uriPath.lastIndexOf(".");
-        if (fileExtensionStart >= 0 && fileExtensionStart < uriPath.length() - 1) {
-          String extension = Ascii.toLowerCase(uriPath.substring(fileExtensionStart + 1));
-          mimeType = getCommonImageMimeTypeFromExtension(extension);
-        }
-      }
-    }
-    return mimeType;
-  }
-
   @Override
   // Ignore Future returned by scheduledExecutorService because failures are already handled in the
   // runnable.
@@ -174,11 +133,7 @@
     ListenableFuture<Bitmap> future;
 
     @Nullable
-<<<<<<< HEAD
-    String mimeType = ImageAssetLoader.getImageMimeType(context, editedMediaItem.mediaItem);
-=======
     String mimeType = TransformerUtil.getImageMimeType(context, editedMediaItem.mediaItem);
->>>>>>> df887a94
     if (mimeType == null || !bitmapLoader.supportsMimeType(mimeType)) {
       future =
           immediateFailedFuture(
@@ -282,47 +237,4 @@
       listener.onError(ExportException.createForAssetLoader(e, ERROR_CODE_UNSPECIFIED));
     }
   }
-
-  @Nullable
-  private static String getCommonImageMimeTypeFromExtension(String extension) {
-    switch (extension) {
-      case "bmp":
-      case "dib":
-        return MimeTypes.IMAGE_BMP;
-      case "heif":
-        return MimeTypes.IMAGE_HEIF;
-      case "heic":
-        return MimeTypes.IMAGE_HEIC;
-      case "jpg":
-      case "jpeg":
-      case "jpe":
-      case "jif":
-      case "jfif":
-      case "jfi":
-        return MimeTypes.IMAGE_JPEG;
-      case "png":
-        return MimeTypes.IMAGE_PNG;
-      case "webp":
-        return MimeTypes.IMAGE_WEBP;
-      case "gif":
-        return "image/gif";
-      case "tiff":
-      case "tif":
-        return "image/tiff";
-      case "raw":
-      case "arw":
-      case "cr2":
-      case "k25":
-        return "image/raw";
-      case "svg":
-      case "svgz":
-        return "image/svg+xml";
-      case "ico":
-        return "image/x-icon";
-      case "avif":
-        return MimeTypes.IMAGE_AVIF;
-      default:
-        return null;
-    }
-  }
 }