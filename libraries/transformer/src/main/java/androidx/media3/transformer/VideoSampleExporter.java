/*
 * Copyright 2021 The Android Open Source Project
 *
 * Licensed under the Apache License, Version 2.0 (the "License");
 * you may not use this file except in compliance with the License.
 * You may obtain a copy of the License at
 *
 *      http://www.apache.org/licenses/LICENSE-2.0
 *
 * Unless required by applicable law or agreed to in writing, software
 * distributed under the License is distributed on an "AS IS" BASIS,
 * WITHOUT WARRANTIES OR CONDITIONS OF ANY KIND, either express or implied.
 * See the License for the specific language governing permissions and
 * limitations under the License.
 */

package androidx.media3.transformer;

import static androidx.media3.common.C.COLOR_RANGE_FULL;
import static androidx.media3.common.C.COLOR_SPACE_BT2020;
import static androidx.media3.common.C.COLOR_TRANSFER_HLG;
import static androidx.media3.common.ColorInfo.SDR_BT709_LIMITED;
import static androidx.media3.common.ColorInfo.SRGB_BT709_FULL;
import static androidx.media3.common.ColorInfo.isTransferHdr;
import static androidx.media3.common.util.Assertions.checkArgument;
import static androidx.media3.common.util.Assertions.checkNotNull;
import static androidx.media3.common.util.Assertions.checkState;
import static androidx.media3.transformer.Composition.HDR_MODE_KEEP_HDR;
import static androidx.media3.transformer.Composition.HDR_MODE_TONE_MAP_HDR_TO_SDR_USING_OPEN_GL;
import static androidx.media3.transformer.TransformerUtil.getOutputMimeTypeAndHdrModeAfterFallback;

import android.content.Context;
import android.media.MediaCodec;
import android.util.Pair;
import android.view.Surface;
import androidx.annotation.IntRange;
import androidx.annotation.Nullable;
import androidx.annotation.VisibleForTesting;
import androidx.media3.common.C;
import androidx.media3.common.ColorInfo;
import androidx.media3.common.DebugViewProvider;
import androidx.media3.common.Effect;
import androidx.media3.common.Format;
import androidx.media3.common.MimeTypes;
import androidx.media3.common.SurfaceInfo;
import androidx.media3.common.VideoFrameProcessingException;
import androidx.media3.common.VideoFrameProcessor;
import androidx.media3.common.VideoGraph;
import androidx.media3.common.util.Consumer;
import androidx.media3.common.util.Util;
import androidx.media3.decoder.DecoderInputBuffer;
import androidx.media3.effect.VideoCompositorSettings;
import com.google.common.util.concurrent.MoreExecutors;
import java.nio.ByteBuffer;
import java.util.List;
import java.util.Objects;
import org.checkerframework.checker.initialization.qual.Initialized;
import org.checkerframework.checker.lock.qual.GuardedBy;
import org.checkerframework.checker.nullness.qual.MonotonicNonNull;
import org.checkerframework.dataflow.qual.Pure;

/** Processes, encodes and muxes raw video frames. */
/* package */ final class VideoSampleExporter extends SampleExporter {

  private final VideoGraphWrapper videoGraph;
  private final EncoderWrapper encoderWrapper;
  private final DecoderInputBuffer encoderOutputBuffer;
  private final long initialTimestampOffsetUs;

  /**
   * The timestamp of the last buffer processed before {@linkplain
   * VideoFrameProcessor.Listener#onEnded() frame processing has ended}.
   */
  private volatile long finalFramePresentationTimeUs;

  private long lastMuxerInputBufferTimestampUs;
  private boolean hasMuxedTimestampZero;

  public VideoSampleExporter(
      Context context,
      Format firstInputFormat,
      TransformationRequest transformationRequest,
      VideoCompositorSettings videoCompositorSettings,
      List<Effect> compositionEffects,
      VideoFrameProcessor.Factory videoFrameProcessorFactory,
      Codec.EncoderFactory encoderFactory,
      MuxerWrapper muxerWrapper,
      Consumer<ExportException> errorConsumer,
      FallbackListener fallbackListener,
      DebugViewProvider debugViewProvider,
      long initialTimestampOffsetUs,
      boolean hasMultipleInputs,
<<<<<<< HEAD
=======
      boolean portraitEncodingEnabled,
>>>>>>> df887a94
      int maxFramesInEncoder)
      throws ExportException {
    // TODO(b/278259383) Consider delaying configuration of VideoSampleExporter to use the decoder
    //  output format instead of the extractor output format, to match AudioSampleExporter behavior.
    super(firstInputFormat, muxerWrapper);
    this.initialTimestampOffsetUs = initialTimestampOffsetUs;
    finalFramePresentationTimeUs = C.TIME_UNSET;
    lastMuxerInputBufferTimestampUs = C.TIME_UNSET;

    ColorInfo videoGraphInputColor = checkNotNull(firstInputFormat.colorInfo);
    ColorInfo videoGraphOutputColor;
    if (videoGraphInputColor.colorTransfer == C.COLOR_TRANSFER_SRGB) {
      // The sRGB color transfer is only used for images.
      // When an Ultra HDR image transcoded into a video, we use BT2020 HLG full range colors in the
      // resulting HDR video.
      // When an SDR image gets transcoded into a video, we use the SMPTE 170M transfer function for
      // the resulting video.
      videoGraphOutputColor =
          Objects.equals(firstInputFormat.sampleMimeType, MimeTypes.IMAGE_JPEG_R)
              ? new ColorInfo.Builder()
                  .setColorSpace(COLOR_SPACE_BT2020)
                  .setColorTransfer(COLOR_TRANSFER_HLG)
                  .setColorRange(COLOR_RANGE_FULL)
                  .build()
              : SDR_BT709_LIMITED;
    } else {
      videoGraphOutputColor = videoGraphInputColor;
    }

    encoderWrapper =
        new EncoderWrapper(
            encoderFactory,
            firstInputFormat.buildUpon().setColorInfo(videoGraphOutputColor).build(),
            portraitEncodingEnabled,
            muxerWrapper.getSupportedSampleMimeTypes(C.TRACK_TYPE_VIDEO),
            transformationRequest,
            fallbackListener);
    encoderOutputBuffer =
        new DecoderInputBuffer(DecoderInputBuffer.BUFFER_REPLACEMENT_MODE_DISABLED);

    boolean isGlToneMapping =
        encoderWrapper.getHdrModeAfterFallback() == HDR_MODE_TONE_MAP_HDR_TO_SDR_USING_OPEN_GL
            && ColorInfo.isTransferHdr(videoGraphInputColor);
    if (isGlToneMapping) {
      videoGraphOutputColor = SDR_BT709_LIMITED;
    }

    try {
      videoGraph =
          new VideoGraphWrapper(
              context,
              hasMultipleInputs
                  ? new TransformerMultipleInputVideoGraph.Factory(videoFrameProcessorFactory)
                  : new TransformerSingleInputVideoGraph.Factory(videoFrameProcessorFactory),
              videoGraphOutputColor,
              errorConsumer,
              debugViewProvider,
              videoCompositorSettings,
              compositionEffects,
              maxFramesInEncoder);
      videoGraph.initialize();
    } catch (VideoFrameProcessingException e) {
      throw ExportException.createForVideoFrameProcessingException(e);
    }
  }

  @Override
  public GraphInput getInput(EditedMediaItem editedMediaItem, Format format, int inputIndex)
      throws ExportException {
    try {
      return videoGraph.createInput(inputIndex);
    } catch (VideoFrameProcessingException e) {
      throw ExportException.createForVideoFrameProcessingException(e);
    }
  }

  @Override
  public void release() {
    videoGraph.release();
    encoderWrapper.release();
  }

  @Override
  @Nullable
  protected Format getMuxerInputFormat() throws ExportException {
    return encoderWrapper.getOutputFormat();
  }

  @Override
  @Nullable
  protected DecoderInputBuffer getMuxerInputBuffer() throws ExportException {
    encoderOutputBuffer.data = encoderWrapper.getOutputBuffer();
    if (encoderOutputBuffer.data == null) {
      return null;
    }
    MediaCodec.BufferInfo bufferInfo = checkNotNull(encoderWrapper.getOutputBufferInfo());
    if (bufferInfo.presentationTimeUs == 0) {
      // Internal ref b/235045165: Some encoder incorrectly set a zero presentation time on the
      // penultimate buffer (before EOS), and sets the actual timestamp on the EOS buffer. Use the
      // last processed frame presentation time instead.
      if (videoGraph.hasProducedFrameWithTimestampZero() == hasMuxedTimestampZero
          && finalFramePresentationTimeUs != C.TIME_UNSET
          && bufferInfo.size > 0) {
        bufferInfo.presentationTimeUs = finalFramePresentationTimeUs;
      }
    }
    encoderOutputBuffer.timeUs = bufferInfo.presentationTimeUs;
    encoderOutputBuffer.setFlags(bufferInfo.flags);
    lastMuxerInputBufferTimestampUs = bufferInfo.presentationTimeUs;
    return encoderOutputBuffer;
  }

  @Override
  protected void releaseMuxerInputBuffer() throws ExportException {
    if (lastMuxerInputBufferTimestampUs == 0) {
      hasMuxedTimestampZero = true;
    }
    encoderWrapper.releaseOutputBuffer(/* render= */ false);
    videoGraph.onEncoderBufferReleased();
  }

  @Override
  protected boolean isMuxerInputEnded() {
    return encoderWrapper.isEnded();
  }

  /**
   * Wraps an {@linkplain Codec encoder} and provides its input {@link Surface}.
   *
   * <p>The encoder is created once the {@link Surface} is {@linkplain #getSurfaceInfo(int, int)
   * requested}. If it is {@linkplain #getSurfaceInfo(int, int) requested} again with different
   * dimensions, the same encoder is used and the provided dimensions stay fixed.
   */
  @VisibleForTesting
  /* package */ static final class EncoderWrapper {
    /** MIME type to use for output video if the input type is not a video. */
    private static final String DEFAULT_OUTPUT_MIME_TYPE = MimeTypes.VIDEO_H265;

    private final Codec.EncoderFactory encoderFactory;
    private final Format inputFormat;
    private final boolean portraitEncodingEnabled;
    private final List<String> muxerSupportedMimeTypes;
    private final TransformationRequest transformationRequest;
    private final FallbackListener fallbackListener;
    private final String requestedOutputMimeType;
    private final @Composition.HdrMode int hdrModeAfterFallback;

    private @MonotonicNonNull SurfaceInfo encoderSurfaceInfo;

    private volatile @MonotonicNonNull Codec encoder;
    private volatile int outputRotationDegrees;
    private volatile boolean releaseEncoder;

    public EncoderWrapper(
        Codec.EncoderFactory encoderFactory,
        Format inputFormat,
        boolean portraitEncodingEnabled,
        List<String> muxerSupportedMimeTypes,
        TransformationRequest transformationRequest,
        FallbackListener fallbackListener) {
      checkArgument(inputFormat.colorInfo != null);
      this.encoderFactory = encoderFactory;
      this.inputFormat = inputFormat;
      this.portraitEncodingEnabled = portraitEncodingEnabled;
      this.muxerSupportedMimeTypes = muxerSupportedMimeTypes;
      this.transformationRequest = transformationRequest;
      this.fallbackListener = fallbackListener;
      Pair<String, Integer> outputMimeTypeAndHdrModeAfterFallback =
          getRequestedOutputMimeTypeAndHdrModeAfterFallback(inputFormat, transformationRequest);
      requestedOutputMimeType = outputMimeTypeAndHdrModeAfterFallback.first;
      hdrModeAfterFallback = outputMimeTypeAndHdrModeAfterFallback.second;
    }

    private static Pair<String, Integer> getRequestedOutputMimeTypeAndHdrModeAfterFallback(
        Format inputFormat, TransformationRequest transformationRequest) {
      String inputSampleMimeType = checkNotNull(inputFormat.sampleMimeType);
      String requestedOutputMimeType;
      if (transformationRequest.videoMimeType != null) {
        requestedOutputMimeType = transformationRequest.videoMimeType;
      } else if (MimeTypes.isImage(inputSampleMimeType)) {
        requestedOutputMimeType = DEFAULT_OUTPUT_MIME_TYPE;
      } else {
        requestedOutputMimeType = inputSampleMimeType;
      }

      return getOutputMimeTypeAndHdrModeAfterFallback(
          transformationRequest.hdrMode, requestedOutputMimeType, inputFormat.colorInfo);
    }

    public @Composition.HdrMode int getHdrModeAfterFallback() {
      return hdrModeAfterFallback;
    }

    @Nullable
    public SurfaceInfo getSurfaceInfo(int requestedWidth, int requestedHeight)
        throws ExportException {
      if (releaseEncoder) {
        return null;
      }
      if (encoderSurfaceInfo != null) {
        return encoderSurfaceInfo;
      }

      // Encoders commonly support higher maximum widths than maximum heights. This may rotate the
      // frame before encoding, so the encoded frame's width >= height. In this case, the VideoGraph
      // rotates the decoded video frames counter-clockwise, and the muxer adds a clockwise rotation
      // to the metadata.
      if (requestedWidth < requestedHeight && !portraitEncodingEnabled) {
        int temp = requestedWidth;
        requestedWidth = requestedHeight;
        requestedHeight = temp;
        outputRotationDegrees = 90;
      }

      // Try to match the inputFormat's rotation, but preserve landscape/portrait mode. This is a
      // best-effort attempt to preserve input video properties (helpful for trim optimization), but
      // is not guaranteed to work when effects are applied.
      if (inputFormat.rotationDegrees % 180 == outputRotationDegrees % 180) {
        outputRotationDegrees = inputFormat.rotationDegrees;
      }

      // Rotation is handled by this class. The encoder must see a video with zero degrees rotation.
      Format requestedEncoderFormat =
          new Format.Builder()
              .setWidth(requestedWidth)
              .setHeight(requestedHeight)
              .setRotationDegrees(0)
              .setFrameRate(inputFormat.frameRate)
              .setSampleMimeType(requestedOutputMimeType)
              .setColorInfo(getSupportedInputColor())
              .setCodecs(inputFormat.codecs)
              .build();

      // TODO - b/324426022: Move logic for supported mime types to DefaultEncoderFactory.
      encoder =
          encoderFactory.createForVideoEncoding(
              requestedEncoderFormat
                  .buildUpon()
                  .setSampleMimeType(
                      findSupportedMimeTypeForEncoderAndMuxer(
                          requestedEncoderFormat, muxerSupportedMimeTypes))
                  .build());

      Format actualEncoderFormat = encoder.getConfigurationFormat();

      fallbackListener.onTransformationRequestFinalized(
          createSupportedTransformationRequest(
              transformationRequest,
              /* hasOutputFormatRotation= */ outputRotationDegrees != 0,
              requestedEncoderFormat,
              actualEncoderFormat,
              hdrModeAfterFallback));

      encoderSurfaceInfo =
          new SurfaceInfo(
              encoder.getInputSurface(),
              actualEncoderFormat.width,
              actualEncoderFormat.height,
              outputRotationDegrees,
              /* isEncoderInputSurface= */ true);

      if (releaseEncoder) {
        encoder.release();
      }
      return encoderSurfaceInfo;
    }

    /** Returns the {@link ColorInfo} expected from the input surface. */
    private ColorInfo getSupportedInputColor() {
      boolean isInputToneMapped =
          isTransferHdr(inputFormat.colorInfo) && hdrModeAfterFallback != HDR_MODE_KEEP_HDR;
      if (isInputToneMapped) {
        // When tone-mapping HDR to SDR is enabled, assume we get BT.709 to avoid having the encoder
        // populate default color info, which depends on the resolution.
        return ColorInfo.SDR_BT709_LIMITED;
      }
      if (SRGB_BT709_FULL.equals(inputFormat.colorInfo)) {
        return ColorInfo.SDR_BT709_LIMITED;
      }
      return checkNotNull(inputFormat.colorInfo);
    }

    /**
     * Creates a {@link TransformationRequest}, based on an original {@code TransformationRequest}
     * and parameters specifying alterations to it that indicate device support.
     *
     * @param transformationRequest The requested transformation.
     * @param hasOutputFormatRotation Whether the input video will be rotated to landscape during
     *     processing, with {@link Format#rotationDegrees} of 90 added to the output format.
     * @param requestedFormat The requested format.
     * @param supportedFormat A format supported by the device.
     * @param supportedHdrMode A {@link Composition.HdrMode} supported by the device.
     * @return The created instance.
     */
    @Pure
    private static TransformationRequest createSupportedTransformationRequest(
        TransformationRequest transformationRequest,
        boolean hasOutputFormatRotation,
        Format requestedFormat,
        Format supportedFormat,
        @Composition.HdrMode int supportedHdrMode) {
      // TODO(b/255953153): Consider including bitrate in the revised fallback.

      TransformationRequest.Builder supportedRequestBuilder = transformationRequest.buildUpon();
      if (transformationRequest.hdrMode != supportedHdrMode) {
        supportedRequestBuilder.setHdrMode(supportedHdrMode);
      }

      if (!Util.areEqual(requestedFormat.sampleMimeType, supportedFormat.sampleMimeType)) {
        supportedRequestBuilder.setVideoMimeType(supportedFormat.sampleMimeType);
      }

      if (hasOutputFormatRotation) {
        if (requestedFormat.width != supportedFormat.width) {
          supportedRequestBuilder.setResolution(/* outputHeight= */ supportedFormat.width);
        }
      } else if (requestedFormat.height != supportedFormat.height) {
        supportedRequestBuilder.setResolution(supportedFormat.height);
      }

      return supportedRequestBuilder.build();
    }

    public void signalEndOfInputStream() throws ExportException {
      if (encoder != null) {
        encoder.signalEndOfInputStream();
      }
    }

    @Nullable
    public Format getOutputFormat() throws ExportException {
      if (encoder == null) {
        return null;
      }
      @Nullable Format outputFormat = encoder.getOutputFormat();
      if (outputFormat != null && outputRotationDegrees != 0) {
        outputFormat = outputFormat.buildUpon().setRotationDegrees(outputRotationDegrees).build();
      }
      return outputFormat;
    }

    @Nullable
    public ByteBuffer getOutputBuffer() throws ExportException {
      return encoder != null ? encoder.getOutputBuffer() : null;
    }

    @Nullable
    public MediaCodec.BufferInfo getOutputBufferInfo() throws ExportException {
      return encoder != null ? encoder.getOutputBufferInfo() : null;
    }

    public void releaseOutputBuffer(boolean render) throws ExportException {
      if (encoder != null) {
        encoder.releaseOutputBuffer(render);
      }
    }

    public boolean isEnded() {
      return encoder != null && encoder.isEnded();
    }

    public void release() {
      if (encoder != null) {
        encoder.release();
      }
      releaseEncoder = true;
    }
  }

  private final class VideoGraphWrapper implements TransformerVideoGraph, VideoGraph.Listener {

    private final TransformerVideoGraph videoGraph;
    private final Consumer<ExportException> errorConsumer;
    private final int maxFramesInEncoder;
    private final boolean renderFramesAutomatically;
    private final Object lock;

    private @GuardedBy("lock") int framesInEncoder;
    private @GuardedBy("lock") int framesAvailableToRender;

    public VideoGraphWrapper(
        Context context,
        TransformerVideoGraph.Factory videoGraphFactory,
        ColorInfo videoFrameProcessorOutputColor,
        Consumer<ExportException> errorConsumer,
        DebugViewProvider debugViewProvider,
        VideoCompositorSettings videoCompositorSettings,
        List<Effect> compositionEffects,
        int maxFramesInEncoder)
        throws VideoFrameProcessingException {
      this.errorConsumer = errorConsumer;
      // To satisfy the nullness checker by declaring an initialized this reference used in the
      // videoGraphFactory.create method
      @SuppressWarnings("nullness:assignment")
      @Initialized
      VideoGraphWrapper thisRef = this;
      this.maxFramesInEncoder = maxFramesInEncoder;
      // Automatically render frames if the sample exporter does not limit the number of frames in
      // the encoder.
      renderFramesAutomatically = maxFramesInEncoder < 1;
      lock = new Object();
      videoGraph =
          videoGraphFactory.create(
              context,
              videoFrameProcessorOutputColor,
              debugViewProvider,
              /* listener= */ thisRef,
              /* listenerExecutor= */ MoreExecutors.directExecutor(),
              videoCompositorSettings,
              compositionEffects,
              initialTimestampOffsetUs,
              renderFramesAutomatically);
    }

    @Override
    public void onOutputSizeChanged(int width, int height) {
      @Nullable SurfaceInfo surfaceInfo = null;
      try {
        surfaceInfo = encoderWrapper.getSurfaceInfo(width, height);
      } catch (ExportException e) {
        errorConsumer.accept(e);
      }
      setOutputSurfaceInfo(surfaceInfo);
    }

    @Override
    public void onOutputFrameAvailableForRendering(long framePresentationTimeUs) {
      if (!renderFramesAutomatically) {
        synchronized (lock) {
          framesAvailableToRender += 1;
        }
        maybeRenderEarliestOutputFrame();
      }
    }

    @Override
    public void onEnded(long finalFramePresentationTimeUs) {
      VideoSampleExporter.this.finalFramePresentationTimeUs = finalFramePresentationTimeUs;
      try {
        encoderWrapper.signalEndOfInputStream();
      } catch (ExportException e) {
        errorConsumer.accept(e);
      }
    }

    @Override
    public void onError(VideoFrameProcessingException e) {
      errorConsumer.accept(ExportException.createForVideoFrameProcessingException(e));
    }

    @Override
    public void initialize() throws VideoFrameProcessingException {
      videoGraph.initialize();
    }

    @Override
    public void registerInput(@IntRange(from = 0) int inputIndex)
        throws VideoFrameProcessingException {
      videoGraph.registerInput(inputIndex);
    }

    @Override
    public VideoFrameProcessor getProcessor(int inputIndex) {
      return videoGraph.getProcessor(inputIndex);
    }

    @Override
    public GraphInput createInput(int inputIndex) throws VideoFrameProcessingException {
      return videoGraph.createInput(inputIndex);
    }

    @Override
    public void renderOutputFrameWithMediaPresentationTime() {
      videoGraph.renderOutputFrameWithMediaPresentationTime();
    }

    @Override
    public void setOutputSurfaceInfo(@Nullable SurfaceInfo outputSurfaceInfo) {
      videoGraph.setOutputSurfaceInfo(outputSurfaceInfo);
    }

    @Override
    public boolean hasProducedFrameWithTimestampZero() {
      return videoGraph.hasProducedFrameWithTimestampZero();
    }

    @Override
    public void release() {
      videoGraph.release();
    }

    public void onEncoderBufferReleased() {
      if (!renderFramesAutomatically) {
        synchronized (lock) {
          checkState(framesInEncoder > 0);
          framesInEncoder -= 1;
        }
        maybeRenderEarliestOutputFrame();
      }
    }

    private void maybeRenderEarliestOutputFrame() {
      boolean shouldRender = false;
      synchronized (lock) {
        if (framesAvailableToRender > 0 && framesInEncoder < maxFramesInEncoder) {
          framesInEncoder += 1;
          framesAvailableToRender -= 1;
          shouldRender = true;
        }
      }
      if (shouldRender) {
        renderOutputFrameWithMediaPresentationTime();
      }
    }
  }
}<|MERGE_RESOLUTION|>--- conflicted
+++ resolved
@@ -90,10 +90,7 @@
       DebugViewProvider debugViewProvider,
       long initialTimestampOffsetUs,
       boolean hasMultipleInputs,
-<<<<<<< HEAD
-=======
       boolean portraitEncodingEnabled,
->>>>>>> df887a94
       int maxFramesInEncoder)
       throws ExportException {
     // TODO(b/278259383) Consider delaying configuration of VideoSampleExporter to use the decoder
