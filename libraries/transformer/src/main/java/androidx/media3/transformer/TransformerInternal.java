--- conflicted
+++ resolved
@@ -148,10 +148,7 @@
   private final Object setMaxSequenceDurationUsLock;
   private final Object progressLock;
   private final ProgressHolder internalProgressHolder;
-<<<<<<< HEAD
-=======
   private final boolean portraitEncodingEnabled;
->>>>>>> df887a94
   private final int maxFramesInEncoder;
 
   private boolean isDrainingExporters;
@@ -197,10 +194,7 @@
       AudioMixer.Factory audioMixerFactory,
       VideoFrameProcessor.Factory videoFrameProcessorFactory,
       Codec.EncoderFactory encoderFactory,
-<<<<<<< HEAD
-=======
       boolean portraitEncodingEnabled,
->>>>>>> df887a94
       int maxFramesInEncoder,
       MuxerWrapper muxerWrapper,
       Listener listener,
@@ -212,10 +206,7 @@
     this.context = context;
     this.composition = composition;
     this.encoderFactory = new CapturingEncoderFactory(encoderFactory);
-<<<<<<< HEAD
-=======
     this.portraitEncodingEnabled = portraitEncodingEnabled;
->>>>>>> df887a94
     this.maxFramesInEncoder = maxFramesInEncoder;
     this.listener = listener;
     this.applicationHandler = applicationHandler;
@@ -759,10 +750,7 @@
                 debugViewProvider,
                 videoSampleTimestampOffsetUs,
                 /* hasMultipleInputs= */ assetLoaderInputTracker.hasMultipleConcurrentVideoTracks(),
-<<<<<<< HEAD
-=======
                 portraitEncodingEnabled,
->>>>>>> df887a94
                 maxFramesInEncoder));
       }
     }
