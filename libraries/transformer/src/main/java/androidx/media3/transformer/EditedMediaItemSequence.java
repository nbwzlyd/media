--- conflicted
+++ resolved
@@ -83,8 +83,6 @@
     }
 
     /**
-<<<<<<< HEAD
-=======
      * Adds a gap to the sequence.
      *
      * <p>A gap is a period of time with no media.
@@ -105,7 +103,6 @@
     }
 
     /**
->>>>>>> df887a94
      * See {@link EditedMediaItemSequence#isLooping}.
      *
      * <p>Looping is {@code false} by default.
@@ -180,8 +177,6 @@
     checkArgument(
         !editedMediaItems.isEmpty(), "The sequence must contain at least one EditedMediaItem.");
     this.isLooping = builder.isLooping;
-<<<<<<< HEAD
-=======
   }
 
   /** Return whether any items are a {@linkplain Builder#addGap(long) gap}. */
@@ -192,6 +187,5 @@
       }
     }
     return false;
->>>>>>> df887a94
   }
 }