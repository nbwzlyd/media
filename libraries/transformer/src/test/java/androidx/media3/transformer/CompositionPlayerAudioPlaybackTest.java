--- conflicted
+++ resolved
@@ -35,7 +35,6 @@
 import androidx.test.core.app.ApplicationProvider;
 import androidx.test.ext.junit.runners.AndroidJUnit4;
 import org.junit.Before;
-import org.junit.Ignore;
 import org.junit.Test;
 import org.junit.runner.RunWith;
 
@@ -409,9 +408,40 @@
   }
 
   @Test
-<<<<<<< HEAD
-  public void multiSequenceCompositionPlayback_outputsCorrectSamples() throws Exception {
-    CompositionPlayer player = createCompositionPlayer(context, capturingAudioSink);
+  public void playSingleSequence_withFirstAndLastItemAudioRemoved_outputsCorrectSamples()
+      throws Exception {
+    CompositionPlayer player = createCompositionPlayer(context, capturingAudioSink);
+    EditedMediaItem editedMediaItem =
+        new EditedMediaItem.Builder(MediaItem.fromUri(ASSET_URI_PREFIX + FILE_AUDIO_RAW))
+            .setDurationUs(1_000_000L)
+            .build();
+    EditedMediaItem audioRemovedMediaItem =
+        editedMediaItem.buildUpon().setRemoveAudio(true).build();
+    Composition composition =
+        new Composition.Builder(
+                new EditedMediaItemSequence.Builder(
+                        audioRemovedMediaItem, editedMediaItem, audioRemovedMediaItem)
+                    .build())
+            .build();
+    player.setComposition(composition);
+    player.prepare();
+    player.play();
+
+    TestPlayerRunHelper.runUntilPlaybackState(player, Player.STATE_ENDED);
+    player.release();
+
+    // The silence should be in between the timestamp between [0, 1] and [2, 3] seconds.
+    DumpFileAsserts.assertOutput(
+        context,
+        capturingAudioSink,
+        PREVIEW_DUMP_FILE_EXTENSION
+            + "wav/sequencePlayback_withThreeMediaAndRemovingFirstAndThirdAudio_outputsCorrectSamples.dump");
+  }
+
+  @Test
+  public void playMultipleSequences_withRepeatModeEnabled_outputsCorrectSamples() throws Exception {
+    CompositionPlayer player = createCompositionPlayer(context, capturingAudioSink);
+    player.setRepeatMode(Player.REPEAT_MODE_ALL);
     EditedMediaItem editedMediaItem1 =
         new EditedMediaItem.Builder(
                 new MediaItem.Builder()
@@ -428,10 +458,6 @@
         new EditedMediaItem.Builder(
                 MediaItem.fromUri(ASSET_URI_PREFIX + FILE_AUDIO_RAW_STEREO_48000KHZ))
             .setDurationUs(348_000L)
-            .setEffects(
-                createAudioEffects(
-                    createSampleRateChangingAudioProcessor(44100),
-                    createChannelCountChangingAudioProcessor(1)))
             .build();
     Composition composition =
         new Composition.Builder(
@@ -442,327 +468,27 @@
     player.prepare();
     player.play();
 
-    TestPlayerRunHelper.runUntilPlaybackState(player, Player.STATE_ENDED);
-    player.release();
-
-    DumpFileAsserts.assertOutput(
-        context,
-        capturingAudioSink,
-        "audiosinkdumps/wav/compositionOf_sample.wav-clipped__sample_rf64.wav.dump");
-  }
-
-  @Test
-  public void playback_withOneRepeat_outputsCorrectSamples() throws Exception {
-    CompositionPlayer player = createCompositionPlayer(context, capturingAudioSink);
-    player.setRepeatMode(Player.REPEAT_MODE_ALL);
-    EditedMediaItem editedMediaItem =
-        new EditedMediaItem.Builder(MediaItem.fromUri(ASSET_URI_PREFIX + FILE_AUDIO_RAW))
-            .setDurationUs(1_000_000L)
-            .build();
-    EditedMediaItemSequence sequence = new EditedMediaItemSequence.Builder(editedMediaItem).build();
-    Composition composition = new Composition.Builder(sequence).build();
-    player.setComposition(composition);
-    player.prepare();
-    player.play();
-
     TestPlayerRunHelper.runUntilPositionDiscontinuity(
         player, Player.DISCONTINUITY_REASON_AUTO_TRANSITION);
+
     player.setRepeatMode(Player.REPEAT_MODE_OFF);
     TestPlayerRunHelper.runUntilPlaybackState(player, Player.STATE_ENDED);
     player.release();
 
     DumpFileAsserts.assertOutput(
-        context, capturingAudioSink, "audiosinkdumps/wav/sample.wav_repeated.dump");
-  }
-
-  @Test
-  public void compositionPlayback_withShortLoopingSequence_outputsCorrectSamples()
-      throws Exception {
-    CompositionPlayer player = createCompositionPlayer(context, capturingAudioSink);
-    EditedMediaItemSequence primarySequence =
-        new EditedMediaItemSequence.Builder(
-                new EditedMediaItem.Builder(MediaItem.fromUri(ASSET_URI_PREFIX + FILE_AUDIO_RAW))
-                    .setDurationUs(1_000_000L)
-                    .build())
-            .build();
-    EditedMediaItemSequence loopingSequence =
-        new EditedMediaItemSequence.Builder(
-                new EditedMediaItem.Builder(
-                        MediaItem.fromUri(ASSET_URI_PREFIX + FILE_AUDIO_RAW_STEREO_48000KHZ))
-                    .setDurationUs(348_000L)
-                    .build())
-            .setIsLooping(true)
-            .build();
-    Composition composition = new Composition.Builder(primarySequence, loopingSequence).build();
-    player.setComposition(composition);
-    player.prepare();
-    player.play();
-    TestPlayerRunHelper.runUntilPlaybackState(player, Player.STATE_ENDED);
-    player.release();
-
-    DumpFileAsserts.assertOutput(
-        context,
-        capturingAudioSink,
-        "audiosinkdumps/wav/compositionPlayback_withShortLoopingSequence_outputsCorrectSamples.dump");
-  }
-
-  @Test
-  public void compositionPlayback_withLongLoopingSequence_outputsCorrectSamples() throws Exception {
-    CompositionPlayer player = createCompositionPlayer(context, capturingAudioSink);
-    EditedMediaItemSequence primarySequence =
-        new EditedMediaItemSequence.Builder(
-                new EditedMediaItem.Builder(
-                        MediaItem.fromUri(ASSET_URI_PREFIX + FILE_AUDIO_RAW_STEREO_48000KHZ))
-                    .setDurationUs(348_000L)
-                    .build())
-            .build();
-    EditedMediaItemSequence loopingSequence =
-        new EditedMediaItemSequence.Builder(
-                new EditedMediaItem.Builder(MediaItem.fromUri(ASSET_URI_PREFIX + FILE_AUDIO_RAW))
-                    .setDurationUs(1_000_000L)
-                    .build())
-            .setIsLooping(true)
-            .build();
-    Composition composition = new Composition.Builder(primarySequence, loopingSequence).build();
-    player.setComposition(composition);
-    player.prepare();
-    player.play();
-    TestPlayerRunHelper.runUntilPlaybackState(player, Player.STATE_ENDED);
-    player.release();
-
-    DumpFileAsserts.assertOutput(
-        context,
-        capturingAudioSink,
-        "audiosinkdumps/wav/compositionPlayback_withLongLoopingSequence_outputsCorrectSamples.dump");
-  }
-
-  @Test
-  public void sequencePlayback_withOneRepeat_outputsCorrectSamples() throws Exception {
-    CompositionPlayer player = createCompositionPlayer(context, capturingAudioSink);
-    player.setRepeatMode(Player.REPEAT_MODE_ALL);
-    EditedMediaItem editedMediaItem1 =
-        new EditedMediaItem.Builder(MediaItem.fromUri(ASSET_URI_PREFIX + FILE_AUDIO_RAW))
-            .setDurationUs(1_000_000L)
-            .build();
-    EditedMediaItem editedMediaItem2 =
-        new EditedMediaItem.Builder(
-                MediaItem.fromUri(ASSET_URI_PREFIX + FILE_AUDIO_RAW_STEREO_48000KHZ))
-            .setDurationUs(348_000L)
-            .build();
-    EditedMediaItemSequence sequence =
-        new EditedMediaItemSequence.Builder(editedMediaItem1, editedMediaItem2).build();
-    Composition composition = new Composition.Builder(sequence).build();
-    player.setComposition(composition);
-    player.prepare();
-    player.play();
-
-    TestPlayerRunHelper.runUntilPositionDiscontinuity(
-        player, Player.DISCONTINUITY_REASON_AUTO_TRANSITION);
-
-    player.setRepeatMode(Player.REPEAT_MODE_OFF);
-    TestPlayerRunHelper.runUntilPlaybackState(player, Player.STATE_ENDED);
-    player.release();
-
-    DumpFileAsserts.assertOutput(
-        context,
-        capturingAudioSink,
-        "audiosinkdumps/wav/sample.wav_then_sample_rf64.wav_repeated.dump");
-  }
-
-  @Test
-  public void sequencePlayback_withThreeMediaAndRemovingMiddleAudio_outputsCorrectSamples()
-      throws Exception {
+        context,
+        capturingAudioSink,
+        PREVIEW_DUMP_FILE_EXTENSION
+            + "wav/repeatedCompositionOf_sample.wav-clipped__sample_rf64.wav.dump");
+  }
+
+  @Test
+  public void seekTo_singleSequence_outputsCorrectSamples() throws Exception {
     CompositionPlayer player = createCompositionPlayer(context, capturingAudioSink);
     EditedMediaItem editedMediaItem =
         new EditedMediaItem.Builder(MediaItem.fromUri(ASSET_URI_PREFIX + FILE_AUDIO_RAW))
             .setDurationUs(1_000_000L)
             .build();
-    EditedMediaItem audioRemovedMediaItem =
-        editedMediaItem.buildUpon().setRemoveAudio(true).build();
-    Composition composition =
-        new Composition.Builder(
-                new EditedMediaItemSequence.Builder(
-                        editedMediaItem, audioRemovedMediaItem, editedMediaItem)
-                    .build())
-            .build();
-    player.setComposition(composition);
-    player.prepare();
-    player.play();
-
-    TestPlayerRunHelper.runUntilPlaybackState(player, Player.STATE_ENDED);
-    player.release();
-
-    // The silence should be in between the timestamp between [1, 2] seconds.
-    DumpFileAsserts.assertOutput(
-        context,
-        capturingAudioSink,
-        "audiosinkdumps/wav/sequencePlayback_withThreeMediaAndRemovingMiddleAudio_outputsCorrectSamples.dump");
-  }
-
-  @Test
-  public void sequencePlayback_withThreeMediaAndRemovingFirstAndThirdAudio_outputsCorrectSamples()
-      throws Exception {
-    CompositionPlayer player = createCompositionPlayer(context, capturingAudioSink);
-    EditedMediaItem editedMediaItem =
-        new EditedMediaItem.Builder(MediaItem.fromUri(ASSET_URI_PREFIX + FILE_AUDIO_RAW))
-            .setDurationUs(1_000_000L)
-            .build();
-    EditedMediaItem audioRemovedMediaItem =
-        editedMediaItem.buildUpon().setRemoveAudio(true).build();
-    Composition composition =
-        new Composition.Builder(
-                new EditedMediaItemSequence.Builder(
-                        audioRemovedMediaItem, editedMediaItem, audioRemovedMediaItem)
-                    .build())
-            .build();
-    player.setComposition(composition);
-    player.prepare();
-    player.play();
-
-    TestPlayerRunHelper.runUntilPlaybackState(player, Player.STATE_ENDED);
-    player.release();
-
-    // The silence should be in between the timestamp between [0, 1] and [2, 3] seconds.
-    DumpFileAsserts.assertOutput(
-        context,
-        capturingAudioSink,
-        "audiosinkdumps/wav/sequencePlayback_withThreeMediaAndRemovingFirstAndThirdAudio_outputsCorrectSamples.dump");
-  }
-
-  // TODO - b/320014878: Enable this test.
-  @Ignore("Preview audio is not fed to the sink in deterministic buffers - see b/320014878.")
-  @Test
-  public void multiSequenceCompositionPlayback_withOneRepeat_outputsCorrectSamples()
-      throws Exception {
-    CompositionPlayer player = createCompositionPlayer(context, capturingAudioSink);
-    player.setRepeatMode(Player.REPEAT_MODE_ALL);
-    EditedMediaItem editedMediaItem1 =
-        new EditedMediaItem.Builder(
-                new MediaItem.Builder()
-                    .setUri(ASSET_URI_PREFIX + FILE_AUDIO_RAW)
-                    .setClippingConfiguration(
-                        new MediaItem.ClippingConfiguration.Builder()
-                            .setStartPositionMs(0)
-                            .setEndPositionUs(696_000)
-                            .build())
-                    .build())
-            .setDurationUs(1_000_000L)
-            .build();
-    EditedMediaItem editedMediaItem2 =
-        new EditedMediaItem.Builder(
-                MediaItem.fromUri(ASSET_URI_PREFIX + FILE_AUDIO_RAW_STEREO_48000KHZ))
-            .setDurationUs(348_000L)
-            .build();
-    Composition composition =
-        new Composition.Builder(
-                new EditedMediaItemSequence.Builder(editedMediaItem1).build(),
-                new EditedMediaItemSequence.Builder(editedMediaItem2, editedMediaItem2).build())
-            .build();
-    player.setComposition(composition);
-    player.prepare();
-    player.play();
-
-    TestPlayerRunHelper.runUntilPositionDiscontinuity(
-        player, Player.DISCONTINUITY_REASON_AUTO_TRANSITION);
-
-    player.setRepeatMode(Player.REPEAT_MODE_OFF);
-    TestPlayerRunHelper.runUntilPlaybackState(player, Player.STATE_ENDED);
-    player.release();
-
-    DumpFileAsserts.assertOutput(
-        context,
-        capturingAudioSink,
-        "audiosinkdumps/wav/repeatedCompositionOf_sample.wav-clipped__sample_rf64.wav.dump");
-  }
-
-  @Test
-  public void seekTo_outputsCorrectSamples() throws Exception {
-=======
-  public void playSingleSequence_withFirstAndLastItemAudioRemoved_outputsCorrectSamples()
-      throws Exception {
->>>>>>> df887a94
-    CompositionPlayer player = createCompositionPlayer(context, capturingAudioSink);
-    EditedMediaItem editedMediaItem =
-        new EditedMediaItem.Builder(MediaItem.fromUri(ASSET_URI_PREFIX + FILE_AUDIO_RAW))
-            .setDurationUs(1_000_000L)
-            .build();
-<<<<<<< HEAD
-=======
-    EditedMediaItem audioRemovedMediaItem =
-        editedMediaItem.buildUpon().setRemoveAudio(true).build();
-    Composition composition =
-        new Composition.Builder(
-                new EditedMediaItemSequence.Builder(
-                        audioRemovedMediaItem, editedMediaItem, audioRemovedMediaItem)
-                    .build())
-            .build();
-    player.setComposition(composition);
-    player.prepare();
-    player.play();
-
-    TestPlayerRunHelper.runUntilPlaybackState(player, Player.STATE_ENDED);
-    player.release();
-
-    // The silence should be in between the timestamp between [0, 1] and [2, 3] seconds.
-    DumpFileAsserts.assertOutput(
-        context,
-        capturingAudioSink,
-        PREVIEW_DUMP_FILE_EXTENSION
-            + "wav/sequencePlayback_withThreeMediaAndRemovingFirstAndThirdAudio_outputsCorrectSamples.dump");
-  }
-
-  @Test
-  public void playMultipleSequences_withRepeatModeEnabled_outputsCorrectSamples() throws Exception {
-    CompositionPlayer player = createCompositionPlayer(context, capturingAudioSink);
-    player.setRepeatMode(Player.REPEAT_MODE_ALL);
-    EditedMediaItem editedMediaItem1 =
-        new EditedMediaItem.Builder(
-                new MediaItem.Builder()
-                    .setUri(ASSET_URI_PREFIX + FILE_AUDIO_RAW)
-                    .setClippingConfiguration(
-                        new MediaItem.ClippingConfiguration.Builder()
-                            .setStartPositionMs(0)
-                            .setEndPositionUs(696_000)
-                            .build())
-                    .build())
-            .setDurationUs(1_000_000L)
-            .build();
-    EditedMediaItem editedMediaItem2 =
-        new EditedMediaItem.Builder(
-                MediaItem.fromUri(ASSET_URI_PREFIX + FILE_AUDIO_RAW_STEREO_48000KHZ))
-            .setDurationUs(348_000L)
-            .build();
-    Composition composition =
-        new Composition.Builder(
-                new EditedMediaItemSequence.Builder(editedMediaItem1).build(),
-                new EditedMediaItemSequence.Builder(editedMediaItem2, editedMediaItem2).build())
-            .build();
-    player.setComposition(composition);
-    player.prepare();
-    player.play();
-
-    TestPlayerRunHelper.runUntilPositionDiscontinuity(
-        player, Player.DISCONTINUITY_REASON_AUTO_TRANSITION);
-
-    player.setRepeatMode(Player.REPEAT_MODE_OFF);
-    TestPlayerRunHelper.runUntilPlaybackState(player, Player.STATE_ENDED);
-    player.release();
-
-    DumpFileAsserts.assertOutput(
-        context,
-        capturingAudioSink,
-        PREVIEW_DUMP_FILE_EXTENSION
-            + "wav/repeatedCompositionOf_sample.wav-clipped__sample_rf64.wav.dump");
-  }
-
-  @Test
-  public void seekTo_singleSequence_outputsCorrectSamples() throws Exception {
-    CompositionPlayer player = createCompositionPlayer(context, capturingAudioSink);
-    EditedMediaItem editedMediaItem =
-        new EditedMediaItem.Builder(MediaItem.fromUri(ASSET_URI_PREFIX + FILE_AUDIO_RAW))
-            .setDurationUs(1_000_000L)
-            .build();
->>>>>>> df887a94
     EditedMediaItemSequence sequence = new EditedMediaItemSequence.Builder(editedMediaItem).build();
     Composition composition = new Composition.Builder(sequence).build();
     player.setComposition(composition);
