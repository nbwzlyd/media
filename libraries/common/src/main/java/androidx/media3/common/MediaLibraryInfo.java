/*
 * Copyright (C) 2016 The Android Open Source Project
 *
 * Licensed under the Apache License, Version 2.0 (the "License");
 * you may not use this file except in compliance with the License.
 * You may obtain a copy of the License at
 *
 *      http://www.apache.org/licenses/LICENSE-2.0
 *
 * Unless required by applicable law or agreed to in writing, software
 * distributed under the License is distributed on an "AS IS" BASIS,
 * WITHOUT WARRANTIES OR CONDITIONS OF ANY KIND, either express or implied.
 * See the License for the specific language governing permissions and
 * limitations under the License.
 */
package androidx.media3.common;

import androidx.media3.common.util.Assertions;
import androidx.media3.common.util.TraceUtil;
import androidx.media3.common.util.UnstableApi;
import java.util.HashSet;

/** Information about the media libraries. */
@UnstableApi
public final class MediaLibraryInfo {

  /** A tag to use when logging library information. */
  public static final String TAG = "AndroidXMedia3";

  /** The version of the library expressed as a string, for example "1.2.3" or "1.2.0-beta01". */
  // Intentionally hardcoded. Do not derive from other constants (e.g. VERSION_INT) or vice versa.
<<<<<<< HEAD
  public static final String VERSION = "1.5.0-alpha01";

  /** The version of the library expressed as {@code TAG + "/" + VERSION}. */
  // Intentionally hardcoded. Do not derive from other constants (e.g. VERSION) or vice versa.
  public static final String VERSION_SLASHY = "AndroidXMedia3/1.5.0-alpha01";
=======
  public static final String VERSION = "1.5.0";

  /** The version of the library expressed as {@code TAG + "/" + VERSION}. */
  // Intentionally hardcoded. Do not derive from other constants (e.g. VERSION) or vice versa.
  public static final String VERSION_SLASHY = "AndroidXMedia3/1.5.0";
>>>>>>> df887a94

  /**
   * The version of the library expressed as an integer, for example 1002003300.
   *
   * <p>Three digits are used for each of the first three components of {@link #VERSION}, then a
   * single digit represents the cycle of this version: alpha (0), beta (1), rc (2) or stable (3).
   * Finally two digits are used for the cycle number (always 00 for stable releases).
   *
   * <p>For example "1.2.0-rc05" has the corresponding integer version 1002000205
   * (001-002-000-2-05), and "123.45.6" has the corresponding integer version 123045006300
   * (123-045-006-3-00).
   */
  // Intentionally hardcoded. Do not derive from other constants (e.g. VERSION) or vice versa.
<<<<<<< HEAD
  public static final int VERSION_INT = 1_005_000_0_01;
=======
  public static final int VERSION_INT = 1_005_000_3_00;
>>>>>>> df887a94

  /** Whether the library was compiled with {@link Assertions} checks enabled. */
  public static final boolean ASSERTIONS_ENABLED = true;

  /** Whether the library was compiled with {@link TraceUtil} trace enabled. */
  public static final boolean TRACE_ENABLED = true;

  private static final HashSet<String> registeredModules = new HashSet<>();
  private static String registeredModulesString = "media3.common";

  private MediaLibraryInfo() {} // Prevents instantiation.

  /** Returns a string consisting of registered module names separated by ", ". */
  public static synchronized String registeredModules() {
    return registeredModulesString;
  }

  /**
   * Registers a module to be returned in the {@link #registeredModules()} string.
   *
   * @param name The name of the module being registered.
   */
  public static synchronized void registerModule(String name) {
    if (registeredModules.add(name)) {
      registeredModulesString = registeredModulesString + ", " + name;
    }
  }
}<|MERGE_RESOLUTION|>--- conflicted
+++ resolved
@@ -29,19 +29,11 @@
 
   /** The version of the library expressed as a string, for example "1.2.3" or "1.2.0-beta01". */
   // Intentionally hardcoded. Do not derive from other constants (e.g. VERSION_INT) or vice versa.
-<<<<<<< HEAD
-  public static final String VERSION = "1.5.0-alpha01";
-
-  /** The version of the library expressed as {@code TAG + "/" + VERSION}. */
-  // Intentionally hardcoded. Do not derive from other constants (e.g. VERSION) or vice versa.
-  public static final String VERSION_SLASHY = "AndroidXMedia3/1.5.0-alpha01";
-=======
   public static final String VERSION = "1.5.0";
 
   /** The version of the library expressed as {@code TAG + "/" + VERSION}. */
   // Intentionally hardcoded. Do not derive from other constants (e.g. VERSION) or vice versa.
   public static final String VERSION_SLASHY = "AndroidXMedia3/1.5.0";
->>>>>>> df887a94
 
   /**
    * The version of the library expressed as an integer, for example 1002003300.
@@ -55,11 +47,7 @@
    * (123-045-006-3-00).
    */
   // Intentionally hardcoded. Do not derive from other constants (e.g. VERSION) or vice versa.
-<<<<<<< HEAD
-  public static final int VERSION_INT = 1_005_000_0_01;
-=======
   public static final int VERSION_INT = 1_005_000_3_00;
->>>>>>> df887a94
 
   /** Whether the library was compiled with {@link Assertions} checks enabled. */
   public static final boolean ASSERTIONS_ENABLED = true;
