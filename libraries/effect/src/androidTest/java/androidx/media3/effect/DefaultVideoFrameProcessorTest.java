--- conflicted
+++ resolved
@@ -293,12 +293,6 @@
               }
 
               @Override
-<<<<<<< HEAD
-              public void onOutputSizeChanged(int width, int height) {}
-
-              @Override
-=======
->>>>>>> df887a94
               public void onOutputFrameAvailableForRendering(long presentationTimeUs) {
                 outputFrameCount.incrementAndGet();
               }
