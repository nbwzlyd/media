--- conflicted
+++ resolved
@@ -70,10 +70,7 @@
  *         <li>H.263
  *         <li>H.264 (AVC)
  *         <li>H.265 (HEVC)
-<<<<<<< HEAD
-=======
  *         <li>VP9
->>>>>>> df887a94
  *       </ul>
  *   <li>Audio Codecs:
  *       <ul>
