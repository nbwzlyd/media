/*
 * Copyright 2023 The Android Open Source Project
 *
 * Licensed under the Apache License, Version 2.0 (the "License");
 * you may not use this file except in compliance with the License.
 * You may obtain a copy of the License at
 *
 *      http://www.apache.org/licenses/LICENSE-2.0
 *
 * Unless required by applicable law or agreed to in writing, software
 * distributed under the License is distributed on an "AS IS" BASIS,
 * WITHOUT WARRANTIES OR CONDITIONS OF ANY KIND, either express or implied.
 * See the License for the specific language governing permissions and
 * limitations under the License.
 */
package androidx.media3.muxer;

import static androidx.media3.common.util.Assertions.checkNotNull;
import static androidx.media3.common.util.Assertions.checkState;
import static androidx.media3.muxer.AnnexBUtils.doesSampleContainAnnexBNalUnits;
import static androidx.media3.muxer.Boxes.BOX_HEADER_SIZE;
import static androidx.media3.muxer.Boxes.LARGE_SIZE_BOX_HEADER_SIZE;
import static androidx.media3.muxer.Boxes.getEdvdBoxHeader;
import static androidx.media3.muxer.MuxerUtil.getEditableTracksLengthMetadata;
import static androidx.media3.muxer.MuxerUtil.getEditableTracksOffsetMetadata;
import static androidx.media3.muxer.MuxerUtil.populateEditableVideoTracksMetadata;
import static java.lang.Math.max;
import static java.lang.Math.min;

import android.media.MediaCodec.BufferInfo;
import androidx.media3.common.Format;
import androidx.media3.common.util.Util;
import androidx.media3.container.MdtaMetadataEntry;
import com.google.common.collect.Range;
import java.io.IOException;
import java.nio.ByteBuffer;
import java.nio.channels.FileChannel;
import java.util.ArrayList;
import java.util.Collections;
import java.util.List;
import java.util.concurrent.atomic.AtomicBoolean;

/** Writes all media samples into a single mdat box. */
/* package */ final class Mp4Writer {
  private static final long INTERLEAVE_DURATION_US = 1_000_000L;
  private static final int DEFAULT_MOOV_BOX_SIZE_BYTES = 400_000;
  private static final String FREE_BOX_TYPE = "free";

  private final FileChannel outputFileChannel;
  private final MetadataCollector metadataCollector;
  private final AnnexBToAvccConverter annexBToAvccConverter;
  private final @Mp4Muxer.LastSampleDurationBehavior int lastSampleDurationBehavior;
  private final boolean sampleCopyEnabled;
  private final List<Track> tracks;
  private final List<Track> editableVideoTracks;
  private final AtomicBoolean hasWrittenSamples;

  // Stores location of the space reserved for the moov box at the beginning of the file (after ftyp
  // box)
  private long reservedMoovSpaceStart;
  private long reservedMoovSpaceEnd;
  private boolean canWriteMoovAtStart;
  private long mdatStart;
  private long mdatEnd;
  private long mdatDataEnd; // Always <= mdatEnd

  // Typically written from the end of the mdat box to the end of the file.
  private Range<Long> lastMoovWritten;

  /**
   * Creates an instance.
   *
   * @param fileChannel The {@link FileChannel} to write the data to. The {@link FileChannel} can be
   *     closed after {@linkplain #finishWritingSamplesAndFinalizeMoovBox() finishing writing
   *     samples}.
   * @param metadataCollector A {@link MetadataCollector}.
   * @param annexBToAvccConverter The {@link AnnexBToAvccConverter} to be used to convert H.264 and
   *     H.265 NAL units from the Annex-B format (using start codes to delineate NAL units) to the
   *     AVCC format (which uses length prefixes).
   * @param lastSampleDurationBehavior The {@link Mp4Muxer.LastSampleDurationBehavior}.
   * @param sampleCopyEnabled Whether sample copying is enabled.
   * @param attemptStreamableOutputEnabled Whether to attempt to write a streamable output.
   */
  public Mp4Writer(
      FileChannel fileChannel,
      MetadataCollector metadataCollector,
      AnnexBToAvccConverter annexBToAvccConverter,
      @Mp4Muxer.LastSampleDurationBehavior int lastSampleDurationBehavior,
      boolean sampleCopyEnabled,
      boolean attemptStreamableOutputEnabled) {
    this.outputFileChannel = fileChannel;
    this.metadataCollector = metadataCollector;
    this.annexBToAvccConverter = annexBToAvccConverter;
    this.lastSampleDurationBehavior = lastSampleDurationBehavior;
    this.sampleCopyEnabled = sampleCopyEnabled;
    tracks = new ArrayList<>();
    editableVideoTracks = new ArrayList<>();
    hasWrittenSamples = new AtomicBoolean(false);
    canWriteMoovAtStart = attemptStreamableOutputEnabled;
    lastMoovWritten = Range.closed(0L, 0L);
  }

  /**
   * Adds a track of the given {@link Format}.
   *
   * @param sortKey The key used for sorting the track list.
   * @param format The {@link Format} for the track.
   * @return A unique {@link Track}. It should be used in {@link #writeSampleData}.
   */
  public Track addTrack(int sortKey, Format format) {
    Track track = new Track(format, sortKey, sampleCopyEnabled);
    tracks.add(track);
    Collections.sort(tracks, (a, b) -> Integer.compare(a.sortKey, b.sortKey));
    return track;
  }

  /**
   * Adds an editable video track of the given {@link Format}.
   *
   * <p>See {@link MuxerUtil#isEditableVideoTrack(Format)} for editable video tracks.
   *
   * @param sortKey The key used for sorting the track list.
   * @param format The {@link Format} for the track.
   * @return A unique {@link Track}. It should be used in {@link #writeSampleData}.
   */
  public Track addEditableVideoTrack(int sortKey, Format format) {
    Track track = new Track(format, sortKey, sampleCopyEnabled);
    editableVideoTracks.add(track);
    Collections.sort(editableVideoTracks, (a, b) -> Integer.compare(a.sortKey, b.sortKey));
    return track;
  }

  /**
   * Writes encoded sample data.
   *
   * @param track The {@link Track} for which this sample is being written.
   * @param byteBuffer The encoded sample.
   * @param bufferInfo The {@link BufferInfo} related to this sample.
   * @throws IOException If there is any error while writing data to the output {@link FileChannel}.
   */
  public void writeSampleData(Track track, ByteBuffer byteBuffer, BufferInfo bufferInfo)
      throws IOException {
    track.writeSampleData(byteBuffer, bufferInfo);
    doInterleave();
  }

  /**
   * Writes all the pending samples and the final moov box to the output {@link FileChannel}.
   *
   * <p>This should be done before closing the file. The output {@link FileChannel} can be closed
   * after calling this method.
   */
  public void finishWritingSamplesAndFinalizeMoovBox() throws IOException {
    for (int i = 0; i < tracks.size(); i++) {
      writePendingTrackSamples(tracks.get(i));
    }
    for (int i = 0; i < editableVideoTracks.size(); i++) {
      writePendingTrackSamples(editableVideoTracks.get(i));
    }
<<<<<<< HEAD

    // Leave the file empty if no samples are written.
    if (!hasWrittenSamples.get()) {
      return;
    }

    finalizeMoovBox();

    if (!editableVideoTracks.isEmpty()) {
      writeEdvdBox();
    }
  }

  private void writeEdvdBox() throws IOException {
    // The exact offset is known after writing primary track data.
    MdtaMetadataEntry placeholderEditableTrackOffset =
        getEditableTracksOffsetMetadata(/* offset= */ 0L);
    metadataCollector.addMetadata(placeholderEditableTrackOffset);
    ByteBuffer edvdBox = getEdvdBox();
    metadataCollector.addMetadata(getEditableTracksLengthMetadata(edvdBox.remaining()));
    finalizeMoovBox();
    // Once final moov is written, update the actual offset.
    metadataCollector.removeMdtaMetadataEntry(placeholderEditableTrackOffset);
    metadataCollector.addMetadata(getEditableTracksOffsetMetadata(outputFileChannel.size()));
    long fileSizeBefore = outputFileChannel.size();
    finalizeMoovBox();
    checkState(fileSizeBefore == outputFileChannel.size());
    // After writing primary track data, write the edvd box.
    outputFileChannel.position(outputFileChannel.size());
    outputFileChannel.write(edvdBox);
  }

  private ByteBuffer getEdvdBox() {
    // The edvd box will have one ftyp and one moov box.
    ByteBuffer ftypBox = Boxes.ftyp();
    MetadataCollector editableVideoMetadataCollector = new MetadataCollector();
    populateEditableVideoTracksMetadata(
        editableVideoMetadataCollector,
        metadataCollector.timestampData,
        /* samplesInterleaved= */ true,
        editableVideoTracks);
    ByteBuffer moovBox =
        Boxes.moov(
            editableVideoTracks,
            editableVideoMetadataCollector,
            findMinimumPresentationTimestampUsAcrossTracks(editableVideoTracks),
            /* isFragmentedMp4= */ false,
            lastSampleDurationBehavior);
    ByteBuffer edvdBoxHeader =
        getEdvdBoxHeader(/* payloadSize= */ ftypBox.remaining() + moovBox.remaining());
    return BoxUtils.concatenateBuffers(edvdBoxHeader, ftypBox, moovBox);
  }

  /**
   * Writes the updated moov box to the output {@link FileChannel}.
   *
   * <p>It also trims any extra spaces from the file.
   *
   * @throws IOException If there is any error while writing data to the output {@link FileChannel}.
   */
  public void finalizeMoovBox() throws IOException {
    if (canWriteMoovAtStart) {
      maybeWriteMoovAtStart();
      return;
    }

    // The current state is:
    // | ftyp | mdat .. .. .. (00 00 00) | moov |

=======

    // Leave the file empty if no samples are written.
    if (!hasWrittenSamples.get()) {
      return;
    }

    finalizeMoovBox();

    if (!editableVideoTracks.isEmpty()) {
      writeEdvdBox();
    }
  }

  private void writeEdvdBox() throws IOException {
    // The exact offset is known after writing primary track data.
    MdtaMetadataEntry placeholderEditableTrackOffset =
        getEditableTracksOffsetMetadata(/* offset= */ 0L);
    metadataCollector.addMetadata(placeholderEditableTrackOffset);
    ByteBuffer edvdBox = getEdvdBox();
    metadataCollector.addMetadata(getEditableTracksLengthMetadata(edvdBox.remaining()));
    finalizeMoovBox();
    // Once final moov is written, update the actual offset.
    metadataCollector.removeMdtaMetadataEntry(placeholderEditableTrackOffset);
    metadataCollector.addMetadata(getEditableTracksOffsetMetadata(outputFileChannel.size()));
    long fileSizeBefore = outputFileChannel.size();
    finalizeMoovBox();
    checkState(fileSizeBefore == outputFileChannel.size());
    // After writing primary track data, write the edvd box.
    outputFileChannel.position(outputFileChannel.size());
    outputFileChannel.write(edvdBox);
  }

  private ByteBuffer getEdvdBox() {
    // The edvd box will have one ftyp and one moov box.
    ByteBuffer ftypBox = Boxes.ftyp();
    MetadataCollector editableVideoMetadataCollector = new MetadataCollector();
    populateEditableVideoTracksMetadata(
        editableVideoMetadataCollector,
        metadataCollector.timestampData,
        /* samplesInterleaved= */ true,
        editableVideoTracks);
    ByteBuffer moovBox =
        Boxes.moov(
            editableVideoTracks,
            editableVideoMetadataCollector,
            /* isFragmentedMp4= */ false,
            lastSampleDurationBehavior);
    ByteBuffer edvdBoxHeader =
        getEdvdBoxHeader(/* payloadSize= */ ftypBox.remaining() + moovBox.remaining());
    return BoxUtils.concatenateBuffers(edvdBoxHeader, ftypBox, moovBox);
  }

  /**
   * Writes the updated moov box to the output {@link FileChannel}.
   *
   * <p>It also trims any extra spaces from the file.
   *
   * @throws IOException If there is any error while writing data to the output {@link FileChannel}.
   */
  public void finalizeMoovBox() throws IOException {
    if (canWriteMoovAtStart) {
      maybeWriteMoovAtStart();
      return;
    }

    // The current state is:
    // | ftyp | mdat .. .. .. (00 00 00) | moov |

>>>>>>> df887a94
    // To keep the trimming safe, first write the final moov box into the gap at the end of the mdat
    // box, and only then trim the extra space.
    ByteBuffer currentMoovData = assembleCurrentMoovData();

    int moovBytesNeeded = currentMoovData.remaining();

    // Write a temporary free box wrapping the new moov box.
    int moovAndFreeBytesNeeded = moovBytesNeeded + 8;

    if (mdatEnd - mdatDataEnd < moovAndFreeBytesNeeded) {
      // If the gap is not big enough for the moov box, then extend the mdat box once again. This
      // involves writing moov box farther away one more time.
      safelyReplaceMoovAtEnd(
          lastMoovWritten.upperEndpoint() + moovAndFreeBytesNeeded, currentMoovData);
      checkState(mdatEnd - mdatDataEnd >= moovAndFreeBytesNeeded);
<<<<<<< HEAD
    }

    // Write out the new moov box into the gap.
    long newMoovLocation = mdatDataEnd;
    outputFileChannel.position(mdatDataEnd);
    outputFileChannel.write(currentMoovData);

    // Add a free box to account for the actual remaining length of the file.
    long remainingLength = lastMoovWritten.upperEndpoint() - (newMoovLocation + moovBytesNeeded);

    // Moov boxes shouldn't be too long; they can fit into a free box with a 32-bit length field.
    checkState(remainingLength < Integer.MAX_VALUE);

    ByteBuffer freeHeader = ByteBuffer.allocate(4 + 4);
    freeHeader.putInt((int) remainingLength);
    freeHeader.put(Util.getUtf8Bytes(FREE_BOX_TYPE));
    freeHeader.flip();
    outputFileChannel.write(freeHeader);

    // The moov box is actually written inside mdat box so the current state is:
    // | ftyp | mdat .. .. .. (new moov) (free header ) (00 00 00) | old moov |

    // Now change this to:
    // | ftyp | mdat .. .. .. | new moov | free (00 00 00) (old moov) |
    mdatEnd = newMoovLocation;
    updateMdatSize(mdatEnd - mdatStart);
    lastMoovWritten = Range.closed(newMoovLocation, newMoovLocation + currentMoovData.limit());

    // Remove the free box.
    outputFileChannel.truncate(newMoovLocation + moovBytesNeeded);
  }

  private static long findMinimumPresentationTimestampUsAcrossTracks(List<Track> tracks) {
    long minInputPtsUs = Long.MAX_VALUE;
    for (int i = 0; i < tracks.size(); i++) {
      Track track = tracks.get(i);
      if (!track.writtenSamples.isEmpty()) {
        minInputPtsUs = min(track.writtenSamples.get(0).presentationTimeUs, minInputPtsUs);
      }
    }
    return minInputPtsUs;
=======
    }

    // Write out the new moov box into the gap.
    long newMoovLocation = mdatDataEnd;
    outputFileChannel.position(mdatDataEnd);
    outputFileChannel.write(currentMoovData);

    // Add a free box to account for the actual remaining length of the file.
    long remainingLength = lastMoovWritten.upperEndpoint() - (newMoovLocation + moovBytesNeeded);

    // Moov boxes shouldn't be too long; they can fit into a free box with a 32-bit length field.
    checkState(remainingLength < Integer.MAX_VALUE);

    ByteBuffer freeHeader = ByteBuffer.allocate(4 + 4);
    freeHeader.putInt((int) remainingLength);
    freeHeader.put(Util.getUtf8Bytes(FREE_BOX_TYPE));
    freeHeader.flip();
    outputFileChannel.write(freeHeader);

    // The moov box is actually written inside mdat box so the current state is:
    // | ftyp | mdat .. .. .. (new moov) (free header ) (00 00 00) | old moov |

    // Now change this to:
    // | ftyp | mdat .. .. .. | new moov | free (00 00 00) (old moov) |
    mdatEnd = newMoovLocation;
    updateMdatSize(mdatEnd - mdatStart);
    lastMoovWritten = Range.closed(newMoovLocation, newMoovLocation + currentMoovData.limit());

    // Remove the free box.
    outputFileChannel.truncate(newMoovLocation + moovBytesNeeded);
>>>>>>> df887a94
  }

  private void writeHeader() throws IOException {
    outputFileChannel.position(0L);
    outputFileChannel.write(Boxes.ftyp());

    if (canWriteMoovAtStart) {
      // Reserve some space for moov box by adding a free box.
      reservedMoovSpaceStart = outputFileChannel.position();
      outputFileChannel.write(
          BoxUtils.wrapIntoBox(FREE_BOX_TYPE, ByteBuffer.allocate(DEFAULT_MOOV_BOX_SIZE_BYTES)));
      reservedMoovSpaceEnd = outputFileChannel.position();
    }

    // Start with an empty mdat box.
    mdatStart = outputFileChannel.position();
    ByteBuffer header = ByteBuffer.allocate(LARGE_SIZE_BOX_HEADER_SIZE);
    header.putInt(1); // 4 bytes, indicating a 64-bit length field
    header.put(Util.getUtf8Bytes("mdat")); // 4 bytes
    header.putLong(16); // 8 bytes (the actual length)
    header.flip();
    outputFileChannel.write(header);

    // The box includes only its type and length.
    mdatDataEnd = mdatStart + 16;
    mdatEnd = canWriteMoovAtStart ? Long.MAX_VALUE : mdatDataEnd;
  }

  private ByteBuffer assembleCurrentMoovData() {
<<<<<<< HEAD
    // Recalculate the min timestamp every time, in case some new samples have smaller timestamps.
    long minInputPtsUs = findMinimumPresentationTimestampUsAcrossTracks(tracks);

    ByteBuffer moovHeader;
    if (minInputPtsUs != Long.MAX_VALUE) {
      moovHeader =
          Boxes.moov(
              tracks,
              metadataCollector,
              minInputPtsUs,
              /* isFragmentedMp4= */ false,
              lastSampleDurationBehavior);
    } else {
      // Skip moov box, if there are no samples.
      moovHeader = ByteBuffer.allocate(0);
    }
=======
>>>>>>> df887a94

    return Boxes.moov(
        tracks, metadataCollector, /* isFragmentedMp4= */ false, lastSampleDurationBehavior);
  }

  /**
   * Replaces old moov box with the new one.
   *
   * <p>It doesn't really replace the existing moov box, rather it adds a new moov box at the end of
   * the file. Even if this operation fails, the output MP4 file still has a valid moov box.
   *
   * <p>After this operation, the mdat box might have some extra space containing garbage value of
   * the old moov box. This extra space is trimmed {@linkplain
   * #finishWritingSamplesAndFinalizeMoovBox() eventually} (in {@link #finalizeMoovBox()}).
   *
   * @param newMoovBoxPosition The new position for the moov box.
   * @param newMoovBoxData The new moov box data.
   * @throws IOException If there is any error while writing data to the disk.
   */
  private void safelyReplaceMoovAtEnd(long newMoovBoxPosition, ByteBuffer newMoovBoxData)
      throws IOException {
    checkState(newMoovBoxPosition >= lastMoovWritten.upperEndpoint());
    checkState(newMoovBoxPosition >= mdatEnd);

    // Write a free box to the end of the file, with the new moov box wrapped into it.
    outputFileChannel.position(newMoovBoxPosition);
    outputFileChannel.write(BoxUtils.wrapIntoBox(FREE_BOX_TYPE, newMoovBoxData.duplicate()));

    // The current state is:
    // | ftyp | mdat .. .. .. | previous moov | free (new moov)|

    // Increase the length of the mdat box so that it now extends to
    // the previous moov box and the header of the free box.
    mdatEnd = newMoovBoxPosition + 8;
    updateMdatSize(mdatEnd - mdatStart);

    lastMoovWritten =
        Range.closed(newMoovBoxPosition, newMoovBoxPosition + newMoovBoxData.remaining());
  }

  /**
   * Attempts to write moov box at the start (after the ftyp box). If this is not possible, the moov
   * box is written at the end of the file (after the mdat box).
   */
  private void maybeWriteMoovAtStart() throws IOException {
    ByteBuffer moovBox = assembleCurrentMoovData();
    int moovBoxSize = moovBox.remaining();
    // Keep some space for free box to fill the remaining space.
    if (moovBox.remaining() + BOX_HEADER_SIZE <= reservedMoovSpaceEnd - reservedMoovSpaceStart) {
      outputFileChannel.position(reservedMoovSpaceStart);
      outputFileChannel.write(moovBox);
      // Write free box in the remaining space.
      int freeSpace = (int) (reservedMoovSpaceEnd - outputFileChannel.position() - BOX_HEADER_SIZE);
      outputFileChannel.write(BoxUtils.wrapIntoBox(FREE_BOX_TYPE, ByteBuffer.allocate(freeSpace)));
    } else {
      // Write moov at the end (after mdat).
      canWriteMoovAtStart = false;
      mdatEnd = mdatDataEnd;
      outputFileChannel.position(mdatEnd);
      outputFileChannel.write(moovBox);
      lastMoovWritten = Range.closed(mdatEnd, mdatEnd + moovBoxSize);
      // Replace previously written moov box (after ftyp box) with a free box.
      int freeSpace = (int) (reservedMoovSpaceEnd - reservedMoovSpaceStart - BOX_HEADER_SIZE);
      ByteBuffer freeBox = BoxUtils.wrapIntoBox(FREE_BOX_TYPE, ByteBuffer.allocate(freeSpace));
      outputFileChannel.write(freeBox, reservedMoovSpaceStart);
    }
    updateMdatSize(mdatDataEnd - mdatStart);
  }

  /**
   * Rewrites the moov box after accommodating extra bytes needed for the mdat box.
   *
   * @param bytesNeeded The extra bytes needed for the mdat box.
   * @throws IOException If there is any error while writing data to the output {@link FileChannel}.
   */
  private void rewriteMoovWithMdatEmptySpace(long bytesNeeded) throws IOException {
    long newMoovStart = Math.max(mdatEnd + bytesNeeded, lastMoovWritten.upperEndpoint());

    ByteBuffer currentMoovData = assembleCurrentMoovData();

    safelyReplaceMoovAtEnd(newMoovStart, currentMoovData);
  }

  /**
   * Writes pending samples of given {@link Track tracks} if there are enough samples to write.
   *
   * @param tracks A list of {@link Track} containing the pending samples to be potentially written.
   * @return {@code true} if any new sample is written, {@code false} otherwise.
   */
  private boolean maybeWritePendingTrackSamples(List<Track> tracks) throws IOException {
    boolean newSamplesWritten = false;
    for (int i = 0; i < tracks.size(); i++) {
      Track track = tracks.get(i);
      // TODO: b/270583563 - Check if we need to consider the global timestamp instead.
      if (track.pendingSamplesBufferInfo.size() > 2) {
        BufferInfo firstSampleInfo = checkNotNull(track.pendingSamplesBufferInfo.peekFirst());
        BufferInfo lastSampleInfo = checkNotNull(track.pendingSamplesBufferInfo.peekLast());

        if (lastSampleInfo.presentationTimeUs - firstSampleInfo.presentationTimeUs
            > INTERLEAVE_DURATION_US) {
          newSamplesWritten = true;
          writePendingTrackSamples(track);
        }
      }
    }
    return newSamplesWritten;
  }

  /** Writes out any pending samples of the given {@link Track}. */
  private void writePendingTrackSamples(Track track) throws IOException {
    checkState(track.pendingSamplesByteBuffer.size() == track.pendingSamplesBufferInfo.size());
    if (track.pendingSamplesBufferInfo.isEmpty()) {
      return;
    }

    if (!hasWrittenSamples.getAndSet(true)) {
      writeHeader();
    }

    // Calculate the additional space required.
    long bytesNeededInMdat = 0L;
    for (ByteBuffer sample : track.pendingSamplesByteBuffer) {
      bytesNeededInMdat += sample.limit();
    }

    maybeExtendMdatAndRewriteMoov(bytesNeededInMdat);

    track.writtenChunkOffsets.add(mdatDataEnd);
    track.writtenChunkSampleCounts.add(track.pendingSamplesBufferInfo.size());

    do {
      BufferInfo currentSampleBufferInfo = track.pendingSamplesBufferInfo.removeFirst();
      ByteBuffer currentSampleByteBuffer = track.pendingSamplesByteBuffer.removeFirst();

      // Convert the H.264/H.265 samples from Annex-B format (output by MediaCodec) to
      // Avcc format (required by MP4 container).
      if (doesSampleContainAnnexBNalUnits(checkNotNull(track.format.sampleMimeType))) {
        currentSampleByteBuffer = annexBToAvccConverter.process(currentSampleByteBuffer);
        currentSampleBufferInfo.set(
            currentSampleByteBuffer.position(),
            currentSampleByteBuffer.remaining(),
            currentSampleBufferInfo.presentationTimeUs,
            currentSampleBufferInfo.flags);
      }

      // If the original sample had 3 bytes NAL start code instead of 4 bytes, then after AnnexB to
      // Avcc conversion it will have 1 additional byte.
      maybeExtendMdatAndRewriteMoov(currentSampleByteBuffer.remaining());

      mdatDataEnd += outputFileChannel.write(currentSampleByteBuffer, mdatDataEnd);
      track.writtenSamples.add(currentSampleBufferInfo);
    } while (!track.pendingSamplesBufferInfo.isEmpty());
    checkState(mdatDataEnd <= mdatEnd);
  }

  private void maybeExtendMdatAndRewriteMoov(long additionalBytesNeeded) throws IOException {
    // The mdat box can be written till the end of the file.
    if (canWriteMoovAtStart) {
      return;
    }
    // If the required number of bytes doesn't fit in the gap between the actual data and the moov
    // box, extend the file and write out the moov box to the end again.
    if (mdatDataEnd + additionalBytesNeeded >= mdatEnd) {
      // Reserve some extra space than required, so that mdat box extension is less frequent.
      rewriteMoovWithMdatEmptySpace(
          /* bytesNeeded= */ getMdatExtensionAmount(mdatDataEnd) + additionalBytesNeeded);
    }
  }

  private void updateMdatSize(long mdatSize) throws IOException {
    // The mdat box has a 64-bit length, so skip the box type (4 bytes) and the default box length
    // (4 bytes).
    outputFileChannel.position(mdatStart + BOX_HEADER_SIZE);
    ByteBuffer mdatSizeBuffer = ByteBuffer.allocate(8); // One long
    mdatSizeBuffer.putLong(mdatSize);
    mdatSizeBuffer.flip();
    outputFileChannel.write(mdatSizeBuffer);
  }

  private void doInterleave() throws IOException {
    boolean primaryTrackSampleWritten = maybeWritePendingTrackSamples(tracks);
    maybeWritePendingTrackSamples(editableVideoTracks);

    if (primaryTrackSampleWritten && canWriteMoovAtStart) {
      maybeWriteMoovAtStart();
    }
  }

  /**
   * Returns the number of bytes by which to extend the mdat box.
   *
   * @param currentFileLength The length of current file in bytes (except moov box).
   * @return The mdat box extension amount in bytes.
   */
  private long getMdatExtensionAmount(long currentFileLength) {
    // Don't extend by more than 1 GB at a time because the final trimming creates a "free" box that
    // can be as big as this extension + the old "moov" box, but should be less than 2**31 - 1 bytes
    // (because it is a compact "free" box and for simplicity its size is written as a signed
    // integer). Therefore, to be conservative, a max extension of 1 GB was chosen.
    long minBytesToExtend = 500_000L;
    long maxBytesToExtend = 1_000_000_000L;
    float extensionRatio = 0.2f;

    return min(
        maxBytesToExtend, max(minBytesToExtend, (long) (extensionRatio * currentFileLength)));
  }
}<|MERGE_RESOLUTION|>--- conflicted
+++ resolved
@@ -157,77 +157,6 @@
     for (int i = 0; i < editableVideoTracks.size(); i++) {
       writePendingTrackSamples(editableVideoTracks.get(i));
     }
-<<<<<<< HEAD
-
-    // Leave the file empty if no samples are written.
-    if (!hasWrittenSamples.get()) {
-      return;
-    }
-
-    finalizeMoovBox();
-
-    if (!editableVideoTracks.isEmpty()) {
-      writeEdvdBox();
-    }
-  }
-
-  private void writeEdvdBox() throws IOException {
-    // The exact offset is known after writing primary track data.
-    MdtaMetadataEntry placeholderEditableTrackOffset =
-        getEditableTracksOffsetMetadata(/* offset= */ 0L);
-    metadataCollector.addMetadata(placeholderEditableTrackOffset);
-    ByteBuffer edvdBox = getEdvdBox();
-    metadataCollector.addMetadata(getEditableTracksLengthMetadata(edvdBox.remaining()));
-    finalizeMoovBox();
-    // Once final moov is written, update the actual offset.
-    metadataCollector.removeMdtaMetadataEntry(placeholderEditableTrackOffset);
-    metadataCollector.addMetadata(getEditableTracksOffsetMetadata(outputFileChannel.size()));
-    long fileSizeBefore = outputFileChannel.size();
-    finalizeMoovBox();
-    checkState(fileSizeBefore == outputFileChannel.size());
-    // After writing primary track data, write the edvd box.
-    outputFileChannel.position(outputFileChannel.size());
-    outputFileChannel.write(edvdBox);
-  }
-
-  private ByteBuffer getEdvdBox() {
-    // The edvd box will have one ftyp and one moov box.
-    ByteBuffer ftypBox = Boxes.ftyp();
-    MetadataCollector editableVideoMetadataCollector = new MetadataCollector();
-    populateEditableVideoTracksMetadata(
-        editableVideoMetadataCollector,
-        metadataCollector.timestampData,
-        /* samplesInterleaved= */ true,
-        editableVideoTracks);
-    ByteBuffer moovBox =
-        Boxes.moov(
-            editableVideoTracks,
-            editableVideoMetadataCollector,
-            findMinimumPresentationTimestampUsAcrossTracks(editableVideoTracks),
-            /* isFragmentedMp4= */ false,
-            lastSampleDurationBehavior);
-    ByteBuffer edvdBoxHeader =
-        getEdvdBoxHeader(/* payloadSize= */ ftypBox.remaining() + moovBox.remaining());
-    return BoxUtils.concatenateBuffers(edvdBoxHeader, ftypBox, moovBox);
-  }
-
-  /**
-   * Writes the updated moov box to the output {@link FileChannel}.
-   *
-   * <p>It also trims any extra spaces from the file.
-   *
-   * @throws IOException If there is any error while writing data to the output {@link FileChannel}.
-   */
-  public void finalizeMoovBox() throws IOException {
-    if (canWriteMoovAtStart) {
-      maybeWriteMoovAtStart();
-      return;
-    }
-
-    // The current state is:
-    // | ftyp | mdat .. .. .. (00 00 00) | moov |
-
-=======
 
     // Leave the file empty if no samples are written.
     if (!hasWrittenSamples.get()) {
@@ -296,7 +225,6 @@
     // The current state is:
     // | ftyp | mdat .. .. .. (00 00 00) | moov |
 
->>>>>>> df887a94
     // To keep the trimming safe, first write the final moov box into the gap at the end of the mdat
     // box, and only then trim the extra space.
     ByteBuffer currentMoovData = assembleCurrentMoovData();
@@ -312,7 +240,6 @@
       safelyReplaceMoovAtEnd(
           lastMoovWritten.upperEndpoint() + moovAndFreeBytesNeeded, currentMoovData);
       checkState(mdatEnd - mdatDataEnd >= moovAndFreeBytesNeeded);
-<<<<<<< HEAD
     }
 
     // Write out the new moov box into the gap.
@@ -343,49 +270,6 @@
 
     // Remove the free box.
     outputFileChannel.truncate(newMoovLocation + moovBytesNeeded);
-  }
-
-  private static long findMinimumPresentationTimestampUsAcrossTracks(List<Track> tracks) {
-    long minInputPtsUs = Long.MAX_VALUE;
-    for (int i = 0; i < tracks.size(); i++) {
-      Track track = tracks.get(i);
-      if (!track.writtenSamples.isEmpty()) {
-        minInputPtsUs = min(track.writtenSamples.get(0).presentationTimeUs, minInputPtsUs);
-      }
-    }
-    return minInputPtsUs;
-=======
-    }
-
-    // Write out the new moov box into the gap.
-    long newMoovLocation = mdatDataEnd;
-    outputFileChannel.position(mdatDataEnd);
-    outputFileChannel.write(currentMoovData);
-
-    // Add a free box to account for the actual remaining length of the file.
-    long remainingLength = lastMoovWritten.upperEndpoint() - (newMoovLocation + moovBytesNeeded);
-
-    // Moov boxes shouldn't be too long; they can fit into a free box with a 32-bit length field.
-    checkState(remainingLength < Integer.MAX_VALUE);
-
-    ByteBuffer freeHeader = ByteBuffer.allocate(4 + 4);
-    freeHeader.putInt((int) remainingLength);
-    freeHeader.put(Util.getUtf8Bytes(FREE_BOX_TYPE));
-    freeHeader.flip();
-    outputFileChannel.write(freeHeader);
-
-    // The moov box is actually written inside mdat box so the current state is:
-    // | ftyp | mdat .. .. .. (new moov) (free header ) (00 00 00) | old moov |
-
-    // Now change this to:
-    // | ftyp | mdat .. .. .. | new moov | free (00 00 00) (old moov) |
-    mdatEnd = newMoovLocation;
-    updateMdatSize(mdatEnd - mdatStart);
-    lastMoovWritten = Range.closed(newMoovLocation, newMoovLocation + currentMoovData.limit());
-
-    // Remove the free box.
-    outputFileChannel.truncate(newMoovLocation + moovBytesNeeded);
->>>>>>> df887a94
   }
 
   private void writeHeader() throws IOException {
@@ -415,25 +299,6 @@
   }
 
   private ByteBuffer assembleCurrentMoovData() {
-<<<<<<< HEAD
-    // Recalculate the min timestamp every time, in case some new samples have smaller timestamps.
-    long minInputPtsUs = findMinimumPresentationTimestampUsAcrossTracks(tracks);
-
-    ByteBuffer moovHeader;
-    if (minInputPtsUs != Long.MAX_VALUE) {
-      moovHeader =
-          Boxes.moov(
-              tracks,
-              metadataCollector,
-              minInputPtsUs,
-              /* isFragmentedMp4= */ false,
-              lastSampleDurationBehavior);
-    } else {
-      // Skip moov box, if there are no samples.
-      moovHeader = ByteBuffer.allocate(0);
-    }
-=======
->>>>>>> df887a94
 
     return Boxes.moov(
         tracks, metadataCollector, /* isFragmentedMp4= */ false, lastSampleDurationBehavior);
