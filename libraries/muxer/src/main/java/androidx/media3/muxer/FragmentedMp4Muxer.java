--- conflicted
+++ resolved
@@ -45,10 +45,7 @@
  *         <li>H.263
  *         <li>H.264 (AVC)
  *         <li>H.265 (HEVC)
-<<<<<<< HEAD
-=======
  *         <li>VP9
->>>>>>> df887a94
  *       </ul>
  *   <li>Audio Codecs:
  *       <ul>
