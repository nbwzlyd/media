/*
 * Copyright 2023 The Android Open Source Project
 *
 * Licensed under the Apache License, Version 2.0 (the "License");
 * you may not use this file except in compliance with the License.
 * You may obtain a copy of the License at
 *
 *      http://www.apache.org/licenses/LICENSE-2.0
 *
 * Unless required by applicable law or agreed to in writing, software
 * distributed under the License is distributed on an "AS IS" BASIS,
 * WITHOUT WARRANTIES OR CONDITIONS OF ANY KIND, either express or implied.
 * See the License for the specific language governing permissions and
 * limitations under the License.
 */
package androidx.media3.muxer;

import static androidx.media3.common.util.Assertions.checkArgument;
import static androidx.media3.common.util.Assertions.checkNotNull;
import static androidx.media3.common.util.Assertions.checkState;
import static androidx.media3.muxer.AnnexBUtils.doesSampleContainAnnexBNalUnits;
import static androidx.media3.muxer.Boxes.BOX_HEADER_SIZE;
import static androidx.media3.muxer.Boxes.MFHD_BOX_CONTENT_SIZE;
import static androidx.media3.muxer.Boxes.TFHD_BOX_CONTENT_SIZE;
import static androidx.media3.muxer.Boxes.getTrunBoxContentSize;
import static androidx.media3.muxer.Mp4Muxer.LAST_SAMPLE_DURATION_BEHAVIOR_SET_FROM_END_OF_STREAM_BUFFER_OR_DUPLICATE_PREVIOUS;
import static androidx.media3.muxer.MuxerUtil.UNSIGNED_INT_MAX_VALUE;
import static java.lang.Math.max;
import static java.lang.Math.min;

import android.media.MediaCodec;
import android.media.MediaCodec.BufferInfo;
import androidx.media3.common.Format;
import androidx.media3.common.MimeTypes;
import androidx.media3.common.util.Util;
import androidx.media3.muxer.Muxer.TrackToken;
import com.google.common.collect.ImmutableList;
import java.io.FileOutputStream;
import java.io.IOException;
import java.nio.ByteBuffer;
import java.nio.channels.FileChannel;
import java.util.ArrayList;
import java.util.List;
import org.checkerframework.checker.nullness.qual.MonotonicNonNull;

/**
 * Writes media samples into multiple fragments as per the fragmented MP4 (ISO/IEC 14496-12)
 * standard.
 */
/* package */ final class FragmentedMp4Writer {
  /** Provides a limited set of sample metadata. */
  public static class SampleMetadata {
    public final int durationVu;
    public final int size;
    public final int flags;
    public final int compositionTimeOffsetVu;

    public SampleMetadata(int durationsVu, int size, int flags, int compositionTimeOffsetVu) {
      this.durationVu = durationsVu;
      this.size = size;
      this.flags = flags;
      this.compositionTimeOffsetVu = compositionTimeOffsetVu;
    }
  }

  private final FileOutputStream outputStream;
  private final FileChannel output;
  private final MetadataCollector metadataCollector;
  private final AnnexBToAvccConverter annexBToAvccConverter;
  private final long fragmentDurationUs;
  private final boolean sampleCopyEnabled;
  private final @Mp4Muxer.LastSampleDurationBehavior int lastSampleDurationBehavior;
  private final List<Track> tracks;

  private @MonotonicNonNull Track videoTrack;
  private int currentFragmentSequenceNumber;
  private boolean headerCreated;
  private long minInputPresentationTimeUs;
  private long maxTrackDurationUs;

  /**
   * Creates an instance.
   *
   * @param outputStream The {@link FileOutputStream} to write the data to.
   * @param metadataCollector A {@link MetadataCollector}.
   * @param annexBToAvccConverter The {@link AnnexBToAvccConverter} to be used to convert H.264 and
   *     H.265 NAL units from the Annex-B format (using start codes to delineate NAL units) to the
   *     AVCC format (which uses length prefixes).
   * @param fragmentDurationMs The fragment duration (in milliseconds).
   * @param sampleCopyEnabled Whether sample copying is enabled.
   */
  public FragmentedMp4Writer(
      FileOutputStream outputStream,
      MetadataCollector metadataCollector,
      AnnexBToAvccConverter annexBToAvccConverter,
      long fragmentDurationMs,
      boolean sampleCopyEnabled) {
    this.outputStream = outputStream;
    output = outputStream.getChannel();
    this.metadataCollector = metadataCollector;
    this.annexBToAvccConverter = annexBToAvccConverter;
    this.fragmentDurationUs = fragmentDurationMs * 1_000;
    this.sampleCopyEnabled = sampleCopyEnabled;
    lastSampleDurationBehavior =
        LAST_SAMPLE_DURATION_BEHAVIOR_SET_FROM_END_OF_STREAM_BUFFER_OR_DUPLICATE_PREVIOUS;
    tracks = new ArrayList<>();
    minInputPresentationTimeUs = Long.MAX_VALUE;
    currentFragmentSequenceNumber = 1;
  }

  public TrackToken addTrack(int sortKey, Format format) {
    Track track = new Track(format, sampleCopyEnabled);
    tracks.add(track);
    if (MimeTypes.isVideo(format.sampleMimeType)) {
      videoTrack = track;
    }
    return track;
  }

  public void writeSampleData(
      TrackToken token, ByteBuffer byteBuffer, MediaCodec.BufferInfo bufferInfo)
      throws IOException {
    checkArgument(token instanceof Track);
    if (!headerCreated) {
      createHeader();
      headerCreated = true;
    }
    Track track = (Track) token;
    if (shouldFlushPendingSamples(track, bufferInfo)) {
      createFragment();
    }
    track.writeSampleData(byteBuffer, bufferInfo);
    BufferInfo firstPendingSample = checkNotNull(track.pendingSamplesBufferInfo.peekFirst());
    BufferInfo lastPendingSample = checkNotNull(track.pendingSamplesBufferInfo.peekLast());
    minInputPresentationTimeUs =
        min(minInputPresentationTimeUs, firstPendingSample.presentationTimeUs);
    maxTrackDurationUs =
        max(
            maxTrackDurationUs,
            lastPendingSample.presentationTimeUs - firstPendingSample.presentationTimeUs);
  }

  public void close() throws IOException {
    try {
      createFragment();
    } finally {
      output.close();
      outputStream.close();
    }
  }

  private static ImmutableList<ByteBuffer> createTrafBoxes(
      List<ProcessedTrackInfo> trackInfos, long moofBoxStartPosition) {
    ImmutableList.Builder<ByteBuffer> trafBoxes = new ImmutableList.Builder<>();
    int moofBoxSize = calculateMoofBoxSize(trackInfos);
    int mdatBoxHeaderSize = BOX_HEADER_SIZE;
    // dataOffset denotes the relative position of the first sample of the track from the
    // moofBoxStartPosition.
    int dataOffset = moofBoxSize + mdatBoxHeaderSize;
    for (int i = 0; i < trackInfos.size(); i++) {
      ProcessedTrackInfo currentTrackInfo = trackInfos.get(i);
      trafBoxes.add(
          Boxes.traf(
              Boxes.tfhd(currentTrackInfo.trackId, /* baseDataOffset= */ moofBoxStartPosition),
              Boxes.trun(
                  currentTrackInfo.pendingSamplesMetadata,
                  dataOffset,
                  currentTrackInfo.hasBFrame)));
      dataOffset += currentTrackInfo.totalSamplesSize;
    }
    return trafBoxes.build();
  }

  private static int calculateMoofBoxSize(List<ProcessedTrackInfo> trackInfos) {
    /* moof box looks like:
    moof
        mfhd
        traf
           tfhd
           trun
        traf
           tfhd
           trun
     */
    int moofBoxHeaderSize = BOX_HEADER_SIZE;
    int mfhdBoxSize = BOX_HEADER_SIZE + MFHD_BOX_CONTENT_SIZE;
    int trafBoxHeaderSize = BOX_HEADER_SIZE;
    int tfhdBoxSize = BOX_HEADER_SIZE + TFHD_BOX_CONTENT_SIZE;
    int trunBoxHeaderFixedSize = BOX_HEADER_SIZE;
    int trafBoxesSize = 0;
    for (int i = 0; i < trackInfos.size(); i++) {
      ProcessedTrackInfo trackInfo = trackInfos.get(i);
      int trunBoxSize =
          trunBoxHeaderFixedSize
              + getTrunBoxContentSize(trackInfo.pendingSamplesMetadata.size(), trackInfo.hasBFrame);
      trafBoxesSize += trafBoxHeaderSize + tfhdBoxSize + trunBoxSize;
    }

    return moofBoxHeaderSize + mfhdBoxSize + trafBoxesSize;
  }

  private void createHeader() throws IOException {
    output.position(0L);
    output.write(Boxes.ftyp());
    output.write(
        Boxes.moov(
<<<<<<< HEAD
            tracks,
            metadataCollector,
            /* minInputPtsUs= */ 0L,
            /* isFragmentedMp4= */ true,
            lastSampleDurationBehavior));
=======
            tracks, metadataCollector, /* isFragmentedMp4= */ true, lastSampleDurationBehavior));
>>>>>>> df887a94
  }

  private boolean shouldFlushPendingSamples(
      Track track, MediaCodec.BufferInfo nextSampleBufferInfo) {
    // If video track is present then fragment will be created based on group of pictures and
    // track's duration so far.
    if (videoTrack != null) {
      // Video samples can be written only when complete group of pictures are present.
      if (track.equals(videoTrack)
          && track.hadKeyframe
          && ((nextSampleBufferInfo.flags & MediaCodec.BUFFER_FLAG_KEY_FRAME) > 0)) {
        BufferInfo firstPendingSample = checkNotNull(track.pendingSamplesBufferInfo.peekFirst());
        BufferInfo lastPendingSample = checkNotNull(track.pendingSamplesBufferInfo.peekLast());
        return lastPendingSample.presentationTimeUs - firstPendingSample.presentationTimeUs
            >= fragmentDurationUs;
      }
      return false;
    } else {
      return maxTrackDurationUs >= fragmentDurationUs;
    }
  }

  private void createFragment() throws IOException {
    /* Each fragment looks like:
    moof
        mfhd
        traf
           tfhd
           trun
        traf
           tfhd
           trun
     mdat
     */
    ImmutableList<ProcessedTrackInfo> trackInfos = processAllTracks();
    ImmutableList<ByteBuffer> trafBoxes =
        createTrafBoxes(trackInfos, /* moofBoxStartPosition= */ output.position());
    if (trafBoxes.isEmpty()) {
      return;
    }
    output.write(Boxes.moof(Boxes.mfhd(currentFragmentSequenceNumber), trafBoxes));

    writeMdatBox(trackInfos);

    currentFragmentSequenceNumber++;
  }

  private void writeMdatBox(List<ProcessedTrackInfo> trackInfos) throws IOException {
    long mdatStartPosition = output.position();
    int mdatHeaderSize = 8; // 4 bytes (box size) + 4 bytes (box name)
    ByteBuffer header = ByteBuffer.allocate(mdatHeaderSize);
    header.putInt(mdatHeaderSize); // The total box size so far.
    header.put(Util.getUtf8Bytes("mdat"));
    header.flip();
    output.write(header);

    long bytesWritten = 0;
    for (int trackInfoIndex = 0; trackInfoIndex < trackInfos.size(); trackInfoIndex++) {
      ProcessedTrackInfo currentTrackInfo = trackInfos.get(trackInfoIndex);
      for (int sampleIndex = 0;
          sampleIndex < currentTrackInfo.pendingSamplesByteBuffer.size();
          sampleIndex++) {
        bytesWritten += output.write(currentTrackInfo.pendingSamplesByteBuffer.get(sampleIndex));
      }
    }

    long currentPosition = output.position();

    output.position(mdatStartPosition);
    ByteBuffer mdatSizeByteBuffer = ByteBuffer.allocate(4);
    long mdatSize = bytesWritten + mdatHeaderSize;
    checkArgument(
        mdatSize <= UNSIGNED_INT_MAX_VALUE,
        "Only 32-bit long mdat size supported in the fragmented MP4");
    mdatSizeByteBuffer.putInt((int) mdatSize);
    mdatSizeByteBuffer.flip();
    output.write(mdatSizeByteBuffer);
    output.position(currentPosition);
  }

  private ImmutableList<ProcessedTrackInfo> processAllTracks() {
    ImmutableList.Builder<ProcessedTrackInfo> trackInfos = new ImmutableList.Builder<>();
    for (int i = 0; i < tracks.size(); i++) {
      if (!tracks.get(i).pendingSamplesBufferInfo.isEmpty()) {
        trackInfos.add(processTrack(/* trackId= */ i + 1, tracks.get(i)));
      }
    }
    return trackInfos.build();
  }

  private ProcessedTrackInfo processTrack(int trackId, Track track) {
    checkState(track.pendingSamplesByteBuffer.size() == track.pendingSamplesBufferInfo.size());

    ImmutableList.Builder<ByteBuffer> pendingSamplesByteBuffer = new ImmutableList.Builder<>();
    ImmutableList.Builder<BufferInfo> pendingSamplesBufferInfoBuilder =
        new ImmutableList.Builder<>();
    if (doesSampleContainAnnexBNalUnits(checkNotNull(track.format.sampleMimeType))) {
      while (!track.pendingSamplesByteBuffer.isEmpty()) {
        ByteBuffer currentSampleByteBuffer = track.pendingSamplesByteBuffer.removeFirst();
        currentSampleByteBuffer = annexBToAvccConverter.process(currentSampleByteBuffer);
        pendingSamplesByteBuffer.add(currentSampleByteBuffer);
        BufferInfo currentSampleBufferInfo = track.pendingSamplesBufferInfo.removeFirst();
        currentSampleBufferInfo.set(
            currentSampleByteBuffer.position(),
            currentSampleByteBuffer.remaining(),
            currentSampleBufferInfo.presentationTimeUs,
            currentSampleBufferInfo.flags);
        pendingSamplesBufferInfoBuilder.add(currentSampleBufferInfo);
      }
    } else {
      pendingSamplesByteBuffer.addAll(track.pendingSamplesByteBuffer);
      track.pendingSamplesByteBuffer.clear();
      pendingSamplesBufferInfoBuilder.addAll(track.pendingSamplesBufferInfo);
      track.pendingSamplesBufferInfo.clear();
    }

    boolean hasBFrame = false;
    ImmutableList<BufferInfo> pendingSamplesBufferInfo = pendingSamplesBufferInfoBuilder.build();
    List<Integer> sampleDurations =
        Boxes.convertPresentationTimestampsToDurationsVu(
            pendingSamplesBufferInfo,
            track.videoUnitTimebase(),
            LAST_SAMPLE_DURATION_BEHAVIOR_SET_FROM_END_OF_STREAM_BUFFER_OR_DUPLICATE_PREVIOUS,
            track.endOfStreamTimestampUs);

    List<Integer> sampleCompositionTimeOffsets =
        Boxes.calculateSampleCompositionTimeOffsets(
            pendingSamplesBufferInfo, sampleDurations, track.videoUnitTimebase());
    if (!sampleCompositionTimeOffsets.isEmpty()) {
      hasBFrame = true;
    }

    ImmutableList.Builder<SampleMetadata> pendingSamplesMetadata = new ImmutableList.Builder<>();
    int totalSamplesSize = 0;
    for (int i = 0; i < pendingSamplesBufferInfo.size(); i++) {
      totalSamplesSize += pendingSamplesBufferInfo.get(i).size;
      pendingSamplesMetadata.add(
          new SampleMetadata(
              sampleDurations.get(i),
              pendingSamplesBufferInfo.get(i).size,
              pendingSamplesBufferInfo.get(i).flags,
              hasBFrame ? sampleCompositionTimeOffsets.get(i) : 0));
    }

    return new ProcessedTrackInfo(
        trackId,
        totalSamplesSize,
        hasBFrame,
        pendingSamplesByteBuffer.build(),
        pendingSamplesMetadata.build());
  }

  private static class ProcessedTrackInfo {
    public final int trackId;
    public final int totalSamplesSize;
    public final boolean hasBFrame;
    public final ImmutableList<ByteBuffer> pendingSamplesByteBuffer;
    public final ImmutableList<SampleMetadata> pendingSamplesMetadata;

    public ProcessedTrackInfo(
        int trackId,
        int totalSamplesSize,
        boolean hasBFrame,
        ImmutableList<ByteBuffer> pendingSamplesByteBuffer,
        ImmutableList<SampleMetadata> pendingSamplesMetadata) {
      this.trackId = trackId;
      this.totalSamplesSize = totalSamplesSize;
      this.hasBFrame = hasBFrame;
      this.pendingSamplesByteBuffer = pendingSamplesByteBuffer;
      this.pendingSamplesMetadata = pendingSamplesMetadata;
    }
  }
}<|MERGE_RESOLUTION|>--- conflicted
+++ resolved
@@ -204,15 +204,7 @@
     output.write(Boxes.ftyp());
     output.write(
         Boxes.moov(
-<<<<<<< HEAD
-            tracks,
-            metadataCollector,
-            /* minInputPtsUs= */ 0L,
-            /* isFragmentedMp4= */ true,
-            lastSampleDurationBehavior));
-=======
             tracks, metadataCollector, /* isFragmentedMp4= */ true, lastSampleDurationBehavior));
->>>>>>> df887a94
   }
 
   private boolean shouldFlushPendingSamples(
