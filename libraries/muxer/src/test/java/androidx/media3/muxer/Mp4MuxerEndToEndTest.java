/*
 * Copyright 2023 The Android Open Source Project
 *
 * Licensed under the Apache License, Version 2.0 (the "License");
 * you may not use this file except in compliance with the License.
 * You may obtain a copy of the License at
 *
 *      http://www.apache.org/licenses/LICENSE-2.0
 *
 * Unless required by applicable law or agreed to in writing, software
 * distributed under the License is distributed on an "AS IS" BASIS,
 * WITHOUT WARRANTIES OR CONDITIONS OF ANY KIND, either express or implied.
 * See the License for the specific language governing permissions and
 * limitations under the License.
 */
package androidx.media3.muxer;

import static androidx.media3.muxer.Mp4Muxer.LAST_SAMPLE_DURATION_BEHAVIOR_SET_FROM_END_OF_STREAM_BUFFER_OR_DUPLICATE_PREVIOUS;
import static androidx.media3.muxer.MuxerTestUtil.FAKE_VIDEO_FORMAT;
import static androidx.media3.muxer.MuxerTestUtil.XMP_SAMPLE_DATA;
import static androidx.media3.muxer.MuxerTestUtil.getFakeSampleAndSampleInfo;
import static com.google.common.truth.Truth.assertThat;
import static org.junit.Assert.assertThrows;

import android.content.Context;
import android.media.MediaCodec;
import android.media.MediaCodec.BufferInfo;
import android.util.Pair;
import androidx.media3.common.C;
import androidx.media3.common.util.Util;
import androidx.media3.container.MdtaMetadataEntry;
import androidx.media3.container.Mp4LocationData;
import androidx.media3.container.Mp4OrientationData;
import androidx.media3.container.Mp4TimestampData;
import androidx.media3.container.XmpData;
import androidx.media3.extractor.mp4.Mp4Extractor;
import androidx.media3.extractor.text.DefaultSubtitleParserFactory;
import androidx.media3.muxer.Muxer.TrackToken;
import androidx.media3.test.utils.DumpFileAsserts;
import androidx.media3.test.utils.DumpableMp4Box;
import androidx.media3.test.utils.FakeExtractorOutput;
import androidx.media3.test.utils.TestUtil;
import androidx.test.core.app.ApplicationProvider;
import androidx.test.ext.junit.runners.AndroidJUnit4;
import java.io.FileOutputStream;
import java.nio.ByteBuffer;
import org.junit.Rule;
import org.junit.Test;
import org.junit.rules.TemporaryFolder;
import org.junit.runner.RunWith;

/** End to end tests for {@link Mp4Muxer}. */
@RunWith(AndroidJUnit4.class)
public class Mp4MuxerEndToEndTest {
  @Rule public final TemporaryFolder temporaryFolder = new TemporaryFolder();

  private final Context context = ApplicationProvider.getApplicationContext();

  @Test
  public void writeMp4File_withSampleAndMetadata_matchedExpectedBoxStructure() throws Exception {
    String outputFilePath = temporaryFolder.newFile().getPath();
    Mp4Muxer muxer = new Mp4Muxer.Builder(new FileOutputStream(outputFilePath)).build();
    Pair<ByteBuffer, BufferInfo> sampleAndSampleInfo =
        getFakeSampleAndSampleInfo(/* presentationTimeUs= */ 0L);
    byte[] xmpBytes = TestUtil.getByteArray(context, XMP_SAMPLE_DATA);

    try {
      muxer.addMetadataEntry(new Mp4OrientationData(/* orientation= */ 90));
      muxer.addMetadataEntry(new Mp4LocationData(/* latitude= */ 33.0f, /* longitude= */ -120f));
      float captureFps = 120.0f;
      muxer.addMetadataEntry(
          new MdtaMetadataEntry(
              MdtaMetadataEntry.KEY_ANDROID_CAPTURE_FPS,
              /* value= */ Util.toByteArray(captureFps),
              MdtaMetadataEntry.TYPE_INDICATOR_FLOAT32));
      muxer.addMetadataEntry(
          new Mp4TimestampData(
              /* creationTimestampSeconds= */ 1_000_000L,
              /* modificationTimestampSeconds= */ 5_000_000L));
      muxer.addMetadataEntry(
          new MdtaMetadataEntry(
              "StringKey1",
              /* value= */ Util.getUtf8Bytes("StringValue"),
              MdtaMetadataEntry.TYPE_INDICATOR_STRING));
      muxer.addMetadataEntry(new XmpData(xmpBytes));
      TrackToken token = muxer.addTrack(FAKE_VIDEO_FORMAT);
      muxer.writeSampleData(token, sampleAndSampleInfo.first, sampleAndSampleInfo.second);
    } finally {
      muxer.close();
    }

    DumpableMp4Box dumpableBox =
        new DumpableMp4Box(ByteBuffer.wrap(TestUtil.getByteArrayFromFilePath(outputFilePath)));
    DumpFileAsserts.assertOutput(
        context,
        dumpableBox,
        MuxerTestUtil.getExpectedDumpFilePath("mp4_with_samples_and_metadata.mp4"));
  }

  @Test
  public void createMp4File_addTrackAndMetadataButNoSamples_createsEmptyFile() throws Exception {
    String outputFilePath = temporaryFolder.newFile().getPath();
    Mp4Muxer mp4Muxer = new Mp4Muxer.Builder(new FileOutputStream(outputFilePath)).build();

    try {
      mp4Muxer.addTrack(/* sortKey= */ 0, FAKE_VIDEO_FORMAT);
      mp4Muxer.addMetadataEntry(new Mp4OrientationData(/* orientation= */ 90));
      mp4Muxer.addMetadataEntry(
          new MdtaMetadataEntry(
              "key",
              /* value= */ Util.getUtf8Bytes("value"),
              MdtaMetadataEntry.TYPE_INDICATOR_STRING));
    } finally {
      mp4Muxer.close();
    }

    byte[] outputFileBytes = TestUtil.getByteArrayFromFilePath(outputFilePath);
    assertThat(outputFileBytes).isEmpty();
  }

  @Test
  public void createMp4File_withSameTracksOffset_matchesExpected() throws Exception {
    String outputFilePath = temporaryFolder.newFile().getPath();
    Mp4Muxer mp4Muxer = new Mp4Muxer.Builder(new FileOutputStream(outputFilePath)).build();
    mp4Muxer.addMetadataEntry(
        new Mp4TimestampData(
            /* creationTimestampSeconds= */ 100_000_000L,
            /* modificationTimestampSeconds= */ 500_000_000L));
    Pair<ByteBuffer, BufferInfo> track1Sample1 =
        getFakeSampleAndSampleInfo(/* presentationTimeUs= */ 100L);
    Pair<ByteBuffer, BufferInfo> track1Sample2 =
        getFakeSampleAndSampleInfo(/* presentationTimeUs= */ 200L);
    Pair<ByteBuffer, BufferInfo> track2Sample1 =
        getFakeSampleAndSampleInfo(/* presentationTimeUs= */ 100L);
    Pair<ByteBuffer, BufferInfo> track2Sample2 =
        getFakeSampleAndSampleInfo(/* presentationTimeUs= */ 300L);

    try {
      TrackToken track1 = mp4Muxer.addTrack(FAKE_VIDEO_FORMAT);
      mp4Muxer.writeSampleData(track1, track1Sample1.first, track1Sample1.second);
      mp4Muxer.writeSampleData(track1, track1Sample2.first, track1Sample2.second);

      // Add same track again but with different samples.
      TrackToken track2 = mp4Muxer.addTrack(FAKE_VIDEO_FORMAT);
      mp4Muxer.writeSampleData(track2, track2Sample1.first, track2Sample1.second);
      mp4Muxer.writeSampleData(track2, track2Sample2.first, track2Sample2.second);
    } finally {
      mp4Muxer.close();
    }

    // Presentation timestamps in dump file are:
    // Track 1 Sample 1 = 0L
    // Track 1 Sample 2 = 100L
    // Track 2 Sample 1 = 0L
    // Track 2 Sample 2 = 200L
    FakeExtractorOutput fakeExtractorOutput =
        TestUtil.extractAllSamplesFromFilePath(
            new Mp4Extractor(new DefaultSubtitleParserFactory()), outputFilePath);
    DumpFileAsserts.assertOutput(
        context,
        fakeExtractorOutput,
        MuxerTestUtil.getExpectedDumpFilePath("mp4_with_same_tracks_offset.mp4"));
  }

  @Test
  public void createMp4File_withDifferentTracksOffset_matchesExpected() throws Exception {
    String outputFilePath = temporaryFolder.newFile().getPath();
    Mp4Muxer mp4Muxer = new Mp4Muxer.Builder(new FileOutputStream(outputFilePath)).build();
    mp4Muxer.addMetadataEntry(
        new Mp4TimestampData(
            /* creationTimestampSeconds= */ 100_000_000L,
            /* modificationTimestampSeconds= */ 500_000_000L));
    Pair<ByteBuffer, BufferInfo> track1Sample1 =
        getFakeSampleAndSampleInfo(/* presentationTimeUs= */ 0L);
    Pair<ByteBuffer, BufferInfo> track1Sample2 =
        getFakeSampleAndSampleInfo(/* presentationTimeUs= */ 100L);
    Pair<ByteBuffer, BufferInfo> track2Sample1 =
        getFakeSampleAndSampleInfo(/* presentationTimeUs= */ 100L);
    Pair<ByteBuffer, BufferInfo> track2Sample2 =
        getFakeSampleAndSampleInfo(/* presentationTimeUs= */ 200L);

    try {
      TrackToken track1 = mp4Muxer.addTrack(FAKE_VIDEO_FORMAT);
      mp4Muxer.writeSampleData(track1, track1Sample1.first, track1Sample1.second);
      mp4Muxer.writeSampleData(track1, track1Sample2.first, track1Sample2.second);

      // Add same track again but with different samples.
      TrackToken track2 = mp4Muxer.addTrack(FAKE_VIDEO_FORMAT);
      mp4Muxer.writeSampleData(track2, track2Sample1.first, track2Sample1.second);
      mp4Muxer.writeSampleData(track2, track2Sample2.first, track2Sample2.second);
    } finally {
      mp4Muxer.close();
    }

    // The presentation time of second track's first sample is retained through edit box.
    FakeExtractorOutput fakeExtractorOutput =
        TestUtil.extractAllSamplesFromFilePath(
            new Mp4Extractor(new DefaultSubtitleParserFactory()), outputFilePath);
    DumpFileAsserts.assertOutput(
        context,
        fakeExtractorOutput,
        MuxerTestUtil.getExpectedDumpFilePath("mp4_with_different_tracks_offset.mp4"));
  }

  @Test
  public void createMp4File_withNegativeTracksOffset_matchesExpected() throws Exception {
    String outputFilePath = temporaryFolder.newFile().getPath();
    Mp4Muxer mp4Muxer = new Mp4Muxer.Builder(new FileOutputStream(outputFilePath)).build();
    mp4Muxer.addMetadataEntry(
        new Mp4TimestampData(
            /* creationTimestampSeconds= */ 100_000_000L,
            /* modificationTimestampSeconds= */ 500_000_000L));
    Pair<ByteBuffer, BufferInfo> track1Sample1 =
        getFakeSampleAndSampleInfo(/* presentationTimeUs= */ -100L);
    Pair<ByteBuffer, BufferInfo> track1Sample2 =
        getFakeSampleAndSampleInfo(/* presentationTimeUs= */ 100L);
    Pair<ByteBuffer, BufferInfo> track1Sample3 =
        getFakeSampleAndSampleInfo(/* presentationTimeUs= */ 300L);

    try {
      TrackToken track1 = mp4Muxer.addTrack(FAKE_VIDEO_FORMAT);
      mp4Muxer.writeSampleData(track1, track1Sample1.first, track1Sample1.second);
      mp4Muxer.writeSampleData(track1, track1Sample2.first, track1Sample2.second);
      mp4Muxer.writeSampleData(track1, track1Sample3.first, track1Sample3.second);
    } finally {
      mp4Muxer.close();
    }

    // Presentation timestamps in dump file are:
    // Track 1 Sample 1 = -100L
    // Track 1 Sample 2 = 100L
    // Track 1 Sample 3 = 300L
    FakeExtractorOutput fakeExtractorOutput =
        TestUtil.extractAllSamplesFromFilePath(
            new Mp4Extractor(new DefaultSubtitleParserFactory()), outputFilePath);
    DumpFileAsserts.assertOutput(
        context,
        fakeExtractorOutput,
        MuxerTestUtil.getExpectedDumpFilePath("mp4_with_negative_tracks_offset.mp4"));
  }

  @Test
  public void createMp4File_withOutOfOrderBframes_matchesExpected() throws Exception {
    String outputFilePath = temporaryFolder.newFile().getPath();
    Mp4Muxer mp4Muxer = new Mp4Muxer.Builder(new FileOutputStream(outputFilePath)).build();
    mp4Muxer.addMetadataEntry(
        new Mp4TimestampData(
            /* creationTimestampSeconds= */ 100_000_000L,
            /* modificationTimestampSeconds= */ 500_000_000L));
    Pair<ByteBuffer, BufferInfo> track1Sample1 =
        getFakeSampleAndSampleInfo(/* presentationTimeUs= */ 0L);
    Pair<ByteBuffer, BufferInfo> track1Sample2 =
        getFakeSampleAndSampleInfo(/* presentationTimeUs= */ 3_000L);
    Pair<ByteBuffer, BufferInfo> track1Sample3 =
        getFakeSampleAndSampleInfo(/* presentationTimeUs= */ 1_000L);
    Pair<ByteBuffer, BufferInfo> track1Sample4 =
        getFakeSampleAndSampleInfo(/* presentationTimeUs= */ 2_000L);

    try {
      TrackToken track1 = mp4Muxer.addTrack(FAKE_VIDEO_FORMAT);
      mp4Muxer.writeSampleData(track1, track1Sample1.first, track1Sample1.second);
      mp4Muxer.writeSampleData(track1, track1Sample2.first, track1Sample2.second);
      mp4Muxer.writeSampleData(track1, track1Sample3.first, track1Sample3.second);
      mp4Muxer.writeSampleData(track1, track1Sample4.first, track1Sample4.second);
    } finally {
      mp4Muxer.close();
    }
    FakeExtractorOutput fakeExtractorOutput =
        TestUtil.extractAllSamplesFromFilePath(
            new Mp4Extractor(new DefaultSubtitleParserFactory()), outputFilePath);
    DumpFileAsserts.assertOutput(
        context,
        fakeExtractorOutput,
        MuxerTestUtil.getExpectedDumpFilePath("mp4_with_b_frame.mp4"));
  }

  @Test
  public void createMp4File_withOutOfOrderBframesLargePresentationTimestamps_matchesExpected()
      throws Exception {
    String outputFilePath = temporaryFolder.newFile().getPath();
    Mp4Muxer mp4Muxer = new Mp4Muxer.Builder(new FileOutputStream(outputFilePath)).build();
    mp4Muxer.addMetadataEntry(
        new Mp4TimestampData(
            /* creationTimestampSeconds= */ 100_000_000L,
            /* modificationTimestampSeconds= */ 500_000_000L));
    Pair<ByteBuffer, BufferInfo> track1Sample1 =
        getFakeSampleAndSampleInfo(/* presentationTimeUs= */ 23_000_000_000L);
    Pair<ByteBuffer, BufferInfo> track1Sample2 =
        getFakeSampleAndSampleInfo(/* presentationTimeUs= */ 23_000_273_908L);
    Pair<ByteBuffer, BufferInfo> track1Sample3 =
        getFakeSampleAndSampleInfo(/* presentationTimeUs= */ 23_000_132_928L);
    Pair<ByteBuffer, BufferInfo> track1Sample4 =
        getFakeSampleAndSampleInfo(/* presentationTimeUs= */ 23_000_033_192L);
<<<<<<< HEAD
=======
    Pair<ByteBuffer, BufferInfo> track2Sample1 =
        getFakeSampleAndSampleInfo(/* presentationTimeUs= */ 23_001_000_000L);
    Pair<ByteBuffer, BufferInfo> track2Sample2 =
        getFakeSampleAndSampleInfo(/* presentationTimeUs= */ 23_001_273_908L);
    Pair<ByteBuffer, BufferInfo> track2Sample3 =
        getFakeSampleAndSampleInfo(/* presentationTimeUs= */ 23_001_132_928L);
    Pair<ByteBuffer, BufferInfo> track2Sample4 =
        getFakeSampleAndSampleInfo(/* presentationTimeUs= */ 23_001_033_192L);
>>>>>>> df887a94

    try {
      TrackToken track1 = mp4Muxer.addTrack(FAKE_VIDEO_FORMAT);
      mp4Muxer.writeSampleData(track1, track1Sample1.first, track1Sample1.second);
      mp4Muxer.writeSampleData(track1, track1Sample2.first, track1Sample2.second);
      mp4Muxer.writeSampleData(track1, track1Sample3.first, track1Sample3.second);
      mp4Muxer.writeSampleData(track1, track1Sample4.first, track1Sample4.second);
      TrackToken track2 = mp4Muxer.addTrack(FAKE_VIDEO_FORMAT);
      mp4Muxer.writeSampleData(track2, track2Sample1.first, track2Sample1.second);
      mp4Muxer.writeSampleData(track2, track2Sample2.first, track2Sample2.second);
      mp4Muxer.writeSampleData(track2, track2Sample3.first, track2Sample3.second);
      mp4Muxer.writeSampleData(track2, track2Sample4.first, track2Sample4.second);
    } finally {
      mp4Muxer.close();
    }
    FakeExtractorOutput fakeExtractorOutput =
        TestUtil.extractAllSamplesFromFilePath(
            new Mp4Extractor(new DefaultSubtitleParserFactory()), outputFilePath);
    DumpFileAsserts.assertOutput(
        context,
        fakeExtractorOutput,
        MuxerTestUtil.getExpectedDumpFilePath("mp4_with_b_frame_large_pts.mp4"));
  }

  @Test
  public void createMp4File_withOneTrackEmpty_doesNotWriteEmptyTrack() throws Exception {
    String outputFilePath = temporaryFolder.newFile().getPath();
    Mp4Muxer mp4Muxer = new Mp4Muxer.Builder(new FileOutputStream(outputFilePath)).build();
    mp4Muxer.addMetadataEntry(
        new Mp4TimestampData(
            /* creationTimestampSeconds= */ 100_000_000L,
            /* modificationTimestampSeconds= */ 500_000_000L));
    Pair<ByteBuffer, BufferInfo> track1Sample1 =
        getFakeSampleAndSampleInfo(/* presentationTimeUs= */ 0L);
    Pair<ByteBuffer, BufferInfo> track1Sample2 =
        getFakeSampleAndSampleInfo(/* presentationTimeUs= */ 100L);

    try {
      TrackToken track1 = mp4Muxer.addTrack(FAKE_VIDEO_FORMAT);
      mp4Muxer.writeSampleData(track1, track1Sample1.first, track1Sample1.second);
      mp4Muxer.writeSampleData(track1, track1Sample2.first, track1Sample2.second);
      // Add same track again but without any samples.
      mp4Muxer.addTrack(FAKE_VIDEO_FORMAT);
    } finally {
      mp4Muxer.close();
    }

    // The FakeExtractorOutput omits tracks with no samples so the dump file will be the same
    // with/without the empty track. Hence used DumpableMp4Box instead.
    DumpableMp4Box dumpableBox =
        new DumpableMp4Box(ByteBuffer.wrap(TestUtil.getByteArrayFromFilePath(outputFilePath)));
    // Output contains only one trak box.
    DumpFileAsserts.assertOutput(
        context, dumpableBox, MuxerTestUtil.getExpectedDumpFilePath("mp4_without_empty_track.mp4"));
  }

  @Test
  public void writeMp4File_withLargeNumberOfSamples_writesMoovBoxAtTheEndAndFreeBoxAtStart()
      throws Exception {
    String outputFilePath = temporaryFolder.newFile().getPath();
    Mp4Muxer muxer = new Mp4Muxer.Builder(new FileOutputStream(outputFilePath)).build();
    try {
      muxer.addMetadataEntry(
          new Mp4TimestampData(
              /* creationTimestampSeconds= */ 1_000_000L,
              /* modificationTimestampSeconds= */ 5_000_000L));
      TrackToken token = muxer.addTrack(FAKE_VIDEO_FORMAT);
      for (int i = 0; i < 50_000; i++) {
        Pair<ByteBuffer, BufferInfo> sampleAndSampleInfo =
            getFakeSampleAndSampleInfo(/* presentationTimeUs= */ i);
        muxer.writeSampleData(token, sampleAndSampleInfo.first, sampleAndSampleInfo.second);
      }
    } finally {
      muxer.close();
    }

    DumpableMp4Box dumpableBox =
        new DumpableMp4Box(ByteBuffer.wrap(TestUtil.getByteArrayFromFilePath(outputFilePath)));
    DumpFileAsserts.assertOutput(
        context,
        dumpableBox,
        MuxerTestUtil.getExpectedDumpFilePath(
            "mp4_with_moov_at_the_end_and_free_box_at_start.mp4"));
  }

  @Test
  public void writeMp4File_withAttemptStreamableMp4SetToFalse_writesMoovBoxAtTheEndAndNoFreeBox()
      throws Exception {
    String outputFilePath = temporaryFolder.newFile().getPath();
    Mp4Muxer muxer =
        new Mp4Muxer.Builder(new FileOutputStream(outputFilePath))
            .setAttemptStreamableOutputEnabled(false)
            .build();
    try {
      muxer.addMetadataEntry(
          new Mp4TimestampData(
              /* creationTimestampSeconds= */ 1_000_000L,
              /* modificationTimestampSeconds= */ 5_000_000L));
      TrackToken token = muxer.addTrack(FAKE_VIDEO_FORMAT);
      for (int i = 0; i < 1_000; i++) {
        Pair<ByteBuffer, BufferInfo> sampleAndSampleInfo =
            getFakeSampleAndSampleInfo(/* presentationTimeUs= */ i);
        muxer.writeSampleData(token, sampleAndSampleInfo.first, sampleAndSampleInfo.second);
      }
    } finally {
      muxer.close();
    }

    DumpableMp4Box dumpableBox =
        new DumpableMp4Box(ByteBuffer.wrap(TestUtil.getByteArrayFromFilePath(outputFilePath)));
    DumpFileAsserts.assertOutput(
        context,
        dumpableBox,
        MuxerTestUtil.getExpectedDumpFilePath("mp4_with_moov_at_the_end_and_no_free_box.mp4"));
  }

  @Test
  public void createMp4Muxer_withFileFormatEditableVideoButWithoutCacheFileProvider_throws()
      throws Exception {
    String outputFilePath = temporaryFolder.newFile().getPath();

    assertThrows(
        IllegalArgumentException.class,
        () ->
            new Mp4Muxer.Builder(new FileOutputStream(outputFilePath))
                .setOutputFileFormat(Mp4Muxer.FILE_FORMAT_EDITABLE_VIDEO)
                .build());
  }

  @Test
  public void writeMp4File_withFileFormatEditableVideoAndEditableVideoTracks_writesEdvdBox()
      throws Exception {
    String outputFilePath = temporaryFolder.newFile().getPath();
    String cacheFilePath = temporaryFolder.newFile().getPath();
    Mp4Muxer muxer =
        new Mp4Muxer.Builder(new FileOutputStream(outputFilePath))
            .setOutputFileFormat(Mp4Muxer.FILE_FORMAT_EDITABLE_VIDEO)
            .setEditableVideoParameters(
                new Mp4Muxer.EditableVideoParameters(
                    /* shouldInterleaveSamples= */ false, () -> cacheFilePath))
            .build();

    try {
      muxer.addMetadataEntry(
          new Mp4TimestampData(
              /* creationTimestampSeconds= */ 1_000_000L,
              /* modificationTimestampSeconds= */ 5_000_000L));
      TrackToken primaryVideoTrackToken = muxer.addTrack(FAKE_VIDEO_FORMAT);
      TrackToken sharpVideoTrackToken =
          muxer.addTrack(
              FAKE_VIDEO_FORMAT
                  .buildUpon()
                  .setRoleFlags(C.ROLE_FLAG_AUXILIARY)
                  .setAuxiliaryTrackType(C.AUXILIARY_TRACK_TYPE_ORIGINAL)
                  .build());
      TrackToken depthLinearVideoTrackToken =
          muxer.addTrack(
              FAKE_VIDEO_FORMAT
                  .buildUpon()
                  .setRoleFlags(C.ROLE_FLAG_AUXILIARY)
                  .setAuxiliaryTrackType(C.AUXILIARY_TRACK_TYPE_DEPTH_LINEAR)
                  .build());
      writeFakeSamples(muxer, primaryVideoTrackToken, /* sampleCount= */ 5);
      writeFakeSamples(muxer, sharpVideoTrackToken, /* sampleCount= */ 5);
      writeFakeSamples(muxer, depthLinearVideoTrackToken, /* sampleCount= */ 5);
    } finally {
      muxer.close();
    }

    DumpableMp4Box outputFileDumpableBox =
        new DumpableMp4Box(ByteBuffer.wrap(TestUtil.getByteArrayFromFilePath(outputFilePath)));
    // 1 track is written in the outer moov box and 2 tracks are written in the edvd.moov box.
    DumpFileAsserts.assertOutput(
        context,
        outputFileDumpableBox,
        MuxerTestUtil.getExpectedDumpFilePath("mp4_with_editable_video_tracks_in_edvd.box"));
  }

  @Test
  public void writeMp4File_withFileFormatDefaultAndEditableVideoTracks_doesNotWriteEdvdBox()
      throws Exception {
    String outputFilePath = temporaryFolder.newFile().getPath();
    Mp4Muxer muxer = new Mp4Muxer.Builder(new FileOutputStream(outputFilePath)).build();

    try {
      muxer.addMetadataEntry(
          new Mp4TimestampData(
              /* creationTimestampSeconds= */ 1_000_000L,
              /* modificationTimestampSeconds= */ 5_000_000L));
      TrackToken primaryVideoTrackToken = muxer.addTrack(FAKE_VIDEO_FORMAT);
      TrackToken sharpVideoTrackToken =
          muxer.addTrack(
              FAKE_VIDEO_FORMAT
                  .buildUpon()
                  .setRoleFlags(C.ROLE_FLAG_AUXILIARY)
                  .setAuxiliaryTrackType(C.AUXILIARY_TRACK_TYPE_ORIGINAL)
                  .build());
      TrackToken depthLinearVideoTrackToken =
          muxer.addTrack(
              FAKE_VIDEO_FORMAT
                  .buildUpon()
                  .setRoleFlags(C.ROLE_FLAG_AUXILIARY)
                  .setAuxiliaryTrackType(C.AUXILIARY_TRACK_TYPE_DEPTH_LINEAR)
                  .build());
      writeFakeSamples(muxer, primaryVideoTrackToken, /* sampleCount= */ 5);
      writeFakeSamples(muxer, sharpVideoTrackToken, /* sampleCount= */ 5);
      writeFakeSamples(muxer, depthLinearVideoTrackToken, /* sampleCount= */ 5);
    } finally {
      muxer.close();
    }

    DumpableMp4Box outputFileDumpableBox =
        new DumpableMp4Box(ByteBuffer.wrap(TestUtil.getByteArrayFromFilePath(outputFilePath)));
    // All 3 tracks are written in the outer moov box and no edvd box.
    DumpFileAsserts.assertOutput(
        context,
        outputFileDumpableBox,
        MuxerTestUtil.getExpectedDumpFilePath("mp4_with_editable_video_tracks_without_edvd.box"));
  }

  @Test
  public void
      writeMp4File_withFileFormatEditableVideoAndEditableVideoTracks_primaryVideoTracksMatchesExpected()
          throws Exception {
    String outputFilePath = temporaryFolder.newFile().getPath();
    String cacheFilePath = temporaryFolder.newFile().getPath();
    Mp4Muxer muxer =
        new Mp4Muxer.Builder(new FileOutputStream(outputFilePath))
            .setOutputFileFormat(Mp4Muxer.FILE_FORMAT_EDITABLE_VIDEO)
            .setEditableVideoParameters(
                new Mp4Muxer.EditableVideoParameters(
                    /* shouldInterleaveSamples= */ false, () -> cacheFilePath))
            .build();

    try {
      muxer.addMetadataEntry(
          new Mp4TimestampData(
              /* creationTimestampSeconds= */ 1_000_000L,
              /* modificationTimestampSeconds= */ 5_000_000L));
      TrackToken primaryVideoTrackToken = muxer.addTrack(FAKE_VIDEO_FORMAT);
      TrackToken sharpVideoTrackToken =
          muxer.addTrack(
              FAKE_VIDEO_FORMAT
                  .buildUpon()
                  .setRoleFlags(C.ROLE_FLAG_AUXILIARY)
                  .setAuxiliaryTrackType(C.AUXILIARY_TRACK_TYPE_ORIGINAL)
                  .build());
      TrackToken depthLinearVideoTrackToken =
          muxer.addTrack(
              FAKE_VIDEO_FORMAT
                  .buildUpon()
                  .setRoleFlags(C.ROLE_FLAG_AUXILIARY)
                  .setAuxiliaryTrackType(C.AUXILIARY_TRACK_TYPE_DEPTH_LINEAR)
                  .build());
      writeFakeSamples(muxer, primaryVideoTrackToken, /* sampleCount= */ 5);
      writeFakeSamples(muxer, sharpVideoTrackToken, /* sampleCount= */ 5);
      writeFakeSamples(muxer, depthLinearVideoTrackToken, /* sampleCount= */ 5);
    } finally {
      muxer.close();
    }

    FakeExtractorOutput primaryTracksOutput =
        TestUtil.extractAllSamplesFromFilePath(
            new Mp4Extractor(new DefaultSubtitleParserFactory()), outputFilePath);
    // The Mp4Extractor extracts primary tracks by default.
    DumpFileAsserts.assertOutput(
        context,
        primaryTracksOutput,
        MuxerTestUtil.getExpectedDumpFilePath("mp4_with_primary_tracks.mp4"));
  }

  @Test
  public void
      writeMp4File_withFileFormatEditableVideoAndEditableVideoTracks_editableVideoTracksMatchesExpected()
          throws Exception {
    String outputFilePath = temporaryFolder.newFile().getPath();
    String cacheFilePath = temporaryFolder.newFile().getPath();
    Mp4Muxer muxer =
        new Mp4Muxer.Builder(new FileOutputStream(outputFilePath))
            .setOutputFileFormat(Mp4Muxer.FILE_FORMAT_EDITABLE_VIDEO)
            .setEditableVideoParameters(
                new Mp4Muxer.EditableVideoParameters(
                    /* shouldInterleaveSamples= */ false, () -> cacheFilePath))
            .build();

    try {
      muxer.addMetadataEntry(
          new Mp4TimestampData(
              /* creationTimestampSeconds= */ 1_000_000L,
              /* modificationTimestampSeconds= */ 5_000_000L));
      TrackToken primaryVideoTrackToken = muxer.addTrack(FAKE_VIDEO_FORMAT);
      TrackToken sharpVideoTrackToken =
          muxer.addTrack(
              FAKE_VIDEO_FORMAT
                  .buildUpon()
                  .setRoleFlags(C.ROLE_FLAG_AUXILIARY)
                  .setAuxiliaryTrackType(C.AUXILIARY_TRACK_TYPE_ORIGINAL)
                  .build());
      TrackToken depthLinearVideoTrackToken =
          muxer.addTrack(
              FAKE_VIDEO_FORMAT
                  .buildUpon()
                  .setRoleFlags(C.ROLE_FLAG_AUXILIARY)
                  .setAuxiliaryTrackType(C.AUXILIARY_TRACK_TYPE_DEPTH_LINEAR)
                  .build());
      writeFakeSamples(muxer, primaryVideoTrackToken, /* sampleCount= */ 5);
      writeFakeSamples(muxer, sharpVideoTrackToken, /* sampleCount= */ 5);
      writeFakeSamples(muxer, depthLinearVideoTrackToken, /* sampleCount= */ 5);
    } finally {
      muxer.close();
    }

    FakeExtractorOutput editableTracksOutput =
        TestUtil.extractAllSamplesFromFilePath(
            new Mp4Extractor(
                new DefaultSubtitleParserFactory(), Mp4Extractor.FLAG_READ_EDITABLE_VIDEO_TRACKS),
            outputFilePath);
    DumpFileAsserts.assertOutput(
        context,
        editableTracksOutput,
        MuxerTestUtil.getExpectedDumpFilePath("mp4_with_editable_video_tracks.mp4"));
  }

  @Test
  public void
      writeMp4File_withFileFormatEditableVideoAndEditableVideoTracksAndShouldInterleaveSamples_primaryVideoTracksMatchesExpected()
          throws Exception {
    String outputFilePath = temporaryFolder.newFile().getPath();
    Mp4Muxer muxer =
        new Mp4Muxer.Builder(new FileOutputStream(outputFilePath))
            .setOutputFileFormat(Mp4Muxer.FILE_FORMAT_EDITABLE_VIDEO)
            .setEditableVideoParameters(
                new Mp4Muxer.EditableVideoParameters(
                    /* shouldInterleaveSamples= */ true, /* cacheFileProvider= */ null))
            .build();

    try {
      muxer.addMetadataEntry(
          new Mp4TimestampData(
              /* creationTimestampSeconds= */ 1_000_000L,
              /* modificationTimestampSeconds= */ 5_000_000L));
      TrackToken primaryVideoTrackToken = muxer.addTrack(FAKE_VIDEO_FORMAT);
      TrackToken sharpVideoTrackToken =
          muxer.addTrack(
              FAKE_VIDEO_FORMAT
                  .buildUpon()
                  .setRoleFlags(C.ROLE_FLAG_AUXILIARY)
                  .setAuxiliaryTrackType(C.AUXILIARY_TRACK_TYPE_ORIGINAL)
                  .build());
      TrackToken depthLinearVideoTrackToken =
          muxer.addTrack(
              FAKE_VIDEO_FORMAT
                  .buildUpon()
                  .setRoleFlags(C.ROLE_FLAG_AUXILIARY)
                  .setAuxiliaryTrackType(C.AUXILIARY_TRACK_TYPE_DEPTH_LINEAR)
                  .build());
      writeFakeSamples(muxer, primaryVideoTrackToken, /* sampleCount= */ 5);
      writeFakeSamples(muxer, sharpVideoTrackToken, /* sampleCount= */ 5);
      writeFakeSamples(muxer, depthLinearVideoTrackToken, /* sampleCount= */ 5);
    } finally {
      muxer.close();
    }

    FakeExtractorOutput primaryTracksOutput =
        TestUtil.extractAllSamplesFromFilePath(
            new Mp4Extractor(new DefaultSubtitleParserFactory()), outputFilePath);
    // The Mp4Extractor extracts primary tracks by default.
    DumpFileAsserts.assertOutput(
        context,
        primaryTracksOutput,
        MuxerTestUtil.getExpectedDumpFilePath(
            "mp4_with_primary_tracks_when_editable_track_samples_interleaved.mp4"));
  }

  @Test
  public void
      writeMp4File_withFileFormatEditableVideoAndEditableVideoTracksAndShouldInterleaveSamples_editableVideoTracksMatchesExpected()
          throws Exception {
    String outputFilePath = temporaryFolder.newFile().getPath();
    Mp4Muxer muxer =
        new Mp4Muxer.Builder(new FileOutputStream(outputFilePath))
            .setOutputFileFormat(Mp4Muxer.FILE_FORMAT_EDITABLE_VIDEO)
            .setEditableVideoParameters(
                new Mp4Muxer.EditableVideoParameters(
                    /* shouldInterleaveSamples= */ true, /* cacheFileProvider= */ null))
            .build();

    try {
      muxer.addMetadataEntry(
          new Mp4TimestampData(
              /* creationTimestampSeconds= */ 1_000_000L,
              /* modificationTimestampSeconds= */ 5_000_000L));
      TrackToken primaryVideoTrackToken = muxer.addTrack(FAKE_VIDEO_FORMAT);
      TrackToken sharpVideoTrackToken =
          muxer.addTrack(
              FAKE_VIDEO_FORMAT
                  .buildUpon()
                  .setRoleFlags(C.ROLE_FLAG_AUXILIARY)
                  .setAuxiliaryTrackType(C.AUXILIARY_TRACK_TYPE_ORIGINAL)
                  .build());
      TrackToken depthLinearVideoTrackToken =
          muxer.addTrack(
              FAKE_VIDEO_FORMAT
                  .buildUpon()
                  .setRoleFlags(C.ROLE_FLAG_AUXILIARY)
                  .setAuxiliaryTrackType(C.AUXILIARY_TRACK_TYPE_DEPTH_LINEAR)
                  .build());
      writeFakeSamples(muxer, primaryVideoTrackToken, /* sampleCount= */ 5);
      writeFakeSamples(muxer, sharpVideoTrackToken, /* sampleCount= */ 5);
      writeFakeSamples(muxer, depthLinearVideoTrackToken, /* sampleCount= */ 5);
    } finally {
      muxer.close();
    }

    FakeExtractorOutput editableTracksOutput =
        TestUtil.extractAllSamplesFromFilePath(
            new Mp4Extractor(
                new DefaultSubtitleParserFactory(), Mp4Extractor.FLAG_READ_EDITABLE_VIDEO_TRACKS),
            outputFilePath);
    DumpFileAsserts.assertOutput(
        context,
        editableTracksOutput,
        MuxerTestUtil.getExpectedDumpFilePath(
            "mp4_with_editable_video_tracks_when_editable_track_samples_interleaved.mp4"));
  }

  @Test
  public void
      createMp4File_withLastSampleDurationBehaviorUsingEndOfStreamFlag_writesSamplesWithCorrectDurations()
          throws Exception {
    String outputFilePath = temporaryFolder.newFile().getPath();
    Mp4Muxer mp4Muxer =
        new Mp4Muxer.Builder(new FileOutputStream(outputFilePath))
            .setLastSampleDurationBehavior(
                LAST_SAMPLE_DURATION_BEHAVIOR_SET_FROM_END_OF_STREAM_BUFFER_OR_DUPLICATE_PREVIOUS)
            .build();
    mp4Muxer.addMetadataEntry(
        new Mp4TimestampData(
            /* creationTimestampSeconds= */ 100_000_000L,
            /* modificationTimestampSeconds= */ 500_000_000L));
    Pair<ByteBuffer, BufferInfo> sample1 = getFakeSampleAndSampleInfo(/* presentationTimeUs= */ 0L);
    Pair<ByteBuffer, BufferInfo> sample2 =
        getFakeSampleAndSampleInfo(/* presentationTimeUs= */ 100L);
    Pair<ByteBuffer, BufferInfo> sample3 =
        getFakeSampleAndSampleInfo(/* presentationTimeUs= */ 200L);
    Pair<ByteBuffer, BufferInfo> sample4 =
        getFakeSampleAndSampleInfo(/* presentationTimeUs= */ 300L);

    long expectedDurationUs = 1_000L;
    try {
      TrackToken track = mp4Muxer.addTrack(FAKE_VIDEO_FORMAT);
      mp4Muxer.writeSampleData(track, sample1.first, sample1.second);
      mp4Muxer.writeSampleData(track, sample2.first, sample2.second);
      mp4Muxer.writeSampleData(track, sample3.first, sample3.second);
      mp4Muxer.writeSampleData(track, sample4.first, sample4.second);
      // Write end of stream sample.
      BufferInfo endOfStreamBufferInfo = new BufferInfo();
      endOfStreamBufferInfo.set(
          /* newOffset= */ 0,
          /* newSize= */ 0,
          /* newTimeUs= */ expectedDurationUs,
          /* newFlags= */ MediaCodec.BUFFER_FLAG_END_OF_STREAM);
      mp4Muxer.writeSampleData(track, ByteBuffer.allocate(0), endOfStreamBufferInfo);
    } finally {
      mp4Muxer.close();
    }

    FakeExtractorOutput fakeExtractorOutput =
        TestUtil.extractAllSamplesFromFilePath(
            new Mp4Extractor(new DefaultSubtitleParserFactory()), outputFilePath);
    fakeExtractorOutput.track(/* id= */ 0, C.TRACK_TYPE_VIDEO).assertSampleCount(4);
    assertThat(fakeExtractorOutput.seekMap.getDurationUs()).isEqualTo(expectedDurationUs);
  }

  @Test
  public void
      createMp4File_withLastSampleDurationBehaviorUsingEndOfStreamFlagButNoEndOfStreamSample_writesExpectedDurationForTheLastSample()
          throws Exception {
    String outputFilePath = temporaryFolder.newFile().getPath();
    Mp4Muxer mp4Muxer =
        new Mp4Muxer.Builder(new FileOutputStream(outputFilePath))
            .setLastSampleDurationBehavior(
                LAST_SAMPLE_DURATION_BEHAVIOR_SET_FROM_END_OF_STREAM_BUFFER_OR_DUPLICATE_PREVIOUS)
            .build();
    mp4Muxer.addMetadataEntry(
        new Mp4TimestampData(
            /* creationTimestampSeconds= */ 100_000_000L,
            /* modificationTimestampSeconds= */ 500_000_000L));
    Pair<ByteBuffer, BufferInfo> sample1 = getFakeSampleAndSampleInfo(/* presentationTimeUs= */ 0L);
    Pair<ByteBuffer, BufferInfo> sample2 =
        getFakeSampleAndSampleInfo(/* presentationTimeUs= */ 100L);
    Pair<ByteBuffer, BufferInfo> sample3 =
        getFakeSampleAndSampleInfo(/* presentationTimeUs= */ 200L);
    Pair<ByteBuffer, BufferInfo> sample4 =
        getFakeSampleAndSampleInfo(/* presentationTimeUs= */ 300L);

    try {
      TrackToken track = mp4Muxer.addTrack(FAKE_VIDEO_FORMAT);
      mp4Muxer.writeSampleData(track, sample1.first, sample1.second);
      mp4Muxer.writeSampleData(track, sample2.first, sample2.second);
      mp4Muxer.writeSampleData(track, sample3.first, sample3.second);
      mp4Muxer.writeSampleData(track, sample4.first, sample4.second);
    } finally {
      mp4Muxer.close();
    }

    FakeExtractorOutput fakeExtractorOutput =
        TestUtil.extractAllSamplesFromFilePath(
            new Mp4Extractor(new DefaultSubtitleParserFactory()), outputFilePath);
    fakeExtractorOutput.track(/* id= */ 0, C.TRACK_TYPE_VIDEO).assertSampleCount(4);
    assertThat(fakeExtractorOutput.seekMap.getDurationUs()).isEqualTo(400L);
  }

  private static void writeFakeSamples(Mp4Muxer muxer, TrackToken trackToken, int sampleCount)
      throws Muxer.MuxerException {
    for (int i = 0; i < sampleCount; i++) {
      Pair<ByteBuffer, BufferInfo> sampleAndSampleInfo =
          getFakeSampleAndSampleInfo(/* presentationTimeUs= */ i);
      muxer.writeSampleData(trackToken, sampleAndSampleInfo.first, sampleAndSampleInfo.second);
    }
  }
}<|MERGE_RESOLUTION|>--- conflicted
+++ resolved
@@ -291,8 +291,6 @@
         getFakeSampleAndSampleInfo(/* presentationTimeUs= */ 23_000_132_928L);
     Pair<ByteBuffer, BufferInfo> track1Sample4 =
         getFakeSampleAndSampleInfo(/* presentationTimeUs= */ 23_000_033_192L);
-<<<<<<< HEAD
-=======
     Pair<ByteBuffer, BufferInfo> track2Sample1 =
         getFakeSampleAndSampleInfo(/* presentationTimeUs= */ 23_001_000_000L);
     Pair<ByteBuffer, BufferInfo> track2Sample2 =
@@ -301,7 +299,6 @@
         getFakeSampleAndSampleInfo(/* presentationTimeUs= */ 23_001_132_928L);
     Pair<ByteBuffer, BufferInfo> track2Sample4 =
         getFakeSampleAndSampleInfo(/* presentationTimeUs= */ 23_001_033_192L);
->>>>>>> df887a94
 
     try {
       TrackToken track1 = mp4Muxer.addTrack(FAKE_VIDEO_FORMAT);
