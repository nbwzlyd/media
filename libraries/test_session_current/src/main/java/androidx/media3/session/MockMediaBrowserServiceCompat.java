--- conflicted
+++ resolved
@@ -36,11 +36,8 @@
 import static androidx.media3.test.session.common.MediaBrowserServiceCompatConstants.TEST_MEDIA_ITEMS_WITH_BROWSE_ACTIONS;
 import static androidx.media3.test.session.common.MediaBrowserServiceCompatConstants.TEST_ON_CHILDREN_CHANGED_SUBSCRIBE_AND_UNSUBSCRIBE;
 import static androidx.media3.test.session.common.MediaBrowserServiceCompatConstants.TEST_SEND_CUSTOM_COMMAND;
-<<<<<<< HEAD
-=======
 import static androidx.media3.test.session.common.MediaBrowserServiceCompatConstants.TEST_SUBSCRIBE_THEN_REJECT_ON_LOAD_CHILDREN;
 import static java.lang.Math.min;
->>>>>>> df887a94
 
 import android.content.Intent;
 import android.net.Uri;
@@ -301,8 +298,6 @@
         case TEST_SEND_CUSTOM_COMMAND:
           setProxyForTestSendCustomCommand();
           break;
-<<<<<<< HEAD
-=======
         case TEST_MEDIA_ITEMS_WITH_BROWSE_ACTIONS:
           setProxyForMediaItemsWithBrowseActions(session);
           break;
@@ -312,7 +307,6 @@
         case TEST_GET_CHILDREN_INCREASE_NUMBER_OF_CHILDREN_WITH_EACH_CALL:
           setProxyForGetChildrenIncreaseNumberOfChildrenWithEachCall();
           break;
->>>>>>> df887a94
         default:
           throw new IllegalArgumentException("Unknown testName: " + testName);
       }
@@ -561,11 +555,7 @@
                           /* playbackSpeed= */ 1.0f)
                       .addCustomAction(
                           new PlaybackStateCompat.CustomAction.Builder(
-<<<<<<< HEAD
-                                  MediaBrowserConstants.COMMAND_ACTION_PLAYLIST_ADD,
-=======
                                   MediaBrowserConstants.COMMAND_PLAYLIST_ADD,
->>>>>>> df887a94
                                   "Add to playlist",
                                   CommandButton.ICON_PLAYLIST_ADD)
                               .build())
@@ -577,11 +567,7 @@
             @Override
             public void onCustomAction(String action, Bundle extras, Result<Bundle> result) {
               Bundle resultBundle = new Bundle();
-<<<<<<< HEAD
-              if (action.equals(MediaBrowserConstants.COMMAND_ACTION_PLAYLIST_ADD)) {
-=======
               if (action.equals(MediaBrowserConstants.COMMAND_PLAYLIST_ADD)) {
->>>>>>> df887a94
                 if (extras.getBoolean("request_error", /* defaultValue= */ false)) {
                   resultBundle.putString("key-1", "error-from-service");
                   result.sendError(resultBundle);
