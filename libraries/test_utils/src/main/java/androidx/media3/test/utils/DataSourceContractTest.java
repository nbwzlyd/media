--- conflicted
+++ resolved
@@ -83,15 +83,10 @@
    * <p>Only one of {@link #createDataSource()} and {@link #createDataSources()} should be
    * implemented.
    */
-<<<<<<< HEAD
-  protected DataSource createDataSource() throws Exception {
-    throw new UnsupportedOperationException();
-=======
   @ForOverride
   protected DataSource createDataSource() throws Exception {
     throw new UnsupportedOperationException(
         "Either createDataSource or createDataSources must be implemented.");
->>>>>>> df887a94
   }
 
   /**
@@ -100,15 +95,10 @@
    * <p>Only one of {@link #createDataSource()} and {@link #createDataSources()} should be
    * implemented.
    */
-<<<<<<< HEAD
-  protected List<DataSource> createDataSources() throws Exception {
-    throw new UnsupportedOperationException();
-=======
   @ForOverride
   protected List<DataSource> createDataSources() throws Exception {
     throw new UnsupportedOperationException(
         "Either createDataSource or createDataSources must be implemented.");
->>>>>>> df887a94
   }
 
   /**
@@ -494,16 +484,10 @@
 
   @Test
   public void resourceNotFound() throws Exception {
-<<<<<<< HEAD
-    forAllDataSources(
-        dataSource -> {
-          assertThrows(IOException.class, () -> dataSource.open(new DataSpec(getNotFoundUri())));
-=======
     forAllDataSourcesAndNotFoundResources(
         (resource, dataSource) -> {
           assertThrows(IOException.class, () -> dataSource.open(new DataSpec(resource.uri)));
 
->>>>>>> df887a94
           dataSource.close();
         });
   }
@@ -566,13 +550,8 @@
 
   @Test
   public void resourceNotFound_transferListenerCallbacks() throws Exception {
-<<<<<<< HEAD
-    forAllDataSources(
-        dataSource -> {
-=======
     forAllDataSourcesAndNotFoundResources(
         (resource, dataSource) -> {
->>>>>>> df887a94
           TransferListener listener = mock(TransferListener.class);
           dataSource.addTransferListener(listener);
           @Nullable DataSource callbackSource = getTransferListenerDataSource();
@@ -580,11 +559,7 @@
             callbackSource = dataSource;
           }
 
-<<<<<<< HEAD
-          assertThrows(IOException.class, () -> dataSource.open(new DataSpec(getNotFoundUri())));
-=======
           assertThrows(IOException.class, () -> dataSource.open(new DataSpec(resource.uri)));
->>>>>>> df887a94
 
           // Verify onTransferInitializing() has been called exactly from DataSource.open().
           verify(listener).onTransferInitializing(eq(callbackSource), any(), anyBoolean());
@@ -596,11 +571,7 @@
   }
 
   @Test
-<<<<<<< HEAD
-  public void getUri_returnsNonNullValueOnlyWhileOpen() throws Exception {
-=======
   public void getUri_returnsExpectedValueOnlyWhileOpen() throws Exception {
->>>>>>> df887a94
     forAllTestResourcesAndDataSources(
         (resource, dataSource) -> {
           try {
@@ -608,11 +579,7 @@
 
             dataSource.open(new DataSpec(resource.getUri()));
 
-<<<<<<< HEAD
-            assertThat(dataSource.getUri()).isNotNull();
-=======
             assertThat(dataSource.getUri()).isEqualTo(resource.getResolvedUri());
->>>>>>> df887a94
           } finally {
             dataSource.close();
           }
@@ -622,16 +589,6 @@
 
   @Test
   public void getUri_resourceNotFound_returnsNullIfNotOpened() throws Exception {
-<<<<<<< HEAD
-    forAllDataSources(
-        dataSource -> {
-          assertThat(dataSource.getUri()).isNull();
-
-          assertThrows(IOException.class, () -> dataSource.open(new DataSpec(getNotFoundUri())));
-          dataSource.close();
-
-          assertThat(dataSource.getUri()).isNull();
-=======
     forAllDataSourcesAndNotFoundResources(
         (resource, dataSource) -> {
           assertThat(dataSource.getUri()).isNull();
@@ -664,7 +621,6 @@
           } finally {
             dataSource.close();
           }
->>>>>>> df887a94
         });
   }
 
@@ -724,13 +680,6 @@
 
   @Test
   public void getResponseHeaders_resourceNotFound_isEmptyWhileNotOpen() throws Exception {
-<<<<<<< HEAD
-    forAllDataSources(
-        dataSource -> {
-          assertThat(dataSource.getResponseHeaders()).isEmpty();
-
-          assertThrows(IOException.class, () -> dataSource.open(new DataSpec(getNotFoundUri())));
-=======
     forAllDataSourcesAndNotFoundResources(
         (resource, dataSource) -> {
           assertThat(dataSource.getResponseHeaders()).isEmpty();
@@ -748,7 +697,6 @@
             assertThat(actualHeaders).doesNotContainKey(unexpectedKey);
           }
 
->>>>>>> df887a94
           dataSource.close();
 
           assertThat(dataSource.getResponseHeaders()).isEmpty();
@@ -759,24 +707,14 @@
     void run(TestResource resource, DataSource dataSource) throws Exception;
   }
 
-<<<<<<< HEAD
-  private interface DataSourceTest {
-    void run(DataSource dataSource) throws Exception;
-  }
-
-=======
->>>>>>> df887a94
   private void forAllTestResourcesAndDataSources(TestResourceAndDataSourceTest test)
       throws Exception {
     ImmutableList<TestResource> resources = getTestResources();
     Assertions.checkArgument(!resources.isEmpty(), "Must provide at least one test resource.");
     for (int i = 0; i < resources.size(); i++) {
-<<<<<<< HEAD
-=======
       checkState(
           resources.get(i).expectedBytes.length >= 5,
           "TestResource.expectedBytes must be at least 5 bytes");
->>>>>>> df887a94
       List<DataSource> dataSources = createDataSourcesInternal();
       for (int j = 0; j < dataSources.size(); j++) {
         additionalFailureInfo.setInfo(getFailureLabel(resources, i, dataSources, j));
@@ -786,14 +724,6 @@
     }
   }
 
-<<<<<<< HEAD
-  private void forAllDataSources(DataSourceTest test) throws Exception {
-    List<DataSource> dataSources = createDataSourcesInternal();
-    for (int i = 0; i < dataSources.size(); i++) {
-      additionalFailureInfo.setInfo(getDataSourceLabel(dataSources, i));
-      test.run(dataSources.get(i));
-      additionalFailureInfo.setInfo(null);
-=======
   private void forAllDataSourcesAndNotFoundResources(TestResourceAndDataSourceTest test)
       throws Exception {
     List<TestResource> notFoundResources = getNotFoundResourcesInternal();
@@ -805,18 +735,13 @@
         test.run(notFoundResources.get(i), dataSources.get(j));
         additionalFailureInfo.setInfo(null);
       }
->>>>>>> df887a94
     }
   }
 
   private List<DataSource> createDataSourcesInternal() throws Exception {
     try {
       List<DataSource> dataSources = createDataSources();
-<<<<<<< HEAD
-      checkState(!dataSources.isEmpty(), "Must provide at least on DataSource");
-=======
       checkState(!dataSources.isEmpty(), "Must provide at least one DataSource");
->>>>>>> df887a94
       assertThrows(UnsupportedOperationException.class, this::createDataSource);
       return dataSources;
     } catch (UnsupportedOperationException e) {
@@ -824,8 +749,6 @@
       return ImmutableList.of(createDataSource());
     }
   }
-<<<<<<< HEAD
-=======
 
   private List<TestResource> getNotFoundResourcesInternal() {
     try {
@@ -854,7 +777,6 @@
       int dataSourceIndex) {
     return getFailureLabel("not-found", resources, resourceIndex, dataSources, dataSourceIndex);
   }
->>>>>>> df887a94
 
   /** Build a label to make it clear which resource and data source caused a given test failure. */
   private static String getFailureLabel(
@@ -862,9 +784,6 @@
       int resourceIndex,
       List<DataSource> dataSources,
       int dataSourceIndex) {
-<<<<<<< HEAD
-    String resourceLabel = getResourceLabel(resources, resourceIndex);
-=======
     return getFailureLabel("resources", resources, resourceIndex, dataSources, dataSourceIndex);
   }
 
@@ -875,7 +794,6 @@
       List<DataSource> dataSources,
       int dataSourceIndex) {
     String resourceLabel = getResourceLabel(resourcesType, resources, resourceIndex);
->>>>>>> df887a94
     String dataSourceLabel = getDataSourceLabel(dataSources, dataSourceIndex);
     if (resourceLabel.isEmpty()) {
       return dataSourceLabel;
@@ -886,22 +804,14 @@
     }
   }
 
-<<<<<<< HEAD
-  private static String getResourceLabel(List<TestResource> resources, int resourceIndex) {
-=======
   private static String getResourceLabel(
       String resourcesType, List<TestResource> resources, int resourceIndex) {
->>>>>>> df887a94
     if (resources.size() == 1) {
       return "";
     } else if (resources.get(resourceIndex).getName() != null) {
       return "resource name: " + resources.get(resourceIndex).getName();
     } else {
-<<<<<<< HEAD
-      return String.format("resource[%s]", resourceIndex);
-=======
       return String.format("%s[%s]", resourcesType, resourceIndex);
->>>>>>> df887a94
     }
   }
 
