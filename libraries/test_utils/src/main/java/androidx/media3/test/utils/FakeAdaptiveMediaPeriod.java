--- conflicted
+++ resolved
@@ -188,12 +188,8 @@
                 new DrmSessionEventListener.EventDispatcher(),
                 new DefaultLoadErrorHandlingPolicy(/* minimumLoadableRetryCount= */ 3),
                 mediaSourceEventDispatcher,
-<<<<<<< HEAD
-                /* canReportInitialDiscontinuity= */ false);
-=======
                 /* canReportInitialDiscontinuity= */ false,
                 /* downloadExecutor= */ null);
->>>>>>> df887a94
         streams[i] = sampleStream;
         sampleStreams.add(sampleStream);
         streamResetFlags[i] = true;
