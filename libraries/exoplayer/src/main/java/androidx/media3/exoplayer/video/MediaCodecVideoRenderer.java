/*
 * Copyright (C) 2016 The Android Open Source Project
 *
 * Licensed under the Apache License, Version 2.0 (the "License");
 * you may not use this file except in compliance with the License.
 * You may obtain a copy of the License at
 *
 *      http://www.apache.org/licenses/LICENSE-2.0
 *
 * Unless required by applicable law or agreed to in writing, software
 * distributed under the License is distributed on an "AS IS" BASIS,
 * WITHOUT WARRANTIES OR CONDITIONS OF ANY KIND, either express or implied.
 * See the License for the specific language governing permissions and
 * limitations under the License.
 */
package androidx.media3.exoplayer.video;

import static android.view.Display.DEFAULT_DISPLAY;
import static androidx.media3.common.util.Assertions.checkNotNull;
import static androidx.media3.common.util.Assertions.checkState;
import static androidx.media3.common.util.Assertions.checkStateNotNull;
import static androidx.media3.exoplayer.DecoderReuseEvaluation.DISCARD_REASON_MAX_INPUT_SIZE_EXCEEDED;
import static androidx.media3.exoplayer.DecoderReuseEvaluation.DISCARD_REASON_VIDEO_MAX_RESOLUTION_EXCEEDED;
import static androidx.media3.exoplayer.DecoderReuseEvaluation.REUSE_RESULT_NO;
import static com.google.common.util.concurrent.MoreExecutors.directExecutor;
import static java.lang.Math.max;
import static java.lang.Math.min;

import android.annotation.SuppressLint;
import android.annotation.TargetApi;
import android.content.Context;
import android.graphics.Point;
import android.hardware.display.DisplayManager;
import android.media.MediaCodec;
import android.media.MediaCodecInfo.CodecCapabilities;
import android.media.MediaCodecInfo.CodecProfileLevel;
import android.media.MediaCrypto;
import android.media.MediaFormat;
import android.os.Bundle;
import android.os.Handler;
import android.os.Message;
import android.util.Pair;
import android.view.Display;
import android.view.Surface;
import androidx.annotation.CallSuper;
import androidx.annotation.Nullable;
import androidx.annotation.RequiresApi;
import androidx.media3.common.C;
import androidx.media3.common.DrmInitData;
import androidx.media3.common.Effect;
import androidx.media3.common.Format;
import androidx.media3.common.MimeTypes;
import androidx.media3.common.PlaybackException;
import androidx.media3.common.Timeline;
import androidx.media3.common.VideoSize;
import androidx.media3.common.util.Log;
import androidx.media3.common.util.MediaFormatUtil;
import androidx.media3.common.util.Size;
import androidx.media3.common.util.TraceUtil;
import androidx.media3.common.util.UnstableApi;
import androidx.media3.common.util.Util;
import androidx.media3.decoder.DecoderInputBuffer;
import androidx.media3.exoplayer.DecoderCounters;
import androidx.media3.exoplayer.DecoderReuseEvaluation;
import androidx.media3.exoplayer.DecoderReuseEvaluation.DecoderDiscardReasons;
import androidx.media3.exoplayer.ExoPlaybackException;
import androidx.media3.exoplayer.ExoPlayer;
import androidx.media3.exoplayer.FormatHolder;
import androidx.media3.exoplayer.PlayerMessage.Target;
import androidx.media3.exoplayer.RendererCapabilities;
import androidx.media3.exoplayer.mediacodec.MediaCodecAdapter;
import androidx.media3.exoplayer.mediacodec.MediaCodecDecoderException;
import androidx.media3.exoplayer.mediacodec.MediaCodecInfo;
import androidx.media3.exoplayer.mediacodec.MediaCodecRenderer;
import androidx.media3.exoplayer.mediacodec.MediaCodecSelector;
import androidx.media3.exoplayer.mediacodec.MediaCodecUtil;
import androidx.media3.exoplayer.mediacodec.MediaCodecUtil.DecoderQueryException;
import androidx.media3.exoplayer.source.MediaSource;
import androidx.media3.exoplayer.video.VideoRendererEventListener.EventDispatcher;
import com.google.common.collect.ImmutableList;
import java.nio.ByteBuffer;
import java.util.List;
import org.checkerframework.checker.initialization.qual.Initialized;
import org.checkerframework.checker.nullness.qual.MonotonicNonNull;
import org.checkerframework.checker.nullness.qual.RequiresNonNull;

/**
 * Decodes and renders video using {@link MediaCodec}.
 *
 * <p>This renderer accepts the following messages sent via {@link ExoPlayer#createMessage(Target)}
 * on the playback thread:
 *
 * <ul>
 *   <li>Message with type {@link #MSG_SET_VIDEO_OUTPUT} to set the output. The message payload
 *       should be the target {@link Surface}, or null to clear the output. Other non-null payloads
 *       have the effect of clearing the output.
 *   <li>Message with type {@link #MSG_SET_VIDEO_OUTPUT_RESOLUTION} to set the output resolution.
 *       The message payload should be the output resolution in {@link Size}.
 *   <li>Message with type {@link #MSG_SET_SCALING_MODE} to set the video scaling mode. The message
 *       payload should be one of the integer scaling modes in {@link C.VideoScalingMode}. Note that
 *       the scaling mode only applies if the {@link Surface} targeted by this renderer is owned by
 *       a {@link android.view.SurfaceView}.
 *   <li>Message with type {@link #MSG_SET_CHANGE_FRAME_RATE_STRATEGY} to set the strategy used to
 *       call {@link Surface#setFrameRate}.
 *   <li>Message with type {@link #MSG_SET_VIDEO_FRAME_METADATA_LISTENER} to set a listener for
 *       metadata associated with frames being rendered. The message payload should be the {@link
 *       VideoFrameMetadataListener}, or null.
 * </ul>
 */
@UnstableApi
public class MediaCodecVideoRenderer extends MediaCodecRenderer
    implements VideoFrameReleaseControl.FrameTimingEvaluator {

  private static final String TAG = "MediaCodecVideoRenderer";
  private static final String KEY_CROP_LEFT = "crop-left";
  private static final String KEY_CROP_RIGHT = "crop-right";
  private static final String KEY_CROP_BOTTOM = "crop-bottom";
  private static final String KEY_CROP_TOP = "crop-top";

  // Long edge length in pixels for standard video formats, in decreasing in order.
  private static final int[] STANDARD_LONG_EDGE_VIDEO_PX =
      new int[] {1920, 1600, 1440, 1280, 960, 854, 640, 540, 480};

  /**
   * Scale factor for the initial maximum input size used to configure the codec in non-adaptive
   * playbacks. See {@link #getCodecMaxValues(MediaCodecInfo, Format, Format[])}.
   */
  private static final float INITIAL_FORMAT_MAX_INPUT_SIZE_SCALE_FACTOR = 1.5f;

  /** Magic frame render timestamp that indicates the EOS in tunneling mode. */
  private static final long TUNNELING_EOS_PRESENTATION_TIME_US = Long.MAX_VALUE;

  /** The minimum input buffer size for HEVC. */
  private static final int HEVC_MAX_INPUT_SIZE_THRESHOLD = 2 * 1024 * 1024;

  /** The earliest time threshold, in microseconds, after which a frame is considered late. */
  private static final long MIN_EARLY_US_LATE_THRESHOLD = -30_000L;

  /** The earliest time threshold, in microseconds, after which a frame is considered very late. */
  private static final long MIN_EARLY_US_VERY_LATE_THRESHOLD = -500_000L;

  /**
   * The offset from the {@link Timeline.Period} end duration in microseconds, after which input
   * buffers will be treated as if they are last.
   */
  private static final long OFFSET_FROM_PERIOD_END_TO_TREAT_AS_LAST_US = 100_000L;

  private static boolean evaluatedDeviceNeedsSetOutputSurfaceWorkaround;
  private static boolean deviceNeedsSetOutputSurfaceWorkaround;

  private final Context context;
  private final boolean ownsVideoSink;
  private final EventDispatcher eventDispatcher;
  private final int maxDroppedFramesToNotify;
  private final boolean deviceNeedsNoPostProcessWorkaround;
  private final VideoFrameReleaseControl videoFrameReleaseControl;
  private final VideoFrameReleaseControl.FrameReleaseInfo videoFrameReleaseInfo;

  private @MonotonicNonNull CodecMaxValues codecMaxValues;
  private boolean codecNeedsSetOutputSurfaceWorkaround;
  private boolean codecHandlesHdr10PlusOutOfBandMetadata;
  private @MonotonicNonNull VideoSink videoSink;
  private boolean hasSetVideoSink;
  private @MonotonicNonNull List<Effect> videoEffects;
  @Nullable private Surface displaySurface;
  @Nullable private PlaceholderSurface placeholderSurface;
  private Size outputResolution;
  private boolean haveReportedFirstFrameRenderedForCurrentSurface;
  private @C.VideoScalingMode int scalingMode;
  private @C.VideoChangeFrameRateStrategy int changeFrameRateStrategy;
  private long droppedFrameAccumulationStartTimeMs;
  private int droppedFrames;
  private int consecutiveDroppedFrameCount;
  private int buffersInCodecCount;
  private long totalVideoFrameProcessingOffsetUs;
  private int videoFrameProcessingOffsetCount;
  private long lastFrameReleaseTimeNs;
  private VideoSize decodedVideoSize;
  @Nullable private VideoSize reportedVideoSize;
  private int rendererPriority;

  private boolean tunneling;
  private int tunnelingAudioSessionId;
  /* package */ @Nullable OnFrameRenderedListenerV23 tunnelingOnFrameRenderedListener;
  @Nullable private VideoFrameMetadataListener frameMetadataListener;
  private long startPositionUs;
  private long periodDurationUs;
  private boolean pendingVideoSinkInputStreamChange;

  /**
   * @param context A context.
   * @param mediaCodecSelector A decoder selector.
   */
  public MediaCodecVideoRenderer(Context context, MediaCodecSelector mediaCodecSelector) {
    this(context, mediaCodecSelector, 0);
  }

  /**
   * @param context A context.
   * @param mediaCodecSelector A decoder selector.
   * @param allowedJoiningTimeMs The maximum duration in milliseconds for which this video renderer
   *     can attempt to seamlessly join an ongoing playback.
   */
  public MediaCodecVideoRenderer(
      Context context, MediaCodecSelector mediaCodecSelector, long allowedJoiningTimeMs) {
    this(
        context,
        mediaCodecSelector,
        allowedJoiningTimeMs,
        /* eventHandler= */ null,
        /* eventListener= */ null,
        /* maxDroppedFramesToNotify= */ 0);
  }

  /**
   * @param context A context.
   * @param mediaCodecSelector A decoder selector.
   * @param allowedJoiningTimeMs The maximum duration in milliseconds for which this video renderer
   *     can attempt to seamlessly join an ongoing playback.
   * @param eventHandler A handler to use when delivering events to {@code eventListener}. May be
   *     null if delivery of events is not required.
   * @param eventListener A listener of events. May be null if delivery of events is not required.
   * @param maxDroppedFramesToNotify The maximum number of frames that can be dropped between
   *     invocations of {@link VideoRendererEventListener#onDroppedFrames(int, long)}.
   */
  public MediaCodecVideoRenderer(
      Context context,
      MediaCodecSelector mediaCodecSelector,
      long allowedJoiningTimeMs,
      @Nullable Handler eventHandler,
      @Nullable VideoRendererEventListener eventListener,
      int maxDroppedFramesToNotify) {
    this(
        context,
        MediaCodecAdapter.Factory.getDefault(context),
        mediaCodecSelector,
        allowedJoiningTimeMs,
        /* enableDecoderFallback= */ false,
        eventHandler,
        eventListener,
        maxDroppedFramesToNotify,
        /* assumedMinimumCodecOperatingRate= */ 30);
  }

  /**
   * @param context A context.
   * @param mediaCodecSelector A decoder selector.
   * @param allowedJoiningTimeMs The maximum duration in milliseconds for which this video renderer
   *     can attempt to seamlessly join an ongoing playback.
   * @param enableDecoderFallback Whether to enable fallback to lower-priority decoders if decoder
   *     initialization fails. This may result in using a decoder that is slower/less efficient than
   *     the primary decoder.
   * @param eventHandler A handler to use when delivering events to {@code eventListener}. May be
   *     null if delivery of events is not required.
   * @param eventListener A listener of events. May be null if delivery of events is not required.
   * @param maxDroppedFramesToNotify The maximum number of frames that can be dropped between
   *     invocations of {@link VideoRendererEventListener#onDroppedFrames(int, long)}.
   */
  public MediaCodecVideoRenderer(
      Context context,
      MediaCodecSelector mediaCodecSelector,
      long allowedJoiningTimeMs,
      boolean enableDecoderFallback,
      @Nullable Handler eventHandler,
      @Nullable VideoRendererEventListener eventListener,
      int maxDroppedFramesToNotify) {
    this(
        context,
        MediaCodecAdapter.Factory.getDefault(context),
        mediaCodecSelector,
        allowedJoiningTimeMs,
        enableDecoderFallback,
        eventHandler,
        eventListener,
        maxDroppedFramesToNotify,
        /* assumedMinimumCodecOperatingRate= */ 30);
  }

  /**
   * @param context A context.
   * @param codecAdapterFactory The {@link MediaCodecAdapter.Factory} used to create {@link
   *     MediaCodecAdapter} instances.
   * @param mediaCodecSelector A decoder selector.
   * @param allowedJoiningTimeMs The maximum duration in milliseconds for which this video renderer
   *     can attempt to seamlessly join an ongoing playback.
   * @param enableDecoderFallback Whether to enable fallback to lower-priority decoders if decoder
   *     initialization fails. This may result in using a decoder that is slower/less efficient than
   *     the primary decoder.
   * @param eventHandler A handler to use when delivering events to {@code eventListener}. May be
   *     null if delivery of events is not required.
   * @param eventListener A listener of events. May be null if delivery of events is not required.
   * @param maxDroppedFramesToNotify The maximum number of frames that can be dropped between
   *     invocations of {@link VideoRendererEventListener#onDroppedFrames(int, long)}.
   */
  public MediaCodecVideoRenderer(
      Context context,
      MediaCodecAdapter.Factory codecAdapterFactory,
      MediaCodecSelector mediaCodecSelector,
      long allowedJoiningTimeMs,
      boolean enableDecoderFallback,
      @Nullable Handler eventHandler,
      @Nullable VideoRendererEventListener eventListener,
      int maxDroppedFramesToNotify) {
    this(
        context,
        codecAdapterFactory,
        mediaCodecSelector,
        allowedJoiningTimeMs,
        enableDecoderFallback,
        eventHandler,
        eventListener,
        maxDroppedFramesToNotify,
        /* assumedMinimumCodecOperatingRate= */ 30);
  }

  /**
   * Creates a new instance.
   *
   * @param context A context.
   * @param codecAdapterFactory The {@link MediaCodecAdapter.Factory} used to create {@link
   *     MediaCodecAdapter} instances.
   * @param mediaCodecSelector A decoder selector.
   * @param allowedJoiningTimeMs The maximum duration in milliseconds for which this video renderer
   *     can attempt to seamlessly join an ongoing playback.
   * @param enableDecoderFallback Whether to enable fallback to lower-priority decoders if decoder
   *     initialization fails. This may result in using a decoder that is slower/less efficient than
   *     the primary decoder.
   * @param eventHandler A handler to use when delivering events to {@code eventListener}. May be
   *     null if delivery of events is not required.
   * @param eventListener A listener of events. May be null if delivery of events is not required.
   * @param maxDroppedFramesToNotify The maximum number of frames that can be dropped between
   *     invocations of {@link VideoRendererEventListener#onDroppedFrames(int, long)}.
   * @param assumedMinimumCodecOperatingRate A codec operating rate that all codecs instantiated by
   *     this renderer are assumed to meet implicitly (i.e. without the operating rate being set
   *     explicitly using {@link MediaFormat#KEY_OPERATING_RATE}).
   */
  public MediaCodecVideoRenderer(
      Context context,
      MediaCodecAdapter.Factory codecAdapterFactory,
      MediaCodecSelector mediaCodecSelector,
      long allowedJoiningTimeMs,
      boolean enableDecoderFallback,
      @Nullable Handler eventHandler,
      @Nullable VideoRendererEventListener eventListener,
      int maxDroppedFramesToNotify,
      float assumedMinimumCodecOperatingRate) {
    this(
        context,
        codecAdapterFactory,
        mediaCodecSelector,
        allowedJoiningTimeMs,
        enableDecoderFallback,
        eventHandler,
        eventListener,
        maxDroppedFramesToNotify,
        assumedMinimumCodecOperatingRate,
        /* videoSink= */ (VideoSink) null);
  }

  /**
   * @deprecated Use {@link #MediaCodecVideoRenderer(Context, MediaCodecAdapter.Factory,
   *     MediaCodecSelector, long, boolean, Handler, VideoRendererEventListener, int, float,
   *     VideoSink)} instead.
   */
  @Deprecated
  public MediaCodecVideoRenderer(
      Context context,
      MediaCodecAdapter.Factory codecAdapterFactory,
      MediaCodecSelector mediaCodecSelector,
      long allowedJoiningTimeMs,
      boolean enableDecoderFallback,
      @Nullable Handler eventHandler,
      @Nullable VideoRendererEventListener eventListener,
      int maxDroppedFramesToNotify,
      float assumedMinimumCodecOperatingRate,
      @Nullable VideoSinkProvider videoSinkProvider) {
    this(
        context,
        codecAdapterFactory,
        mediaCodecSelector,
        allowedJoiningTimeMs,
        enableDecoderFallback,
        eventHandler,
        eventListener,
        maxDroppedFramesToNotify,
        assumedMinimumCodecOperatingRate,
        videoSinkProvider == null ? null : videoSinkProvider.getSink());
  }

  /**
   * Creates a new instance.
   *
   * @param context A context.
   * @param codecAdapterFactory The {@link MediaCodecAdapter.Factory} used to create {@link
   *     MediaCodecAdapter} instances.
   * @param mediaCodecSelector A decoder selector.
   * @param allowedJoiningTimeMs The maximum duration in milliseconds for which this video renderer
   *     can attempt to seamlessly join an ongoing playback.
   * @param enableDecoderFallback Whether to enable fallback to lower-priority decoders if decoder
   *     initialization fails. This may result in using a decoder that is slower/less efficient than
   *     the primary decoder.
   * @param eventHandler A handler to use when delivering events to {@code eventListener}. May be
   *     null if delivery of events is not required.
   * @param eventListener A listener of events. May be null if delivery of events is not required.
   * @param maxDroppedFramesToNotify The maximum number of frames that can be dropped between
   *     invocations of {@link VideoRendererEventListener#onDroppedFrames(int, long)}.
   * @param assumedMinimumCodecOperatingRate A codec operating rate that all codecs instantiated by
   *     this renderer are assumed to meet implicitly (i.e. without the operating rate being set
   *     explicitly using {@link MediaFormat#KEY_OPERATING_RATE}).
   * @param videoSink The {@link VideoSink} consuming the frames. If {@code null} and effects are
   *     {@linkplain #MSG_SET_VIDEO_EFFECTS set}, a {@link VideoSink} produced by a {@link
   *     PlaybackVideoGraphWrapper} with its default configuration will be used to apply effects and
   *     render the frames on the output.
   */
  public MediaCodecVideoRenderer(
      Context context,
      MediaCodecAdapter.Factory codecAdapterFactory,
      MediaCodecSelector mediaCodecSelector,
      long allowedJoiningTimeMs,
      boolean enableDecoderFallback,
      @Nullable Handler eventHandler,
      @Nullable VideoRendererEventListener eventListener,
      int maxDroppedFramesToNotify,
      float assumedMinimumCodecOperatingRate,
      @Nullable VideoSink videoSink) {
    super(
        C.TRACK_TYPE_VIDEO,
        codecAdapterFactory,
        mediaCodecSelector,
        enableDecoderFallback,
        assumedMinimumCodecOperatingRate);
    this.context = context.getApplicationContext();
    this.maxDroppedFramesToNotify = maxDroppedFramesToNotify;
    this.videoSink = videoSink;
    eventDispatcher = new EventDispatcher(eventHandler, eventListener);
    ownsVideoSink = videoSink == null;
    @SuppressWarnings("nullness:assignment")
    VideoFrameReleaseControl.@Initialized FrameTimingEvaluator thisRef = this;
    videoFrameReleaseControl =
        new VideoFrameReleaseControl(
            this.context, /* frameTimingEvaluator= */ thisRef, allowedJoiningTimeMs);
    videoFrameReleaseInfo = new VideoFrameReleaseControl.FrameReleaseInfo();
    deviceNeedsNoPostProcessWorkaround = deviceNeedsNoPostProcessWorkaround();
    outputResolution = Size.UNKNOWN;
    scalingMode = C.VIDEO_SCALING_MODE_DEFAULT;
    changeFrameRateStrategy = C.VIDEO_CHANGE_FRAME_RATE_STRATEGY_ONLY_IF_SEAMLESS;
    decodedVideoSize = VideoSize.UNKNOWN;
    tunnelingAudioSessionId = C.AUDIO_SESSION_ID_UNSET;
    reportedVideoSize = null;
    rendererPriority = C.PRIORITY_PLAYBACK;
    startPositionUs = C.TIME_UNSET;
    periodDurationUs = C.TIME_UNSET;
  }

  // FrameTimingEvaluator methods

  @Override
  public boolean shouldForceReleaseFrame(long earlyUs, long elapsedSinceLastReleaseUs) {
    return shouldForceRenderOutputBuffer(earlyUs, elapsedSinceLastReleaseUs);
  }

  @Override
  public boolean shouldDropFrame(long earlyUs, long elapsedRealtimeUs, boolean isLastFrame) {
    return shouldDropOutputBuffer(earlyUs, elapsedRealtimeUs, isLastFrame);
  }

  @Override
  public boolean shouldIgnoreFrame(
      long earlyUs,
      long positionUs,
      long elapsedRealtimeUs,
      boolean isLastFrame,
      boolean treatDroppedBuffersAsSkipped)
      throws ExoPlaybackException {
    return shouldDropBuffersToKeyframe(earlyUs, elapsedRealtimeUs, isLastFrame)
        && maybeDropBuffersToKeyframe(positionUs, treatDroppedBuffersAsSkipped);
  }

  // Renderer methods

  @Override
  public String getName() {
    return TAG;
  }

  /**
   * Returns the {@link Capabilities} of MediaCodecVideoRenderer for a given {@link Format}.
   *
   * @param context A context.
   * @param mediaCodecSelector The decoder selector.
   * @param format The {@link Format} for which to check the {@code MediaCodecVideoRenderer}'s
   *     support.
   * @return The {@link Capabilities} for this format.
   * @throws DecoderQueryException Thrown if there was an error querying decoders.
   */
  public static @Capabilities int supportsFormat(
      Context context, MediaCodecSelector mediaCodecSelector, Format format)
      throws DecoderQueryException {
    return supportsFormatInternal(context, mediaCodecSelector, format);
  }

  @Override
  protected @Capabilities int supportsFormat(MediaCodecSelector mediaCodecSelector, Format format)
      throws DecoderQueryException {
    return supportsFormatInternal(context, mediaCodecSelector, format);
  }

  private static @Capabilities int supportsFormatInternal(
      Context context, MediaCodecSelector mediaCodecSelector, Format format)
      throws DecoderQueryException {
    String mimeType = format.sampleMimeType;
    if (!MimeTypes.isVideo(mimeType)) {
      return RendererCapabilities.create(C.FORMAT_UNSUPPORTED_TYPE);
    }
    @Nullable DrmInitData drmInitData = format.drmInitData;
    // Assume encrypted content requires secure decoders.
    boolean requiresSecureDecryption = drmInitData != null;
    List<MediaCodecInfo> decoderInfos =
        getDecoderInfos(
            context,
            mediaCodecSelector,
            format,
            requiresSecureDecryption,
            /* requiresTunnelingDecoder= */ false);
    if (requiresSecureDecryption && decoderInfos.isEmpty()) {
      // No secure decoders are available. Fall back to non-secure decoders.
      decoderInfos =
          getDecoderInfos(
              context,
              mediaCodecSelector,
              format,
              /* requiresSecureDecoder= */ false,
              /* requiresTunnelingDecoder= */ false);
    }
    if (decoderInfos.isEmpty()) {
      return RendererCapabilities.create(C.FORMAT_UNSUPPORTED_SUBTYPE);
    }
    if (!supportsFormatDrm(format)) {
      return RendererCapabilities.create(C.FORMAT_UNSUPPORTED_DRM);
    }
    // Check whether the first decoder supports the format. This is the preferred decoder for the
    // format's MIME type, according to the MediaCodecSelector.
    MediaCodecInfo decoderInfo = decoderInfos.get(0);
    boolean isFormatSupported = decoderInfo.isFormatSupported(format);
    boolean isPreferredDecoder = true;
    if (!isFormatSupported) {
      // Check whether any of the other decoders support the format.
      for (int i = 1; i < decoderInfos.size(); i++) {
        MediaCodecInfo otherDecoderInfo = decoderInfos.get(i);
        if (otherDecoderInfo.isFormatSupported(format)) {
          decoderInfo = otherDecoderInfo;
          isFormatSupported = true;
          isPreferredDecoder = false;
          break;
        }
      }
    }
    @C.FormatSupport
    int formatSupport = isFormatSupported ? C.FORMAT_HANDLED : C.FORMAT_EXCEEDS_CAPABILITIES;
    @AdaptiveSupport
    int adaptiveSupport =
        decoderInfo.isSeamlessAdaptationSupported(format)
            ? ADAPTIVE_SEAMLESS
            : ADAPTIVE_NOT_SEAMLESS;
    @HardwareAccelerationSupport
    int hardwareAccelerationSupport =
        decoderInfo.hardwareAccelerated
            ? HARDWARE_ACCELERATION_SUPPORTED
            : HARDWARE_ACCELERATION_NOT_SUPPORTED;
    @DecoderSupport
    int decoderSupport = isPreferredDecoder ? DECODER_SUPPORT_PRIMARY : DECODER_SUPPORT_FALLBACK;

    if (Util.SDK_INT >= 26
        && MimeTypes.VIDEO_DOLBY_VISION.equals(format.sampleMimeType)
        && !Api26.doesDisplaySupportDolbyVision(context)) {
      decoderSupport = DECODER_SUPPORT_FALLBACK_MIMETYPE;
    }

    @TunnelingSupport int tunnelingSupport = TUNNELING_NOT_SUPPORTED;
    if (isFormatSupported) {
      List<MediaCodecInfo> tunnelingDecoderInfos =
          getDecoderInfos(
              context,
              mediaCodecSelector,
              format,
              requiresSecureDecryption,
              /* requiresTunnelingDecoder= */ true);
      if (!tunnelingDecoderInfos.isEmpty()) {
        MediaCodecInfo tunnelingDecoderInfo =
            MediaCodecUtil.getDecoderInfosSortedByFormatSupport(tunnelingDecoderInfos, format)
                .get(0);
        if (tunnelingDecoderInfo.isFormatSupported(format)
            && tunnelingDecoderInfo.isSeamlessAdaptationSupported(format)) {
          tunnelingSupport = TUNNELING_SUPPORTED;
        }
      }
    }

    return RendererCapabilities.create(
        formatSupport,
        adaptiveSupport,
        tunnelingSupport,
        hardwareAccelerationSupport,
        decoderSupport);
  }

  @Override
  protected List<MediaCodecInfo> getDecoderInfos(
      MediaCodecSelector mediaCodecSelector, Format format, boolean requiresSecureDecoder)
      throws DecoderQueryException {
    return MediaCodecUtil.getDecoderInfosSortedByFormatSupport(
        getDecoderInfos(context, mediaCodecSelector, format, requiresSecureDecoder, tunneling),
        format);
  }

  // Other methods

  /**
   * Returns a list of decoders that can decode media in the specified format, in the priority order
   * specified by the {@link MediaCodecSelector}. Note that since the {@link MediaCodecSelector}
   * only has access to {@link Format#sampleMimeType}, the list is not ordered to account for
   * whether each decoder supports the details of the format (e.g., taking into account the format's
   * profile, level, resolution and so on). {@link
   * MediaCodecUtil#getDecoderInfosSortedByFormatSupport} can be used to further sort the list into
   * an order where decoders that fully support the format come first.
   *
   * @param mediaCodecSelector The decoder selector.
   * @param format The {@link Format} for which a decoder is required.
   * @param requiresSecureDecoder Whether a secure decoder is required.
   * @param requiresTunnelingDecoder Whether a tunneling decoder is required.
   * @return A list of {@link MediaCodecInfo}s corresponding to decoders. May be empty.
   * @throws DecoderQueryException Thrown if there was an error querying decoders.
   */
  private static List<MediaCodecInfo> getDecoderInfos(
      Context context,
      MediaCodecSelector mediaCodecSelector,
      Format format,
      boolean requiresSecureDecoder,
      boolean requiresTunnelingDecoder)
      throws DecoderQueryException {
    if (format.sampleMimeType == null) {
      return ImmutableList.of();
    }
    if (Util.SDK_INT >= 26
        && MimeTypes.VIDEO_DOLBY_VISION.equals(format.sampleMimeType)
        && !Api26.doesDisplaySupportDolbyVision(context)) {
      List<MediaCodecInfo> alternativeDecoderInfos =
          MediaCodecUtil.getAlternativeDecoderInfos(
              mediaCodecSelector, format, requiresSecureDecoder, requiresTunnelingDecoder);
      if (!alternativeDecoderInfos.isEmpty()) {
        return alternativeDecoderInfos;
      }
    }
    return MediaCodecUtil.getDecoderInfosSoftMatch(
        mediaCodecSelector, format, requiresSecureDecoder, requiresTunnelingDecoder);
  }

  @RequiresApi(26)
  private static final class Api26 {
    public static boolean doesDisplaySupportDolbyVision(Context context) {
      boolean supportsDolbyVision = false;
      DisplayManager displayManager =
          (DisplayManager) context.getSystemService(Context.DISPLAY_SERVICE);
      Display display =
          (displayManager != null) ? displayManager.getDisplay(DEFAULT_DISPLAY) : null;
      if (display != null && display.isHdr()) {
        int[] supportedHdrTypes = display.getHdrCapabilities().getSupportedHdrTypes();
        for (int hdrType : supportedHdrTypes) {
          if (hdrType == Display.HdrCapabilities.HDR_TYPE_DOLBY_VISION) {
            supportsDolbyVision = true;
            break;
          }
        }
      }
      return supportsDolbyVision;
    }
  }

  @Override
  protected void onInit() {
    super.onInit();
  }

  @Override
  protected void onEnabled(boolean joining, boolean mayRenderStartOfStream)
      throws ExoPlaybackException {
    super.onEnabled(joining, mayRenderStartOfStream);
    boolean tunneling = getConfiguration().tunneling;
    checkState(!tunneling || tunnelingAudioSessionId != C.AUDIO_SESSION_ID_UNSET);
    if (this.tunneling != tunneling) {
      this.tunneling = tunneling;
      releaseCodec();
    }
    eventDispatcher.enabled(decoderCounters);
    // The video sink can only be enabled the first time the renderer is enabled, or after it has
    // been reset.
    if (!hasSetVideoSink) {
      if (videoEffects != null && videoSink == null) {
        videoSink =
            new PlaybackVideoGraphWrapper.Builder(context, videoFrameReleaseControl)
                .setClock(getClock())
                .build()
                .getSink();
      }
      hasSetVideoSink = true;
    }
    if (videoSink != null) {
      // Configure the VideoSink every time the renderer is enabled, in case the parameters have
      // been overridden by another renderer. Also configure the VideoSink with the parameters that
      // have been set on the renderer before creating the VideoSink.
      videoSink.setListener(
          new VideoSink.Listener() {
            @Override
            public void onFirstFrameRendered(VideoSink videoSink) {
              if (displaySurface != null) {
                notifyRenderedFirstFrame();
              }
            }

            @Override
            public void onFrameDropped(VideoSink videoSink) {
              if (displaySurface != null) {
                updateDroppedBufferCounters(
                    /* droppedInputBufferCount= */ 0, /* droppedDecoderBufferCount= */ 1);
              }
            }

            @Override
            public void onVideoSizeChanged(VideoSink videoSink, VideoSize videoSize) {
              // TODO: b/292111083 - Report video size change to app. Video size reporting is
              //  removed at the moment to ensure the first frame is rendered, and the video is
              //  rendered after switching on/off the screen.
            }

            @Override
            public void onError(
                VideoSink videoSink, VideoSink.VideoSinkException videoSinkException) {
              setPendingPlaybackException(
                  createRendererException(
                      videoSinkException,
                      videoSinkException.format,
                      PlaybackException.ERROR_CODE_VIDEO_FRAME_PROCESSING_FAILED));
            }
          },
          // Pass a direct executor since the callback handling involves posting on the app looper
          // again, so there's no need to do two hops.
          directExecutor());
      if (frameMetadataListener != null) {
        videoSink.setVideoFrameMetadataListener(frameMetadataListener);
      }
      if (displaySurface != null && !outputResolution.equals(Size.UNKNOWN)) {
        videoSink.setOutputSurfaceInfo(displaySurface, outputResolution);
      }
      videoSink.setChangeFrameRateStrategy(changeFrameRateStrategy);
      videoSink.setPlaybackSpeed(getPlaybackSpeed());
      if (videoEffects != null) {
        videoSink.setVideoEffects(videoEffects);
      }
      videoSink.onRendererEnabled(mayRenderStartOfStream);
    } else {
      videoFrameReleaseControl.setClock(getClock());
      videoFrameReleaseControl.onEnabled(mayRenderStartOfStream);
    }
  }

  @Override
  public void enableMayRenderStartOfStream() {
    if (videoSink != null) {
      videoSink.enableMayRenderStartOfStream();
    } else {
      videoFrameReleaseControl.allowReleaseFirstFrameBeforeStarted();
    }
  }

  @Override
  protected void onStreamChanged(
      Format[] formats,
      long startPositionUs,
      long offsetUs,
      MediaSource.MediaPeriodId mediaPeriodId)
      throws ExoPlaybackException {
    super.onStreamChanged(formats, startPositionUs, offsetUs, mediaPeriodId);
    if (this.startPositionUs == C.TIME_UNSET) {
      this.startPositionUs = startPositionUs;
    }
    updatePeriodDurationUs(mediaPeriodId);
  }

  private void updatePeriodDurationUs(MediaSource.MediaPeriodId mediaPeriodId) {
    Timeline timeline = getTimeline();
    if (timeline.isEmpty()) {
      periodDurationUs = C.TIME_UNSET;
      return;
    }
    periodDurationUs =
        timeline
            .getPeriodByUid(checkNotNull(mediaPeriodId).periodUid, new Timeline.Period())
            .getDurationUs();
  }

  @Override
  protected void onPositionReset(long positionUs, boolean joining) throws ExoPlaybackException {
    if (videoSink != null) {
      // Flush the video sink first to ensure it stops reading textures that will be owned by
      // MediaCodec once the codec is flushed.
      videoSink.flush(/* resetPosition= */ true);
      videoSink.setStreamTimestampInfo(
          getOutputStreamStartPositionUs(),
          getOutputStreamOffsetUs(),
          getBufferTimestampAdjustmentUs(),
          getLastResetPositionUs());
      pendingVideoSinkInputStreamChange = true;
    }
    super.onPositionReset(positionUs, joining);
    if (videoSink == null) {
      videoFrameReleaseControl.reset();
    }
    if (joining) {
      // Don't render next frame immediately to let the codec catch up with the playback position
      // first. This prevents a stuttering effect caused by showing the first frame and then
      // dropping many of the subsequent frames during the catch up phase.
      if (videoSink != null) {
        videoSink.join(/* renderNextFrameImmediately= */ false);
      } else {
        videoFrameReleaseControl.join(/* renderNextFrameImmediately= */ false);
      }
    }
    maybeSetupTunnelingForFirstFrame();
    consecutiveDroppedFrameCount = 0;
  }

  @Override
  public boolean isEnded() {
    return super.isEnded() && (videoSink == null || videoSink.isEnded());
  }

  @Override
  public boolean isReady() {
    boolean rendererOtherwiseReady = super.isReady();
    if (videoSink != null) {
      return videoSink.isReady(rendererOtherwiseReady);
    }
    if (rendererOtherwiseReady && (getCodec() == null || displaySurface == null || tunneling)) {
      // Not releasing frames.
      return true;
    }
    return videoFrameReleaseControl.isReady(rendererOtherwiseReady);
  }

  @Override
  protected void onStarted() {
    super.onStarted();
    droppedFrames = 0;
    long elapsedRealtimeMs = getClock().elapsedRealtime();
    droppedFrameAccumulationStartTimeMs = elapsedRealtimeMs;
    totalVideoFrameProcessingOffsetUs = 0;
    videoFrameProcessingOffsetCount = 0;
    if (videoSink != null) {
      videoSink.onRendererStarted();
    } else {
      videoFrameReleaseControl.onStarted();
    }
  }

  @Override
  protected void onStopped() {
    maybeNotifyDroppedFrames();
    maybeNotifyVideoFrameProcessingOffset();
    if (videoSink != null) {
      videoSink.onRendererStopped();
    } else {
      videoFrameReleaseControl.onStopped();
    }
    super.onStopped();
  }

  @Override
  protected void onDisabled() {
    reportedVideoSize = null;
    periodDurationUs = C.TIME_UNSET;
    if (videoSink != null) {
      videoSink.onRendererDisabled();
    } else {
      videoFrameReleaseControl.onDisabled();
    }
    maybeSetupTunnelingForFirstFrame();
    haveReportedFirstFrameRenderedForCurrentSurface = false;
    tunnelingOnFrameRenderedListener = null;
    try {
      super.onDisabled();
    } finally {
      eventDispatcher.disabled(decoderCounters);
      eventDispatcher.videoSizeChanged(VideoSize.UNKNOWN);
    }
  }

  @Override
  protected void onReset() {
    try {
      super.onReset();
    } finally {
      hasSetVideoSink = false;
      startPositionUs = C.TIME_UNSET;
      releasePlaceholderSurface();
    }
  }

  @Override
  protected void onRelease() {
    super.onRelease();
    if (videoSink != null && ownsVideoSink) {
      videoSink.release();
    }
  }

  @Override
  public void handleMessage(@MessageType int messageType, @Nullable Object message)
      throws ExoPlaybackException {
    switch (messageType) {
      case MSG_SET_VIDEO_OUTPUT:
        setOutput(message);
        break;
      case MSG_SET_SCALING_MODE:
        scalingMode = (int) checkNotNull(message);
        @Nullable MediaCodecAdapter codec = getCodec();
        if (codec != null) {
          codec.setVideoScalingMode(scalingMode);
        }
        break;
      case MSG_SET_CHANGE_FRAME_RATE_STRATEGY:
        changeFrameRateStrategy = (int) checkNotNull(message);
        if (videoSink != null) {
          videoSink.setChangeFrameRateStrategy(changeFrameRateStrategy);
        } else {
          videoFrameReleaseControl.setChangeFrameRateStrategy(changeFrameRateStrategy);
        }
        break;
      case MSG_SET_VIDEO_FRAME_METADATA_LISTENER:
        frameMetadataListener = (VideoFrameMetadataListener) checkNotNull(message);
        if (videoSink != null) {
          videoSink.setVideoFrameMetadataListener(frameMetadataListener);
        }
        break;
      case MSG_SET_AUDIO_SESSION_ID:
        int tunnelingAudioSessionId = (int) checkNotNull(message);
        if (this.tunnelingAudioSessionId != tunnelingAudioSessionId) {
          this.tunnelingAudioSessionId = tunnelingAudioSessionId;
          if (tunneling) {
            releaseCodec();
          }
        }
        break;
      case MSG_SET_VIDEO_EFFECTS:
        @SuppressWarnings("unchecked")
        List<Effect> videoEffects = (List<Effect>) checkNotNull(message);
        setVideoEffects(videoEffects);
        break;
      case MSG_SET_VIDEO_OUTPUT_RESOLUTION:
        Size outputResolution = (Size) checkNotNull(message);
        if (outputResolution.getWidth() != 0 && outputResolution.getHeight() != 0) {
          this.outputResolution = outputResolution;
          if (videoSink != null) {
            videoSink.setOutputSurfaceInfo(checkStateNotNull(displaySurface), outputResolution);
          }
        }
        break;
      case MSG_SET_PRIORITY:
        rendererPriority = (int) checkNotNull(message);
        updateCodecImportance();
        break;
      default:
        super.handleMessage(messageType, message);
    }
  }

  private void setOutput(@Nullable Object output) throws ExoPlaybackException {
    // Handle unsupported (i.e., non-Surface) outputs by clearing the display surface.
    @Nullable Surface displaySurface = output instanceof Surface ? (Surface) output : null;

    if (this.displaySurface != displaySurface) {
      this.displaySurface = displaySurface;
      if (videoSink == null) {
        videoFrameReleaseControl.setOutputSurface(displaySurface);
      }
      haveReportedFirstFrameRenderedForCurrentSurface = false;

      @State int state = getState();
      @Nullable MediaCodecAdapter codec = getCodec();
      if (codec != null && videoSink == null) {
        MediaCodecInfo codecInfo = checkNotNull(getCodecInfo());
        boolean canUpdateSurface = hasSurfaceForCodec(codecInfo);
        if (Util.SDK_INT >= 23 && canUpdateSurface && !codecNeedsSetOutputSurfaceWorkaround) {
          setOutputSurface(codec, getSurfaceForCodec(codecInfo));
        } else {
          releaseCodec();
          maybeInitCodecOrBypass();
        }
      }
      if (displaySurface != null) {
        // If we know the video size, report it again immediately.
        maybeRenotifyVideoSizeChanged();
        if (state == STATE_STARTED) {
          // We want to "join" playback to prevent an intermediate buffering state in the player
          // before we rendered the new first frame. Since there is no reason to believe the next
          // frame is delayed and the renderer needs to catch up, we still request to render the
          // next frame as soon as possible.
          if (videoSink != null) {
            videoSink.join(/* renderNextFrameImmediately= */ true);
          } else {
            videoFrameReleaseControl.join(/* renderNextFrameImmediately= */ true);
          }
        }
      } else {
        // The display surface has been removed.
        reportedVideoSize = null;
        if (videoSink != null) {
          videoSink.clearOutputSurfaceInfo();
        }
      }
      maybeSetupTunnelingForFirstFrame();
    } else if (displaySurface != null) {
      // The display surface is set and unchanged. If we know the video size and/or have already
      // rendered to the display surface, report these again immediately.
      maybeRenotifyVideoSizeChanged();
      maybeRenotifyRenderedFirstFrame();
    }
  }

  @Override
  protected boolean shouldInitCodec(MediaCodecInfo codecInfo) {
    return hasSurfaceForCodec(codecInfo);
  }

  @Override
  protected boolean getCodecNeedsEosPropagation() {
    // Since API 23, onFrameRenderedListener allows for detection of the renderer EOS.
    return tunneling && Util.SDK_INT < 23;
  }

  @Override
  protected MediaCodecAdapter.Configuration getMediaCodecConfiguration(
      MediaCodecInfo codecInfo,
      Format format,
      @Nullable MediaCrypto crypto,
      float codecOperatingRate) {
    String codecMimeType = codecInfo.codecMimeType;
    codecMaxValues = getCodecMaxValues(codecInfo, format, getStreamFormats());
    MediaFormat mediaFormat =
        getMediaFormat(
            format,
            codecMimeType,
            codecMaxValues,
            codecOperatingRate,
            deviceNeedsNoPostProcessWorkaround,
            tunneling ? tunnelingAudioSessionId : C.AUDIO_SESSION_ID_UNSET);
    Surface codecSurface = getSurfaceForCodec(codecInfo);
    maybeSetKeyAllowFrameDrop(mediaFormat);
    return MediaCodecAdapter.Configuration.createForVideoDecoding(
        codecInfo, mediaFormat, format, codecSurface, crypto);
  }

  @SuppressWarnings("InlinedApi") // The API level is checked in the utility method
  private void maybeSetKeyAllowFrameDrop(MediaFormat mediaFormat) {
    if (videoSink != null && !Util.isFrameDropAllowedOnSurfaceInput(context)) {
      mediaFormat.setInteger(MediaFormat.KEY_ALLOW_FRAME_DROP, 0);
    }
  }

  @Override
  protected DecoderReuseEvaluation canReuseCodec(
      MediaCodecInfo codecInfo, Format oldFormat, Format newFormat) {
    DecoderReuseEvaluation evaluation = codecInfo.canReuseCodec(oldFormat, newFormat);

    @DecoderDiscardReasons int discardReasons = evaluation.discardReasons;
    CodecMaxValues codecMaxValues = checkNotNull(this.codecMaxValues);
    if (newFormat.width > codecMaxValues.width || newFormat.height > codecMaxValues.height) {
      discardReasons |= DISCARD_REASON_VIDEO_MAX_RESOLUTION_EXCEEDED;
    }
    if (getMaxInputSize(codecInfo, newFormat) > codecMaxValues.inputSize) {
      discardReasons |= DISCARD_REASON_MAX_INPUT_SIZE_EXCEEDED;
    }

    return new DecoderReuseEvaluation(
        codecInfo.name,
        oldFormat,
        newFormat,
        discardReasons != 0 ? REUSE_RESULT_NO : evaluation.result,
        discardReasons);
  }

  @CallSuper
  @Override
  public void render(long positionUs, long elapsedRealtimeUs) throws ExoPlaybackException {
    super.render(positionUs, elapsedRealtimeUs);
    if (videoSink != null) {
      try {
        videoSink.render(positionUs, elapsedRealtimeUs);
      } catch (VideoSink.VideoSinkException e) {
        throw createRendererException(
            e, e.format, PlaybackException.ERROR_CODE_VIDEO_FRAME_PROCESSING_FAILED);
      }
    }
  }

  @CallSuper
  @Override
  protected void resetCodecStateForFlush() {
    super.resetCodecStateForFlush();
    buffersInCodecCount = 0;
  }

  @Override
  public void setPlaybackSpeed(float currentPlaybackSpeed, float targetPlaybackSpeed)
      throws ExoPlaybackException {
    super.setPlaybackSpeed(currentPlaybackSpeed, targetPlaybackSpeed);
    if (videoSink != null) {
      videoSink.setPlaybackSpeed(currentPlaybackSpeed);
    } else {
      videoFrameReleaseControl.setPlaybackSpeed(currentPlaybackSpeed);
    }
  }

  /**
   * Returns a maximum input size for a given codec and format.
   *
   * @param codecInfo Information about the {@link MediaCodec} being configured.
   * @param format The format.
   * @return A maximum input size in bytes, or {@link Format#NO_VALUE} if a maximum could not be
   *     determined.
   */
  public static int getCodecMaxInputSize(MediaCodecInfo codecInfo, Format format) {
    int width = format.width;
    int height = format.height;
    if (width == Format.NO_VALUE || height == Format.NO_VALUE) {
      // We can't infer a maximum input size without video dimensions.
      return Format.NO_VALUE;
    }

    String sampleMimeType = checkNotNull(format.sampleMimeType);
    if (MimeTypes.VIDEO_DOLBY_VISION.equals(sampleMimeType)) {
      // Dolby vision can be a wrapper around H264 or H265. We assume it's wrapping H265 by default
      // because it's the common case, and because some devices may fail to allocate the codec when
      // the larger buffer size required for H264 is requested. We size buffers for H264 only if the
      // format contains sufficient information for us to determine unambiguously that it's a H264
      // profile.
      sampleMimeType = MimeTypes.VIDEO_H265;
      @Nullable
      Pair<Integer, Integer> codecProfileAndLevel = MediaCodecUtil.getCodecProfileAndLevel(format);
      if (codecProfileAndLevel != null) {
        int profile = codecProfileAndLevel.first;
        if (profile == CodecProfileLevel.DolbyVisionProfileDvavSe
            || profile == CodecProfileLevel.DolbyVisionProfileDvavPer
            || profile == CodecProfileLevel.DolbyVisionProfileDvavPen) {
          sampleMimeType = MimeTypes.VIDEO_H264;
        }
      }
    }

    // Attempt to infer a maximum input size from the format.
    switch (sampleMimeType) {
      case MimeTypes.VIDEO_H263:
      case MimeTypes.VIDEO_MP4V:
      case MimeTypes.VIDEO_AV1:
      // Assume a min compression of 2 similar to the platform's C2SoftAomDec.cpp.
      case MimeTypes.VIDEO_VP8:
        // Assume a min compression of 2 similar to the platform's SoftVPX.cpp.
        return getMaxSampleSize(/* pixelCount= */ width * height, /* minCompressionRatio= */ 2);
      case MimeTypes.VIDEO_H265:
        // Assume a min compression of 2 similar to the platform's C2SoftHevcDec.cpp, but restrict
        // the minimum size.
        return max(
            HEVC_MAX_INPUT_SIZE_THRESHOLD,
            getMaxSampleSize(/* pixelCount= */ width * height, /* minCompressionRatio= */ 2));
      case MimeTypes.VIDEO_H264:
        if ("BRAVIA 4K 2015".equals(Util.MODEL) // Sony Bravia 4K
            || ("Amazon".equals(Util.MANUFACTURER)
                && ("KFSOWI".equals(Util.MODEL) // Kindle Soho
                    || ("AFTS".equals(Util.MODEL) && codecInfo.secure)))) { // Fire TV Gen 2
          // Use the default value for cases where platform limitations may prevent buffers of the
          // calculated maximum input size from being allocated.
          return Format.NO_VALUE;
        }
        // Round up width/height to an integer number of macroblocks.
        int maxPixels = Util.ceilDivide(width, 16) * Util.ceilDivide(height, 16) * 16 * 16;
        return getMaxSampleSize(maxPixels, /* minCompressionRatio= */ 2);
      case MimeTypes.VIDEO_VP9:
        return getMaxSampleSize(/* pixelCount= */ width * height, /* minCompressionRatio= */ 4);
      default:
        // Leave the default max input size.
        return Format.NO_VALUE;
    }
  }

  @Override
  protected float getCodecOperatingRateV23(
      float targetPlaybackSpeed, Format format, Format[] streamFormats) {
    // Use the highest known stream frame-rate up front, to avoid having to reconfigure the codec
    // should an adaptive switch to that stream occur.
    float maxFrameRate = -1;
    for (Format streamFormat : streamFormats) {
      float streamFrameRate = streamFormat.frameRate;
      if (streamFrameRate != Format.NO_VALUE) {
        maxFrameRate = max(maxFrameRate, streamFrameRate);
      }
    }
    return maxFrameRate == -1 ? CODEC_OPERATING_RATE_UNSET : (maxFrameRate * targetPlaybackSpeed);
  }

  @CallSuper
  @Override
  protected void onReadyToInitializeCodec(Format format) throws ExoPlaybackException {
    if (videoSink != null && !videoSink.isInitialized()) {
      try {
        videoSink.initialize(format);
      } catch (VideoSink.VideoSinkException e) {
        throw createRendererException(
            e, format, PlaybackException.ERROR_CODE_VIDEO_FRAME_PROCESSOR_INIT_FAILED);
      }
    }
  }

  /** Sets the {@linkplain Effect video effects} to apply. */
  public void setVideoEffects(List<Effect> effects) {
    videoEffects = effects;
    if (videoSink != null) {
      videoSink.setVideoEffects(effects);
    }
  }

  @Override
  protected void onCodecInitialized(
      String name,
      MediaCodecAdapter.Configuration configuration,
      long initializedTimestampMs,
      long initializationDurationMs) {
    eventDispatcher.decoderInitialized(name, initializedTimestampMs, initializationDurationMs);
    codecNeedsSetOutputSurfaceWorkaround = codecNeedsSetOutputSurfaceWorkaround(name);
    codecHandlesHdr10PlusOutOfBandMetadata =
        checkNotNull(getCodecInfo()).isHdr10PlusOutOfBandMetadataSupported();
    maybeSetupTunnelingForFirstFrame();
  }

  @Override
  protected void onCodecReleased(String name) {
    eventDispatcher.decoderReleased(name);
  }

  @Override
  protected void onCodecError(Exception codecError) {
    Log.e(TAG, "Video codec error", codecError);
    eventDispatcher.videoCodecError(codecError);
  }

  @Override
  @Nullable
  protected DecoderReuseEvaluation onInputFormatChanged(FormatHolder formatHolder)
      throws ExoPlaybackException {
    @Nullable DecoderReuseEvaluation evaluation = super.onInputFormatChanged(formatHolder);
    eventDispatcher.inputFormatChanged(checkNotNull(formatHolder.format), evaluation);
    return evaluation;
  }

  /**
   * Called immediately before an input buffer is queued into the codec.
   *
   * <p>In tunneling mode for pre Marshmallow, the buffer is treated as if immediately output.
   *
   * @param buffer The buffer to be queued.
   * @throws ExoPlaybackException Thrown if an error occurs handling the input buffer.
   */
  @CallSuper
  @Override
  protected void onQueueInputBuffer(DecoderInputBuffer buffer) throws ExoPlaybackException {
    // In tunneling mode the device may do frame rate conversion, so in general we can't keep track
    // of the number of buffers in the codec.
    if (!tunneling) {
      buffersInCodecCount++;
    }
    if (Util.SDK_INT < 23 && tunneling) {
      // In tunneled mode before API 23 we don't have a way to know when the buffer is output, so
      // treat it as if it were output immediately.
      onProcessedTunneledBuffer(buffer.timeUs);
    }
  }

  @Override
  protected int getCodecBufferFlags(DecoderInputBuffer buffer) {
    if (Util.SDK_INT >= 34 && tunneling && isBufferBeforeStartTime(buffer)) {
      // The buffer likely needs to be dropped because its timestamp is less than the start time.
      // We can't decide to do this after decoding because we won't get the buffer back from the
      // codec in tunneling mode. This may not work perfectly, e.g. when the codec is doing frame
      // rate conversion, but it's still better than not dropping the buffers at all.
      return MediaCodec.BUFFER_FLAG_DECODE_ONLY;
    }
    return 0;
  }

  @Override
  protected boolean shouldSkipDecoderInputBuffer(DecoderInputBuffer buffer) {
    if (!buffer.notDependedOn()) {
      // Buffer is depended on. Do not skip.
      return false;
    }
    if (isBufferProbablyLastSample(buffer)) {
      // Make sure to decode and render the last frame.
      return false;
    }
    if (buffer.isEncrypted()) {
      // Commonly used decryption algorithms require updating the initialization vector for each
      // block processed. Skipping input buffers before the decoder is not allowed.
      return false;
    }
    // Skip buffers without sample dependencies that won't be rendered.
    return isBufferBeforeStartTime(buffer);
  }

  private boolean isBufferProbablyLastSample(DecoderInputBuffer buffer) {
    if (hasReadStreamToEnd() || buffer.isLastSample()) {
      return true;
    }
    // TODO: b/352276461 - improve buffer.isLastSample() logic.
    // This is a temporary workaround: do not skip buffers close to the period end.
    if (periodDurationUs == C.TIME_UNSET) {
      // Duration unknown: probably last sample.
      return true;
    }
    long presentationTimeUs = buffer.timeUs - getOutputStreamOffsetUs();
    return periodDurationUs - presentationTimeUs <= OFFSET_FROM_PERIOD_END_TO_TREAT_AS_LAST_US;
  }

  private boolean isBufferBeforeStartTime(DecoderInputBuffer buffer) {
    return buffer.timeUs < getLastResetPositionUs();
  }

  @Override
  protected void onOutputFormatChanged(Format format, @Nullable MediaFormat mediaFormat) {
    @Nullable MediaCodecAdapter codec = getCodec();
    if (codec != null) {
      // Must be applied each time the output format changes.
      codec.setVideoScalingMode(scalingMode);
    }
    int width;
    int height;
    float pixelWidthHeightRatio;

    if (tunneling) {
      width = format.width;
      height = format.height;
    } else {
      checkNotNull(mediaFormat);
      boolean hasCrop =
          mediaFormat.containsKey(KEY_CROP_RIGHT)
              && mediaFormat.containsKey(KEY_CROP_LEFT)
              && mediaFormat.containsKey(KEY_CROP_BOTTOM)
              && mediaFormat.containsKey(KEY_CROP_TOP);
      width =
          hasCrop
              ? mediaFormat.getInteger(KEY_CROP_RIGHT) - mediaFormat.getInteger(KEY_CROP_LEFT) + 1
              : mediaFormat.getInteger(MediaFormat.KEY_WIDTH);
      height =
          hasCrop
              ? mediaFormat.getInteger(KEY_CROP_BOTTOM) - mediaFormat.getInteger(KEY_CROP_TOP) + 1
              : mediaFormat.getInteger(MediaFormat.KEY_HEIGHT);
    }

    pixelWidthHeightRatio = format.pixelWidthHeightRatio;
    if (Util.SDK_INT >= 30
        && mediaFormat != null
        && mediaFormat.containsKey(MediaFormat.KEY_PIXEL_ASPECT_RATIO_WIDTH)
        && mediaFormat.containsKey(MediaFormat.KEY_PIXEL_ASPECT_RATIO_HEIGHT)) {
      pixelWidthHeightRatio =
          (float) mediaFormat.getInteger(MediaFormat.KEY_PIXEL_ASPECT_RATIO_WIDTH)
              / mediaFormat.getInteger(MediaFormat.KEY_PIXEL_ASPECT_RATIO_HEIGHT);
    }

    // The decoder applies the rotation when rendering to the surface. For 90 and 270 degree
    // rotations, we need to flip the width, height and pixel aspect ratio to reflect the rotation
    // that was applied.
    if (format.rotationDegrees == 90 || format.rotationDegrees == 270) {
      int rotatedHeight = width;
      width = height;
      height = rotatedHeight;
      pixelWidthHeightRatio = 1 / pixelWidthHeightRatio;
    }
    decodedVideoSize = new VideoSize(width, height, pixelWidthHeightRatio);

    if (videoSink != null && pendingVideoSinkInputStreamChange) {
      onReadyToChangeVideoSinkInputStream();
      videoSink.onInputStreamChanged(
          /* inputType= */ VideoSink.INPUT_TYPE_SURFACE,
          format
              .buildUpon()
              .setWidth(width)
              .setHeight(height)
              .setPixelWidthHeightRatio(pixelWidthHeightRatio)
              .build());
    } else {
      videoFrameReleaseControl.setFrameRate(format.frameRate);
    }
    pendingVideoSinkInputStreamChange = false;
  }

  /**
   * Called when ready to {@linkplain VideoSink#onInputStreamChanged(int, Format) change} the input
   * stream when {@linkplain #setVideoEffects video effects} are enabled.
   *
   * <p>The default implementation is a no-op.
   */
  protected void onReadyToChangeVideoSinkInputStream() {
    // do nothing.
  }

  @Override
  @TargetApi(29) // codecHandlesHdr10PlusOutOfBandMetadata is false if Util.SDK_INT < 29
  protected void handleInputBufferSupplementalData(DecoderInputBuffer buffer)
      throws ExoPlaybackException {
    if (!codecHandlesHdr10PlusOutOfBandMetadata) {
      return;
    }
    ByteBuffer data = checkNotNull(buffer.supplementalData);
    if (data.remaining() >= 7) {
      // Check for HDR10+ out-of-band metadata. See User_data_registered_itu_t_t35 in ST 2094-40.
      byte ituTT35CountryCode = data.get();
      int ituTT35TerminalProviderCode = data.getShort();
      int ituTT35TerminalProviderOrientedCode = data.getShort();
      byte applicationIdentifier = data.get();
      byte applicationVersion = data.get();
      data.position(0);
      if (ituTT35CountryCode == (byte) 0xB5
          && ituTT35TerminalProviderCode == 0x003C
          && ituTT35TerminalProviderOrientedCode == 0x0001
          && applicationIdentifier == 4
          && (applicationVersion == 0 || applicationVersion == 1)) {
        // The metadata size may vary so allocate a new array every time. This is not too
        // inefficient because the metadata is only a few tens of bytes.
        byte[] hdr10PlusInfo = new byte[data.remaining()];
        data.get(hdr10PlusInfo);
        data.position(0);
        setHdr10PlusInfoV29(checkNotNull(getCodec()), hdr10PlusInfo);
      }
    }
  }

  @Override
  protected boolean processOutputBuffer(
      long positionUs,
      long elapsedRealtimeUs,
      @Nullable MediaCodecAdapter codec,
      @Nullable ByteBuffer buffer,
      int bufferIndex,
      int bufferFlags,
      int sampleCount,
      long bufferPresentationTimeUs,
      boolean isDecodeOnlyBuffer,
      boolean isLastBuffer,
      Format format)
      throws ExoPlaybackException {
    checkNotNull(codec); // Can not render video without codec

    long outputStreamOffsetUs = getOutputStreamOffsetUs();
    long presentationTimeUs = bufferPresentationTimeUs - outputStreamOffsetUs;

    if (videoSink != null) {
      long framePresentationTimeUs = bufferPresentationTimeUs + getBufferTimestampAdjustmentUs();
      try {
        return videoSink.handleInputFrame(
            framePresentationTimeUs,
            isLastBuffer,
            positionUs,
            elapsedRealtimeUs,
            new VideoSink.VideoFrameHandler() {
              @Override
              public void render(long renderTimestampNs) {
                renderOutputBuffer(codec, bufferIndex, presentationTimeUs, renderTimestampNs);
              }

              @Override
              public void skip() {
                skipOutputBuffer(codec, bufferIndex, presentationTimeUs);
              }
            });
      } catch (VideoSink.VideoSinkException e) {
        throw createRendererException(
            e, e.format, PlaybackException.ERROR_CODE_VIDEO_FRAME_PROCESSING_FAILED);
      }
    }

    // The frame release action should be retrieved for all frames (even the ones that will be
    // skipped), because the release control estimates the content frame rate from frame timestamps
    // and we want to have this information known as early as possible, especially during seeking.
    @VideoFrameReleaseControl.FrameReleaseAction
    int frameReleaseAction =
        videoFrameReleaseControl.getFrameReleaseAction(
            bufferPresentationTimeUs,
            positionUs,
            elapsedRealtimeUs,
            getOutputStreamStartPositionUs(),
            isLastBuffer,
            videoFrameReleaseInfo);

    if (frameReleaseAction == VideoFrameReleaseControl.FRAME_RELEASE_IGNORE) {
      // The buffer is no longer valid and needs to be ignored.
      return false;
    }

    // Skip decode-only buffers, e.g. after seeking, immediately.
    if (isDecodeOnlyBuffer && !isLastBuffer) {
      skipOutputBuffer(codec, bufferIndex, presentationTimeUs);
      return true;
    }

    // We are not rendering on a surface, the renderer will wait until a surface is set.
    if (displaySurface == null) {
      // Skip frames in sync with playback, so we'll be at the right frame if the mode changes.
      if (videoFrameReleaseInfo.getEarlyUs() < 30_000) {
        skipOutputBuffer(codec, bufferIndex, presentationTimeUs);
        updateVideoFrameProcessingOffsetCounters(videoFrameReleaseInfo.getEarlyUs());
        return true;
      }
      return false;
    }

    switch (frameReleaseAction) {
      case VideoFrameReleaseControl.FRAME_RELEASE_IMMEDIATELY:
        long releaseTimeNs = getClock().nanoTime();
        notifyFrameMetadataListener(presentationTimeUs, releaseTimeNs, format);
        renderOutputBuffer(codec, bufferIndex, presentationTimeUs, releaseTimeNs);
        updateVideoFrameProcessingOffsetCounters(videoFrameReleaseInfo.getEarlyUs());
        return true;
      case VideoFrameReleaseControl.FRAME_RELEASE_SKIP:
        skipOutputBuffer(codec, bufferIndex, presentationTimeUs);
        updateVideoFrameProcessingOffsetCounters(videoFrameReleaseInfo.getEarlyUs());
        return true;
      case VideoFrameReleaseControl.FRAME_RELEASE_DROP:
        dropOutputBuffer(codec, bufferIndex, presentationTimeUs);
        updateVideoFrameProcessingOffsetCounters(videoFrameReleaseInfo.getEarlyUs());
        return true;
      case VideoFrameReleaseControl.FRAME_RELEASE_TRY_AGAIN_LATER:
        return false;
      case VideoFrameReleaseControl.FRAME_RELEASE_SCHEDULED:
        releaseFrame(checkStateNotNull(codec), bufferIndex, presentationTimeUs, format);
        return true;
      default:
        throw new IllegalStateException(String.valueOf(frameReleaseAction));
    }
  }

  /**
   * Returns the timestamp that is added to the buffer presentation time (the player decoding
   * position) to get the frame presentation time, in microseconds.
   */
  protected long getBufferTimestampAdjustmentUs() {
    return -startPositionUs;
  }

  private void releaseFrame(
      MediaCodecAdapter codec, int bufferIndex, long presentationTimeUs, Format format) {
    long releaseTimeNs = videoFrameReleaseInfo.getReleaseTimeNs();
    long earlyUs = videoFrameReleaseInfo.getEarlyUs();
    if (shouldSkipBuffersWithIdenticalReleaseTime() && releaseTimeNs == lastFrameReleaseTimeNs) {
      // This frame should be displayed on the same vsync with the previous released frame. We
      // are likely rendering frames at a rate higher than the screen refresh rate. Skip
      // this buffer so that it's returned to MediaCodec sooner otherwise MediaCodec may not
      // be able to keep decoding with this rate [b/263454203].
      skipOutputBuffer(codec, bufferIndex, presentationTimeUs);
    } else {
      notifyFrameMetadataListener(presentationTimeUs, releaseTimeNs, format);
      renderOutputBufferV21(codec, bufferIndex, presentationTimeUs, releaseTimeNs);
    }
    updateVideoFrameProcessingOffsetCounters(earlyUs);
    lastFrameReleaseTimeNs = releaseTimeNs;
  }

  private void notifyFrameMetadataListener(
      long presentationTimeUs, long releaseTimeNs, Format format) {
    if (frameMetadataListener != null) {
      frameMetadataListener.onVideoFrameAboutToBeRendered(
          presentationTimeUs, releaseTimeNs, format, getCodecOutputMediaFormat());
    }
  }

  /** Called when a buffer was processed in tunneling mode. */
  protected void onProcessedTunneledBuffer(long presentationTimeUs) throws ExoPlaybackException {
    updateOutputFormatForTime(presentationTimeUs);
    maybeNotifyVideoSizeChanged(decodedVideoSize);
    decoderCounters.renderedOutputBufferCount++;
    maybeNotifyRenderedFirstFrame();
    onProcessedOutputBuffer(presentationTimeUs);
  }

  /** Called when a output EOS was received in tunneling mode. */
  private void onProcessedTunneledEndOfStream() {
    setPendingOutputEndOfStream();
  }

  @CallSuper
  @Override
  protected void onProcessedOutputBuffer(long presentationTimeUs) {
    super.onProcessedOutputBuffer(presentationTimeUs);
    if (!tunneling) {
      buffersInCodecCount--;
    }
  }

  @Override
  protected void onProcessedStreamChange() {
    super.onProcessedStreamChange();
    if (videoSink != null) {
      videoSink.setStreamTimestampInfo(
          getOutputStreamStartPositionUs(),
          getOutputStreamOffsetUs(),
          getBufferTimestampAdjustmentUs(),
          getLastResetPositionUs());
    } else {
      videoFrameReleaseControl.onProcessedStreamChange();
    }
    pendingVideoSinkInputStreamChange = true;
    maybeSetupTunnelingForFirstFrame();
  }

  /**
   * Returns whether the buffer being processed should be dropped.
   *
   * @param earlyUs The time until the buffer should be presented in microseconds. A negative value
   *     indicates that the buffer is late.
   * @param elapsedRealtimeUs {@link android.os.SystemClock#elapsedRealtime()} in microseconds,
   *     measured at the start of the current iteration of the rendering loop.
   * @param isLastBuffer Whether the buffer is the last buffer in the current stream.
   */
  protected boolean shouldDropOutputBuffer(
      long earlyUs, long elapsedRealtimeUs, boolean isLastBuffer) {
    return earlyUs < MIN_EARLY_US_LATE_THRESHOLD && !isLastBuffer;
  }

  /**
   * Returns whether to drop all buffers from the buffer being processed to the keyframe at or after
   * the current playback position, if possible.
   *
   * @param earlyUs The time until the current buffer should be presented in microseconds. A
   *     negative value indicates that the buffer is late.
   * @param elapsedRealtimeUs {@link android.os.SystemClock#elapsedRealtime()} in microseconds,
   *     measured at the start of the current iteration of the rendering loop.
   * @param isLastBuffer Whether the buffer is the last buffer in the current stream.
   */
  protected boolean shouldDropBuffersToKeyframe(
      long earlyUs, long elapsedRealtimeUs, boolean isLastBuffer) {
    return earlyUs < MIN_EARLY_US_VERY_LATE_THRESHOLD && !isLastBuffer;
  }

  /**
   * Returns whether to skip buffers that have an identical release time as the previous released
   * buffer.
   */
  protected boolean shouldSkipBuffersWithIdenticalReleaseTime() {
    return true;
  }

  /**
   * Returns whether to force rendering an output buffer.
   *
   * @param earlyUs The time until the current buffer should be presented in microseconds. A
   *     negative value indicates that the buffer is late.
   * @param elapsedSinceLastRenderUs The elapsed time since the last output buffer was rendered, in
   *     microseconds.
   * @return Returns whether to force rendering an output buffer.
   */
  protected boolean shouldForceRenderOutputBuffer(long earlyUs, long elapsedSinceLastRenderUs) {
    return earlyUs < MIN_EARLY_US_LATE_THRESHOLD && elapsedSinceLastRenderUs > 100_000;
  }

  /**
   * Skips the output buffer with the specified index.
   *
   * @param codec The codec that owns the output buffer.
   * @param index The index of the output buffer to skip.
   * @param presentationTimeUs The presentation time of the output buffer, in microseconds.
   */
  protected void skipOutputBuffer(MediaCodecAdapter codec, int index, long presentationTimeUs) {
    TraceUtil.beginSection("skipVideoBuffer");
    codec.releaseOutputBuffer(index, false);
    TraceUtil.endSection();
    decoderCounters.skippedOutputBufferCount++;
  }

  /**
   * Drops the output buffer with the specified index.
   *
   * @param codec The codec that owns the output buffer.
   * @param index The index of the output buffer to drop.
   * @param presentationTimeUs The presentation time of the output buffer, in microseconds.
   */
  protected void dropOutputBuffer(MediaCodecAdapter codec, int index, long presentationTimeUs) {
    TraceUtil.beginSection("dropVideoBuffer");
    codec.releaseOutputBuffer(index, false);
    TraceUtil.endSection();
    updateDroppedBufferCounters(
        /* droppedInputBufferCount= */ 0, /* droppedDecoderBufferCount= */ 1);
  }

  /**
   * Drops frames from the current output buffer to the next keyframe at or before the playback
   * position. If no such keyframe exists, as the playback position is inside the same group of
   * pictures as the buffer being processed, returns {@code false}. Returns {@code true} otherwise.
   *
   * @param positionUs The current playback position, in microseconds.
   * @param treatDroppedBuffersAsSkipped Whether dropped buffers should be treated as intentionally
   *     skipped.
   * @return Whether any buffers were dropped.
   * @throws ExoPlaybackException If an error occurs flushing the codec.
   */
  protected boolean maybeDropBuffersToKeyframe(
      long positionUs, boolean treatDroppedBuffersAsSkipped) throws ExoPlaybackException {
    int droppedSourceBufferCount = skipSource(positionUs);
    if (droppedSourceBufferCount == 0) {
      return false;
    }
    // We dropped some buffers to catch up, so update the decoder counters and flush the codec,
    // which releases all pending buffers buffers including the current output buffer.
    if (treatDroppedBuffersAsSkipped) {
      decoderCounters.skippedInputBufferCount += droppedSourceBufferCount;
      decoderCounters.skippedOutputBufferCount += buffersInCodecCount;
    } else {
      decoderCounters.droppedToKeyframeCount++;
      updateDroppedBufferCounters(
          droppedSourceBufferCount, /* droppedDecoderBufferCount= */ buffersInCodecCount);
    }
    flushOrReinitializeCodec();
    if (videoSink != null) {
      videoSink.flush(/* resetPosition= */ false);
    }
    return true;
  }

  /**
   * Updates local counters and {@link #decoderCounters} to reflect that buffers were dropped.
   *
   * @param droppedInputBufferCount The number of buffers dropped from the source before being
   *     passed to the decoder.
   * @param droppedDecoderBufferCount The number of buffers dropped after being passed to the
   *     decoder.
   */
  protected void updateDroppedBufferCounters(
      int droppedInputBufferCount, int droppedDecoderBufferCount) {
    decoderCounters.droppedInputBufferCount += droppedInputBufferCount;
    int totalDroppedBufferCount = droppedInputBufferCount + droppedDecoderBufferCount;
    decoderCounters.droppedBufferCount += totalDroppedBufferCount;
    droppedFrames += totalDroppedBufferCount;
    consecutiveDroppedFrameCount += totalDroppedBufferCount;
    decoderCounters.maxConsecutiveDroppedBufferCount =
        max(consecutiveDroppedFrameCount, decoderCounters.maxConsecutiveDroppedBufferCount);
    if (maxDroppedFramesToNotify > 0 && droppedFrames >= maxDroppedFramesToNotify) {
      maybeNotifyDroppedFrames();
    }
  }

  /**
   * Updates local counters and {@link DecoderCounters} with a new video frame processing offset.
   *
   * @param processingOffsetUs The video frame processing offset.
   */
  protected void updateVideoFrameProcessingOffsetCounters(long processingOffsetUs) {
    decoderCounters.addVideoFrameProcessingOffset(processingOffsetUs);
    totalVideoFrameProcessingOffsetUs += processingOffsetUs;
    videoFrameProcessingOffsetCount++;
  }

  /**
   * Renders the output buffer with the specified index now.
   *
   * @param codec The codec that owns the output buffer.
   * @param index The index of the output buffer to drop.
   * @param presentationTimeUs The presentation time of the output buffer, in microseconds.
   * @param releaseTimeNs The release timestamp that needs to be associated with this buffer, in
   *     nanoseconds.
   */
  private void renderOutputBuffer(
      MediaCodecAdapter codec, int index, long presentationTimeUs, long releaseTimeNs) {
    renderOutputBufferV21(codec, index, presentationTimeUs, releaseTimeNs);
  }

  /**
   * @deprecated Override {@link #renderOutputBufferV21} instead. The library has min SDK 21, so
   *     this method is never called.
   */
  @Deprecated
  protected void renderOutputBuffer(MediaCodecAdapter codec, int index, long presentationTimeUs) {
    TraceUtil.beginSection("releaseOutputBuffer");
    codec.releaseOutputBuffer(index, true);
    TraceUtil.endSection();
    decoderCounters.renderedOutputBufferCount++;
    consecutiveDroppedFrameCount = 0;
    if (videoSink == null) {
      maybeNotifyVideoSizeChanged(decodedVideoSize);
      maybeNotifyRenderedFirstFrame();
    }
  }

  /**
   * Renders the output buffer with the specified index.
   *
   * @param codec The codec that owns the output buffer.
   * @param index The index of the output buffer to drop.
   * @param presentationTimeUs The presentation time of the output buffer, in microseconds.
   * @param releaseTimeNs The wallclock time at which the frame should be displayed, in nanoseconds.
   */
  protected void renderOutputBufferV21(
      MediaCodecAdapter codec, int index, long presentationTimeUs, long releaseTimeNs) {
    TraceUtil.beginSection("releaseOutputBuffer");
    codec.releaseOutputBuffer(index, releaseTimeNs);
    TraceUtil.endSection();
    decoderCounters.renderedOutputBufferCount++;
    consecutiveDroppedFrameCount = 0;
    if (videoSink == null) {
      maybeNotifyVideoSizeChanged(decodedVideoSize);
      maybeNotifyRenderedFirstFrame();
    }
  }

  private boolean hasSurfaceForCodec(MediaCodecInfo codecInfo) {
<<<<<<< HEAD
    return displaySurface != null
=======
    return (displaySurface != null && displaySurface.isValid())
>>>>>>> df887a94
        || shouldUseDetachedSurface(codecInfo)
        || shouldUsePlaceholderSurface(codecInfo);
  }

  /**
   * Returns surface to be set on the codec, or null to use detached surface mode.
   *
   * <p>Must only be called if {@link #hasSurfaceForCodec(MediaCodecInfo)} returns true.
   */
  @Nullable
  private Surface getSurfaceForCodec(MediaCodecInfo codecInfo) {
    if (videoSink != null) {
      return videoSink.getInputSurface();
    } else if (displaySurface != null) {
      return displaySurface;
    } else if (shouldUseDetachedSurface(codecInfo)) {
      return null;
    } else {
      checkState(shouldUsePlaceholderSurface(codecInfo));
      if (placeholderSurface != null && placeholderSurface.secure != codecInfo.secure) {
        // We can't re-use the current placeholder surface instance with the new decoder.
        releasePlaceholderSurface();
      }
      if (placeholderSurface == null) {
        placeholderSurface = PlaceholderSurface.newInstance(context, codecInfo.secure);
      }
      return placeholderSurface;
    }
  }

  protected boolean shouldUseDetachedSurface(MediaCodecInfo codecInfo) {
    return Util.SDK_INT >= 35 && codecInfo.detachedSurfaceSupported;
  }

  private boolean shouldUsePlaceholderSurface(MediaCodecInfo codecInfo) {
    return Util.SDK_INT >= 23
        && !tunneling
        && !codecNeedsSetOutputSurfaceWorkaround(codecInfo.name)
        && (!codecInfo.secure || PlaceholderSurface.isSecureSupported(context));
  }

  private void releasePlaceholderSurface() {
    if (placeholderSurface != null) {
      placeholderSurface.release();
      placeholderSurface = null;
    }
  }

  private void maybeSetupTunnelingForFirstFrame() {
    if (!tunneling || Util.SDK_INT < 23) {
      // The first frame notification for tunneling is triggered by onQueueInputBuffer prior to API
      // level 23 and no setup is needed here.
      return;
    }
    @Nullable MediaCodecAdapter codec = getCodec();
    if (codec == null) {
      // If codec is null, then the setup will be triggered again in onCodecInitialized.
      return;
    }
    tunnelingOnFrameRenderedListener = new OnFrameRenderedListenerV23(codec);
    if (Util.SDK_INT >= 33) {
      // This should be the default anyway according to the API contract, but some devices are known
      // to not adhere to this contract and need to get the parameter explicitly. See
      // https://github.com/androidx/media/issues/1169.
      Bundle codecParameters = new Bundle();
      codecParameters.putInt(MediaCodec.PARAMETER_KEY_TUNNEL_PEEK, 1);
      codec.setParameters(codecParameters);
    }
  }

  private void updateCodecImportance() {
    @Nullable MediaCodecAdapter codec = getCodec();
    if (codec == null) {
      // If codec is null, then the importance will be set when initializing the codec.
      return;
    }
    if (Util.SDK_INT >= 35) {
      Bundle codecParameters = new Bundle();
      codecParameters.putInt(MediaFormat.KEY_IMPORTANCE, max(0, -rendererPriority));
      codec.setParameters(codecParameters);
    }
  }

  private void maybeNotifyRenderedFirstFrame() {
    if (videoFrameReleaseControl.onFrameReleasedIsFirstFrame() && displaySurface != null) {
      notifyRenderedFirstFrame();
    }
  }

  @RequiresNonNull("displaySurface")
  private void notifyRenderedFirstFrame() {
    eventDispatcher.renderedFirstFrame(displaySurface);
    haveReportedFirstFrameRenderedForCurrentSurface = true;
  }

  private void maybeRenotifyRenderedFirstFrame() {
    if (displaySurface != null && haveReportedFirstFrameRenderedForCurrentSurface) {
      eventDispatcher.renderedFirstFrame(displaySurface);
    }
  }

  /** Notifies the new video size. */
  private void maybeNotifyVideoSizeChanged(VideoSize newOutputSize) {
    if (!newOutputSize.equals(VideoSize.UNKNOWN) && !newOutputSize.equals(reportedVideoSize)) {
      reportedVideoSize = newOutputSize;
      eventDispatcher.videoSizeChanged(reportedVideoSize);
    }
  }

  private void maybeRenotifyVideoSizeChanged() {
    if (reportedVideoSize != null) {
      eventDispatcher.videoSizeChanged(reportedVideoSize);
    }
  }

  private void maybeNotifyDroppedFrames() {
    if (droppedFrames > 0) {
      long now = getClock().elapsedRealtime();
      long elapsedMs = now - droppedFrameAccumulationStartTimeMs;
      eventDispatcher.droppedFrames(droppedFrames, elapsedMs);
      droppedFrames = 0;
      droppedFrameAccumulationStartTimeMs = now;
    }
  }

  private void maybeNotifyVideoFrameProcessingOffset() {
    if (videoFrameProcessingOffsetCount != 0) {
      eventDispatcher.reportVideoFrameProcessingOffset(
          totalVideoFrameProcessingOffsetUs, videoFrameProcessingOffsetCount);
      totalVideoFrameProcessingOffsetUs = 0;
      videoFrameProcessingOffsetCount = 0;
    }
  }

  @RequiresApi(29)
  private static void setHdr10PlusInfoV29(MediaCodecAdapter codec, byte[] hdr10PlusInfo) {
    Bundle codecParameters = new Bundle();
    codecParameters.putByteArray(MediaCodec.PARAMETER_KEY_HDR10_PLUS_INFO, hdr10PlusInfo);
    codec.setParameters(codecParameters);
  }

  private void setOutputSurface(MediaCodecAdapter codec, @Nullable Surface surface) {
    if (Util.SDK_INT >= 23 && surface != null) {
      setOutputSurfaceV23(codec, surface);
    } else if (Util.SDK_INT >= 35) {
      detachOutputSurfaceV35(codec);
    } else {
      throw new IllegalStateException();
    }
  }

  @RequiresApi(23)
  protected void setOutputSurfaceV23(MediaCodecAdapter codec, Surface surface) {
    codec.setOutputSurface(surface);
  }

  @RequiresApi(35)
  protected void detachOutputSurfaceV35(MediaCodecAdapter codec) {
    codec.detachOutputSurface();
  }

  /**
   * Returns the framework {@link MediaFormat} that should be used to configure the decoder.
   *
   * @param format The {@link Format} of media.
   * @param codecMimeType The MIME type handled by the codec.
   * @param codecMaxValues Codec max values that should be used when configuring the decoder.
   * @param codecOperatingRate The codec operating rate, or {@link #CODEC_OPERATING_RATE_UNSET} if
   *     no codec operating rate should be set.
   * @param deviceNeedsNoPostProcessWorkaround Whether the device is known to do post processing by
   *     default that isn't compatible with ExoPlayer.
   * @param tunnelingAudioSessionId The audio session id to use for tunneling, or {@link
   *     C#AUDIO_SESSION_ID_UNSET} if tunneling should not be enabled.
   * @return The framework {@link MediaFormat} that should be used to configure the decoder.
   */
  @SuppressLint("InlinedApi")
  protected MediaFormat getMediaFormat(
      Format format,
      String codecMimeType,
      CodecMaxValues codecMaxValues,
      float codecOperatingRate,
      boolean deviceNeedsNoPostProcessWorkaround,
      int tunnelingAudioSessionId) {
    MediaFormat mediaFormat = new MediaFormat();
    // Set format parameters that should always be set.
    mediaFormat.setString(MediaFormat.KEY_MIME, codecMimeType);
    mediaFormat.setInteger(MediaFormat.KEY_WIDTH, format.width);
    mediaFormat.setInteger(MediaFormat.KEY_HEIGHT, format.height);
    MediaFormatUtil.setCsdBuffers(mediaFormat, format.initializationData);
    // Set format parameters that may be unset.
    MediaFormatUtil.maybeSetFloat(mediaFormat, MediaFormat.KEY_FRAME_RATE, format.frameRate);
    MediaFormatUtil.maybeSetInteger(mediaFormat, MediaFormat.KEY_ROTATION, format.rotationDegrees);
    MediaFormatUtil.maybeSetColorInfo(mediaFormat, format.colorInfo);
    if (MimeTypes.VIDEO_DOLBY_VISION.equals(format.sampleMimeType)) {
      // Some phones require the profile to be set on the codec.
      // See https://github.com/google/ExoPlayer/pull/5438.
      Pair<Integer, Integer> codecProfileAndLevel = MediaCodecUtil.getCodecProfileAndLevel(format);
      if (codecProfileAndLevel != null) {
        MediaFormatUtil.maybeSetInteger(
            mediaFormat, MediaFormat.KEY_PROFILE, codecProfileAndLevel.first);
      }
    }
    // Set codec max values.
    mediaFormat.setInteger(MediaFormat.KEY_MAX_WIDTH, codecMaxValues.width);
    mediaFormat.setInteger(MediaFormat.KEY_MAX_HEIGHT, codecMaxValues.height);
    MediaFormatUtil.maybeSetInteger(
        mediaFormat, MediaFormat.KEY_MAX_INPUT_SIZE, codecMaxValues.inputSize);
    // Set codec configuration values.
    if (Util.SDK_INT >= 23) {
      mediaFormat.setInteger(MediaFormat.KEY_PRIORITY, 0 /* realtime priority */);
      if (codecOperatingRate != CODEC_OPERATING_RATE_UNSET) {
        mediaFormat.setFloat(MediaFormat.KEY_OPERATING_RATE, codecOperatingRate);
      }
    }
    if (deviceNeedsNoPostProcessWorkaround) {
      mediaFormat.setInteger("no-post-process", 1);
      mediaFormat.setInteger("auto-frc", 0);
    }
    if (tunnelingAudioSessionId != C.AUDIO_SESSION_ID_UNSET) {
      mediaFormat.setFeatureEnabled(CodecCapabilities.FEATURE_TunneledPlayback, true);
      mediaFormat.setInteger(MediaFormat.KEY_AUDIO_SESSION_ID, tunnelingAudioSessionId);
    }
    if (Util.SDK_INT >= 35) {
      mediaFormat.setInteger(MediaFormat.KEY_IMPORTANCE, max(0, -rendererPriority));
    }
    return mediaFormat;
  }

  /**
   * Returns {@link CodecMaxValues} suitable for configuring a codec for {@code format} in a way
   * that will allow possible adaptation to other compatible formats in {@code streamFormats}.
   *
   * @param codecInfo Information about the {@link MediaCodec} being configured.
   * @param format The {@link Format} for which the codec is being configured.
   * @param streamFormats The possible stream formats.
   * @return Suitable {@link CodecMaxValues}.
   */
  protected CodecMaxValues getCodecMaxValues(
      MediaCodecInfo codecInfo, Format format, Format[] streamFormats) {
    int maxWidth = format.width;
    int maxHeight = format.height;
    int maxInputSize = getMaxInputSize(codecInfo, format);
    if (streamFormats.length == 1) {
      // The single entry in streamFormats must correspond to the format for which the codec is
      // being configured.
      if (maxInputSize != Format.NO_VALUE) {
        int codecMaxInputSize = getCodecMaxInputSize(codecInfo, format);
        if (codecMaxInputSize != Format.NO_VALUE) {
          // Scale up the initial video decoder maximum input size so playlist item transitions with
          // small increases in maximum sample size don't require reinitialization. This only makes
          // a difference if the exact maximum sample sizes are known from the container.
          int scaledMaxInputSize =
              (int) (maxInputSize * INITIAL_FORMAT_MAX_INPUT_SIZE_SCALE_FACTOR);
          // Avoid exceeding the maximum expected for the codec.
          maxInputSize = min(scaledMaxInputSize, codecMaxInputSize);
        }
      }
      return new CodecMaxValues(maxWidth, maxHeight, maxInputSize);
    }
    boolean haveUnknownDimensions = false;
    for (Format streamFormat : streamFormats) {
      if (format.colorInfo != null && streamFormat.colorInfo == null) {
        // streamFormat likely has incomplete color information. Copy the complete color information
        // from format to avoid codec re-use being ruled out for only this reason.
        streamFormat = streamFormat.buildUpon().setColorInfo(format.colorInfo).build();
      }
      if (codecInfo.canReuseCodec(format, streamFormat).result != REUSE_RESULT_NO) {
        haveUnknownDimensions |=
            (streamFormat.width == Format.NO_VALUE || streamFormat.height == Format.NO_VALUE);
        maxWidth = max(maxWidth, streamFormat.width);
        maxHeight = max(maxHeight, streamFormat.height);
        maxInputSize = max(maxInputSize, getMaxInputSize(codecInfo, streamFormat));
      }
    }
    if (haveUnknownDimensions) {
      Log.w(TAG, "Resolutions unknown. Codec max resolution: " + maxWidth + "x" + maxHeight);
      @Nullable Point codecMaxSize = getCodecMaxSize(codecInfo, format);
      if (codecMaxSize != null) {
        maxWidth = max(maxWidth, codecMaxSize.x);
        maxHeight = max(maxHeight, codecMaxSize.y);
        maxInputSize =
            max(
                maxInputSize,
                getCodecMaxInputSize(
                    codecInfo, format.buildUpon().setWidth(maxWidth).setHeight(maxHeight).build()));
        Log.w(TAG, "Codec max resolution adjusted to: " + maxWidth + "x" + maxHeight);
      }
    }
    return new CodecMaxValues(maxWidth, maxHeight, maxInputSize);
  }

  @Override
  protected MediaCodecDecoderException createDecoderException(
      Throwable cause, @Nullable MediaCodecInfo codecInfo) {
    return new MediaCodecVideoDecoderException(cause, codecInfo, displaySurface);
  }

  /**
   * Returns a maximum video size to use when configuring a codec for {@code format} in a way that
   * will allow possible adaptation to other compatible formats that are expected to have the same
   * aspect ratio, but whose sizes are unknown.
   *
   * @param codecInfo Information about the {@link MediaCodec} being configured.
   * @param format The {@link Format} for which the codec is being configured.
   * @return The maximum video size to use, or {@code null} if the size of {@code format} should be
   *     used.
   */
  @Nullable
  private static Point getCodecMaxSize(MediaCodecInfo codecInfo, Format format) {
    boolean isVerticalVideo = format.height > format.width;
    int formatLongEdgePx = isVerticalVideo ? format.height : format.width;
    int formatShortEdgePx = isVerticalVideo ? format.width : format.height;
    float aspectRatio = (float) formatShortEdgePx / formatLongEdgePx;
    for (int longEdgePx : STANDARD_LONG_EDGE_VIDEO_PX) {
      int shortEdgePx = (int) (longEdgePx * aspectRatio);
      if (longEdgePx <= formatLongEdgePx || shortEdgePx <= formatShortEdgePx) {
        // Don't return a size not larger than the format for which the codec is being configured.
        return null;
      } else {
        Point alignedSize =
            codecInfo.alignVideoSizeV21(
                isVerticalVideo ? shortEdgePx : longEdgePx,
                isVerticalVideo ? longEdgePx : shortEdgePx);
        float frameRate = format.frameRate;
        if (alignedSize != null
            && codecInfo.isVideoSizeAndRateSupportedV21(alignedSize.x, alignedSize.y, frameRate)) {
          return alignedSize;
        }
      }
    }
    return null;
  }

  /**
   * Returns a maximum input buffer size for a given {@link MediaCodec} and {@link Format}.
   *
   * @param codecInfo Information about the {@link MediaCodec} being configured.
   * @param format The format.
   * @return A maximum input buffer size in bytes, or {@link Format#NO_VALUE} if a maximum could not
   *     be determined.
   */
  protected static int getMaxInputSize(MediaCodecInfo codecInfo, Format format) {
    if (format.maxInputSize != Format.NO_VALUE) {
      // The format defines an explicit maximum input size. Add the total size of initialization
      // data buffers, as they may need to be queued in the same input buffer as the largest sample.
      int totalInitializationDataSize = 0;
      int initializationDataCount = format.initializationData.size();
      for (int i = 0; i < initializationDataCount; i++) {
        totalInitializationDataSize += format.initializationData.get(i).length;
      }
      return format.maxInputSize + totalInitializationDataSize;
    } else {
      return getCodecMaxInputSize(codecInfo, format);
    }
  }

  /**
   * Returns whether the device is known to do post processing by default that isn't compatible with
   * ExoPlayer.
   *
   * @return Whether the device is known to do post processing by default that isn't compatible with
   *     ExoPlayer.
   */
  private static boolean deviceNeedsNoPostProcessWorkaround() {
    // Nvidia devices prior to M try to adjust the playback rate to better map the frame-rate of
    // content to the refresh rate of the display. For example playback of 23.976fps content is
    // adjusted to play at 1.001x speed when the output display is 60Hz. Unfortunately the
    // implementation causes ExoPlayer's reported playback position to drift out of sync. Captions
    // also lose sync [Internal: b/26453592]. Even after M, the devices may apply post processing
    // operations that can modify frame output timestamps, which is incompatible with ExoPlayer's
    // logic for skipping decode-only frames.
    return "NVIDIA".equals(Util.MANUFACTURER);
  }

  /*
   * TODO:
   *
   * 1. Validate that Android device certification now ensures correct behavior, and add a
   *    corresponding SDK_INT upper bound for applying the workaround (probably SDK_INT < 26).
   * 2. Determine a complete list of affected devices.
   * 3. Some of the devices in this list only fail to support setOutputSurface when switching from
   *    a SurfaceView provided Surface to a Surface of another type (e.g. TextureView/DummySurface),
   *    and vice versa. One hypothesis is that setOutputSurface fails when the surfaces have
   *    different pixel formats. If we can find a way to query the Surface instances to determine
   *    whether this case applies, then we'll be able to provide a more targeted workaround.
   */
  /**
   * Returns whether the codec is known to implement {@link MediaCodec#setOutputSurface(Surface)}
   * incorrectly.
   *
   * <p>If true is returned then we fall back to releasing and re-instantiating the codec instead.
   *
   * @param name The name of the codec.
   * @return True if the device is known to implement {@link MediaCodec#setOutputSurface(Surface)}
   *     incorrectly.
   */
  protected boolean codecNeedsSetOutputSurfaceWorkaround(String name) {
    if (name.startsWith("OMX.google")) {
      // Google OMX decoders are not known to have this issue on any API level.
      return false;
    }
    synchronized (MediaCodecVideoRenderer.class) {
      if (!evaluatedDeviceNeedsSetOutputSurfaceWorkaround) {
        deviceNeedsSetOutputSurfaceWorkaround = evaluateDeviceNeedsSetOutputSurfaceWorkaround();
        evaluatedDeviceNeedsSetOutputSurfaceWorkaround = true;
      }
    }
    return deviceNeedsSetOutputSurfaceWorkaround;
  }

  /** Returns the output surface. */
  @Nullable
  protected Surface getSurface() {
    // TODO(b/260702159) Consider renaming the method to getOutputSurface().
    return displaySurface;
  }

  protected static final class CodecMaxValues {

    public final int width;
    public final int height;
    public final int inputSize;

    public CodecMaxValues(int width, int height, int inputSize) {
      this.width = width;
      this.height = height;
      this.inputSize = inputSize;
    }
  }

  /**
   * Returns the maximum sample size assuming three channel 4:2:0 subsampled input frames with the
   * specified {@code minCompressionRatio}
   *
   * @param pixelCount The number of pixels
   * @param minCompressionRatio The minimum compression ratio
   */
  private static int getMaxSampleSize(int pixelCount, int minCompressionRatio) {
    return (pixelCount * 3) / (2 * minCompressionRatio);
  }

  private static boolean evaluateDeviceNeedsSetOutputSurfaceWorkaround() {
    if (Util.SDK_INT <= 28) {
      // Workaround for MiTV and MiBox devices which have been observed broken up to API 28.
      // https://github.com/google/ExoPlayer/issues/5169,
      // https://github.com/google/ExoPlayer/issues/6899.
      // https://github.com/google/ExoPlayer/issues/8014.
      // https://github.com/google/ExoPlayer/issues/8329.
      // https://github.com/google/ExoPlayer/issues/9710.
      switch (Util.DEVICE) {
        case "aquaman":
        case "dangal":
        case "dangalUHD":
        case "dangalFHD":
        case "magnolia":
        case "machuca":
        case "once":
        case "oneday":
          return true;
        default:
          break; // Do nothing.
      }
    }
    if (Util.SDK_INT <= 27 && "HWEML".equals(Util.DEVICE)) {
      // Workaround for Huawei P20:
      // https://github.com/google/ExoPlayer/issues/4468#issuecomment-459291645.
      return true;
    }
    switch (Util.MODEL) {
      // Workaround for some Fire OS devices.
      case "AFTA":
      case "AFTN":
      case "AFTR":
      case "AFTEU011":
      case "AFTEU014":
      case "AFTEUFF014":
      case "AFTJMST12":
      case "AFTKMST12":
      case "AFTSO001":
        return true;
      default:
        break; // Do nothing.
    }
    if (Util.SDK_INT <= 26) {
      // In general, devices running API level 27 or later should be unaffected unless observed
      // otherwise. Enable the workaround on a per-device basis. Works around:
      // https://github.com/google/ExoPlayer/issues/3236,
      // https://github.com/google/ExoPlayer/issues/3355,
      // https://github.com/google/ExoPlayer/issues/3439,
      // https://github.com/google/ExoPlayer/issues/3724,
      // https://github.com/google/ExoPlayer/issues/3835,
      // https://github.com/google/ExoPlayer/issues/4006,
      // https://github.com/google/ExoPlayer/issues/4084,
      // https://github.com/google/ExoPlayer/issues/4104,
      // https://github.com/google/ExoPlayer/issues/4134,
      // https://github.com/google/ExoPlayer/issues/4315,
      // https://github.com/google/ExoPlayer/issues/4419,
      // https://github.com/google/ExoPlayer/issues/4460,
      // https://github.com/google/ExoPlayer/issues/4468,
      // https://github.com/google/ExoPlayer/issues/5312,
      // https://github.com/google/ExoPlayer/issues/6503.
      // https://github.com/google/ExoPlayer/issues/8014,
      // https://github.com/google/ExoPlayer/pull/8030.
      switch (Util.DEVICE) {
        case "1601":
        case "1713":
        case "1714":
        case "601LV":
        case "602LV":
        case "A10-70F":
        case "A10-70L":
        case "A1601":
        case "A2016a40":
        case "A7000-a":
        case "A7000plus":
        case "A7010a48":
        case "A7020a48":
        case "AquaPowerM":
        case "ASUS_X00AD_2":
        case "Aura_Note_2":
        case "b5":
        case "BLACK-1X":
        case "BRAVIA_ATV2":
        case "BRAVIA_ATV3_4K":
        case "C1":
        case "ComioS1":
        case "CP8676_I02":
        case "CPH1609":
        case "CPH1715":
        case "CPY83_I00":
        case "cv1":
        case "cv3":
        case "deb":
        case "DM-01K":
        case "E5643":
        case "ELUGA_A3_Pro":
        case "ELUGA_Note":
        case "ELUGA_Prim":
        case "ELUGA_Ray_X":
        case "EverStar_S":
        case "F01H":
        case "F01J":
        case "F02H":
        case "F03H":
        case "F04H":
        case "F04J":
        case "F3111":
        case "F3113":
        case "F3116":
        case "F3211":
        case "F3213":
        case "F3215":
        case "F3311":
        case "flo":
        case "fugu":
        case "GiONEE_CBL7513":
        case "GiONEE_GBL7319":
        case "GIONEE_GBL7360":
        case "GIONEE_SWW1609":
        case "GIONEE_SWW1627":
        case "GIONEE_SWW1631":
        case "GIONEE_WBL5708":
        case "GIONEE_WBL7365":
        case "GIONEE_WBL7519":
        case "griffin":
        case "htc_e56ml_dtul":
        case "hwALE-H":
        case "HWBLN-H":
        case "HWCAM-H":
        case "HWVNS-H":
        case "HWWAS-H":
        case "i9031":
        case "iball8735_9806":
        case "Infinix-X572":
        case "iris60":
        case "itel_S41":
        case "j2xlteins":
        case "JGZ":
        case "K50a40":
        case "kate":
        case "l5460":
        case "le_x6":
        case "LS-5017":
        case "M04":
        case "M5c":
        case "manning":
        case "marino_f":
        case "MEIZU_M5":
        case "mh":
        case "mido":
        case "MX6":
        case "namath":
        case "nicklaus_f":
        case "NX541J":
        case "NX573J":
        case "OnePlus5T":
        case "p212":
        case "P681":
        case "P85":
        case "pacificrim":
        case "panell_d":
        case "panell_dl":
        case "panell_ds":
        case "panell_dt":
        case "PB2-670M":
        case "PGN528":
        case "PGN610":
        case "PGN611":
        case "Phantom6":
        case "Pixi4-7_3G":
        case "Pixi5-10_4G":
        case "PLE":
        case "PRO7S":
        case "Q350":
        case "Q4260":
        case "Q427":
        case "Q4310":
        case "Q5":
        case "QM16XE_U":
        case "QX1":
        case "RAIJIN":
        case "santoni":
        case "Slate_Pro":
        case "SVP-DTV15":
        case "s905x018":
        case "taido_row":
        case "TB3-730F":
        case "TB3-730X":
        case "TB3-850F":
        case "TB3-850M":
        case "tcl_eu":
        case "V1":
        case "V23GB":
        case "V5":
        case "vernee_M5":
        case "watson":
        case "whyred":
        case "woods_f":
        case "woods_fn":
        case "X3_HK":
        case "XE2X":
        case "XT1663":
        case "Z12_PRO":
        case "Z80":
          return true;
        default:
          break; // Do nothing.
      }
      switch (Util.MODEL) {
        case "JSN-L21":
          return true;
        default:
          break; // Do nothing.
      }
    }
    return false;
  }

  @RequiresApi(23)
  private final class OnFrameRenderedListenerV23
      implements MediaCodecAdapter.OnFrameRenderedListener, Handler.Callback {

    private static final int HANDLE_FRAME_RENDERED = 0;

    private final Handler handler;

    public OnFrameRenderedListenerV23(MediaCodecAdapter codec) {
      handler = Util.createHandlerForCurrentLooper(/* callback= */ this);
      codec.setOnFrameRenderedListener(/* listener= */ this, handler);
    }

    @Override
    public void onFrameRendered(MediaCodecAdapter codec, long presentationTimeUs, long nanoTime) {
      // Workaround bug in MediaCodec that causes deadlock if you call directly back into the
      // MediaCodec from this listener method.
      // Deadlock occurs because MediaCodec calls this listener method holding a lock,
      // which may also be required by calls made back into the MediaCodec.
      // This was fixed in https://android-review.googlesource.com/1156807.
      //
      // The workaround queues the event for subsequent processing, where the lock will not be held.
      if (Util.SDK_INT < 30) {
        Message message =
            Message.obtain(
                handler,
                /* what= */ HANDLE_FRAME_RENDERED,
                /* arg1= */ (int) (presentationTimeUs >> 32),
                /* arg2= */ (int) presentationTimeUs);
        handler.sendMessageAtFrontOfQueue(message);
      } else {
        handleFrameRendered(presentationTimeUs);
      }
    }

    @Override
    public boolean handleMessage(Message message) {
      switch (message.what) {
        case HANDLE_FRAME_RENDERED:
          handleFrameRendered(Util.toLong(message.arg1, message.arg2));
          return true;
        default:
          return false;
      }
    }

    private void handleFrameRendered(long presentationTimeUs) {
      if (this != tunnelingOnFrameRenderedListener || getCodec() == null) {
        // Stale event.
        return;
      }
      if (presentationTimeUs == TUNNELING_EOS_PRESENTATION_TIME_US) {
        onProcessedTunneledEndOfStream();
      } else {
        try {
          onProcessedTunneledBuffer(presentationTimeUs);
        } catch (ExoPlaybackException e) {
          setPendingPlaybackException(e);
        }
      }
    }
  }
}<|MERGE_RESOLUTION|>--- conflicted
+++ resolved
@@ -1817,11 +1817,7 @@
   }
 
   private boolean hasSurfaceForCodec(MediaCodecInfo codecInfo) {
-<<<<<<< HEAD
-    return displaySurface != null
-=======
     return (displaySurface != null && displaySurface.isValid())
->>>>>>> df887a94
         || shouldUseDetachedSurface(codecInfo)
         || shouldUsePlaceholderSurface(codecInfo);
   }
