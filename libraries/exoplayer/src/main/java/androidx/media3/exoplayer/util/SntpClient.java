--- conflicted
+++ resolved
@@ -96,15 +96,12 @@
   @GuardedBy("valueLock")
   private static int timeoutMs = DEFAULT_TIMEOUT_MS;
 
-<<<<<<< HEAD
-=======
   @GuardedBy("valueLock")
   private static long maxElapsedTimeUntilUpdateMs = C.TIME_UNSET;
 
   @GuardedBy("valueLock")
   private static long lastUpdateElapsedRealtime = C.TIME_UNSET;
 
->>>>>>> df887a94
   private SntpClient() {}
 
   /** Returns the NTP host address used to retrieve {@link #getElapsedRealtimeOffsetMs()}. */
@@ -157,8 +154,6 @@
     }
   }
 
-<<<<<<< HEAD
-=======
   /**
    * Sets the maximum time to elapse until the client is re-initialized, in milliseconds.
    *
@@ -177,7 +172,6 @@
     }
   }
 
->>>>>>> df887a94
   /**
    * Returns whether the device time offset has already been loaded.
    *
