/*
 * Copyright (C) 2016 The Android Open Source Project
 *
 * Licensed under the Apache License, Version 2.0 (the "License");
 * you may not use this file except in compliance with the License.
 * You may obtain a copy of the License at
 *
 *      http://www.apache.org/licenses/LICENSE-2.0
 *
 * Unless required by applicable law or agreed to in writing, software
 * distributed under the License is distributed on an "AS IS" BASIS,
 * WITHOUT WARRANTIES OR CONDITIONS OF ANY KIND, either express or implied.
 * See the License for the specific language governing permissions and
 * limitations under the License.
 */
package androidx.media3.exoplayer.upstream;

import static java.lang.Math.min;
import static java.lang.annotation.ElementType.TYPE_USE;

import android.annotation.SuppressLint;
import android.os.Handler;
import android.os.Looper;
import android.os.Message;
import android.os.SystemClock;
import androidx.annotation.IntDef;
import androidx.annotation.Nullable;
import androidx.media3.common.C;
import androidx.media3.common.util.Assertions;
import androidx.media3.common.util.Log;
import androidx.media3.common.util.TraceUtil;
import androidx.media3.common.util.UnstableApi;
import androidx.media3.common.util.Util;
import androidx.media3.exoplayer.util.ReleasableExecutor;
import java.io.IOException;
import java.lang.annotation.Documented;
import java.lang.annotation.Retention;
import java.lang.annotation.RetentionPolicy;
import java.lang.annotation.Target;
import java.util.concurrent.Executor;
import java.util.concurrent.ExecutorService;
import java.util.concurrent.atomic.AtomicBoolean;

/** Manages the background loading of {@link Loadable}s. */
@UnstableApi
public final class Loader implements LoaderErrorThrower {

  /** Thrown when an unexpected exception or error is encountered during loading. */
  public static final class UnexpectedLoaderException extends IOException {

    public UnexpectedLoaderException(Throwable cause) {
      super(
          "Unexpected "
              + cause.getClass().getSimpleName()
              + (cause.getMessage() != null ? ": " + cause.getMessage() : ""),
          cause);
    }
  }

  /** An object that can be loaded using a {@link Loader}. */
  public interface Loadable {

    /**
     * Cancels the load.
     *
     * <p>Loadable implementations should ensure that a currently executing {@link #load()} call
     * will exit reasonably quickly after this method is called. The {@link #load()} call may exit
     * either by returning or by throwing an {@link IOException}.
     *
     * <p>If there is a currently executing {@link #load()} call, then the thread on which that call
     * is being made will be interrupted immediately after the call to this method. Hence
     * implementations do not need to (and should not attempt to) interrupt the loading thread
     * themselves.
     *
     * <p>Although the loading thread will be interrupted, Loadable implementations should not use
     * the interrupted status of the loading thread in {@link #load()} to determine whether the load
     * has been canceled. This approach is not robust [Internal ref: b/79223737]. Instead,
     * implementations should use their own flag to signal cancelation (for example, using {@link
     * AtomicBoolean}).
     */
    void cancelLoad();

    /**
     * Performs the load, returning on completion or cancellation.
     *
     * @throws IOException If the input could not be loaded.
     */
    void load() throws IOException;
  }

  /** A callback to be notified of {@link Loader} events. */
  public interface Callback<T extends Loadable> {

    /**
     * Called when a load has started for the first time or through a retry.
     *
     * @param loadable The loadable whose load has completed.
     * @param elapsedRealtimeMs {@link SystemClock#elapsedRealtime} when the load attempts to start.
     * @param loadDurationMs The duration in milliseconds of the load since {@link #startLoading}
     *     was called.
     * @param retryCount The number of failed attempts since {@link #startLoading} was called (this
     *     is zero for the first load attempt).
     */
    default void onLoadStarted(
        T loadable, long elapsedRealtimeMs, long loadDurationMs, int retryCount) {}

    /**
     * Called when a load has completed.
     *
     * <p>Note: There is guaranteed to be a memory barrier between {@link Loadable#load()} exiting
     * and this callback being called.
     *
     * @param loadable The loadable whose load has completed.
     * @param elapsedRealtimeMs {@link SystemClock#elapsedRealtime} when the load ended.
     * @param loadDurationMs The duration in milliseconds of the load since {@link #startLoading}
     *     was called.
     */
    void onLoadCompleted(T loadable, long elapsedRealtimeMs, long loadDurationMs);

    /**
     * Called when a load has been canceled.
     *
     * <p>Note: If the {@link Loader} has not been released then there is guaranteed to be a memory
     * barrier between {@link Loadable#load()} exiting and this callback being called. If the {@link
     * Loader} has been released then this callback may be called before {@link Loadable#load()}
     * exits.
     *
     * @param loadable The loadable whose load has been canceled.
     * @param elapsedRealtimeMs {@link SystemClock#elapsedRealtime} when the load was canceled.
     * @param loadDurationMs The duration in milliseconds of the load since {@link #startLoading}
     *     was called up to the point at which it was canceled.
     * @param released True if the load was canceled because the {@link Loader} was released. False
     *     otherwise.
     */
    void onLoadCanceled(T loadable, long elapsedRealtimeMs, long loadDurationMs, boolean released);

    /**
     * Called when a load encounters an error.
     *
     * <p>Note: There is guaranteed to be a memory barrier between {@link Loadable#load()} exiting
     * and this callback being called.
     *
     * @param loadable The loadable whose load has encountered an error.
     * @param elapsedRealtimeMs {@link SystemClock#elapsedRealtime} when the error occurred.
     * @param loadDurationMs The duration in milliseconds of the load since {@link #startLoading}
     *     was called up to the point at which the error occurred.
     * @param error The load error.
     * @param errorCount The number of errors this load has encountered, including this one.
     * @return The desired error handling action. One of {@link Loader#RETRY}, {@link
     *     Loader#RETRY_RESET_ERROR_COUNT}, {@link Loader#DONT_RETRY}, {@link
     *     Loader#DONT_RETRY_FATAL} or a retry action created by {@link #createRetryAction}.
     */
    LoadErrorAction onLoadError(
        T loadable, long elapsedRealtimeMs, long loadDurationMs, IOException error, int errorCount);
  }

  /** A callback to be notified when a {@link Loader} has finished being released. */
  public interface ReleaseCallback {

    /** Called when the {@link Loader} has finished being released. */
    void onLoaderReleased();
  }

  private static final String THREAD_NAME_PREFIX = "ExoPlayer:Loader:";

  /** Types of action that can be taken in response to a load error. */
  @Documented
  @Retention(RetentionPolicy.SOURCE)
  @Target(TYPE_USE)
  @IntDef({
    ACTION_TYPE_RETRY,
    ACTION_TYPE_RETRY_AND_RESET_ERROR_COUNT,
    ACTION_TYPE_DONT_RETRY,
    ACTION_TYPE_DONT_RETRY_FATAL
  })
  private @interface RetryActionType {}

  private static final int ACTION_TYPE_RETRY = 0;
  private static final int ACTION_TYPE_RETRY_AND_RESET_ERROR_COUNT = 1;
  private static final int ACTION_TYPE_DONT_RETRY = 2;
  private static final int ACTION_TYPE_DONT_RETRY_FATAL = 3;

  /** Retries the load using the default delay. */
  public static final LoadErrorAction RETRY =
      createRetryAction(/* resetErrorCount= */ false, C.TIME_UNSET);

  /** Retries the load using the default delay and resets the error count. */
  public static final LoadErrorAction RETRY_RESET_ERROR_COUNT =
      createRetryAction(/* resetErrorCount= */ true, C.TIME_UNSET);

  /** Discards the failed {@link Loadable} and ignores any errors that have occurred. */
  public static final LoadErrorAction DONT_RETRY =
      new LoadErrorAction(ACTION_TYPE_DONT_RETRY, C.TIME_UNSET);

  /**
   * Discards the failed {@link Loadable}. The next call to {@link #maybeThrowError()} will throw
   * the last load error.
   */
  public static final LoadErrorAction DONT_RETRY_FATAL =
      new LoadErrorAction(ACTION_TYPE_DONT_RETRY_FATAL, C.TIME_UNSET);

  /**
   * Action that can be taken in response to {@link Callback#onLoadError(Loadable, long, long,
   * IOException, int)}.
   */
  public static final class LoadErrorAction {

    private final @RetryActionType int type;
    private final long retryDelayMillis;

    private LoadErrorAction(@RetryActionType int type, long retryDelayMillis) {
      this.type = type;
      this.retryDelayMillis = retryDelayMillis;
    }

    /** Returns whether this is a retry action. */
    public boolean isRetry() {
      return type == ACTION_TYPE_RETRY || type == ACTION_TYPE_RETRY_AND_RESET_ERROR_COUNT;
    }
  }

<<<<<<< HEAD
  private final Executor downloadExecutor;
  private final Runnable downloadExecutorReleaser;
=======
  private final ReleasableExecutor downloadExecutor;
>>>>>>> df887a94

  @Nullable private LoadTask<? extends Loadable> currentTask;
  @Nullable private IOException fatalError;

  /**
   * Constructs an instance.
   *
   * @param threadNameSuffix A name suffix for the loader's thread. This should be the name of the
   *     component using the loader.
   */
  public Loader(String threadNameSuffix) {
<<<<<<< HEAD
    ExecutorService executorService =
        Util.newSingleThreadExecutor(THREAD_NAME_PREFIX + threadNameSuffix);
    this.downloadExecutor = executorService;
    this.downloadExecutorReleaser = executorService::shutdown;
=======
    this(
        /* downloadExecutor= */ ReleasableExecutor.from(
            Util.newSingleThreadExecutor(THREAD_NAME_PREFIX + threadNameSuffix),
            ExecutorService::shutdown));
>>>>>>> df887a94
  }

  /**
   * Constructs an instance.
   *
<<<<<<< HEAD
   * @param downloadExecutor An {@link Executor} for supplying the loader's thread.
   */
  public Loader(Executor downloadExecutor) {
    this.downloadExecutor = downloadExecutor;
    this.downloadExecutorReleaser = () -> {};
=======
   * @param downloadExecutor A {@link ReleasableExecutor} to run the load task. The {@link
   *     ReleasableExecutor} will be {@linkplain ReleasableExecutor#release() released} once the
   *     loader no longer requires it for new load tasks.
   */
  public Loader(ReleasableExecutor downloadExecutor) {
    this.downloadExecutor = downloadExecutor;
>>>>>>> df887a94
  }

  /**
   * Creates a {@link LoadErrorAction} for retrying with the given parameters.
   *
   * @param resetErrorCount Whether the previous error count should be set to zero.
   * @param retryDelayMillis The number of milliseconds to wait before retrying.
   * @return A {@link LoadErrorAction} for retrying with the given parameters.
   */
  public static LoadErrorAction createRetryAction(boolean resetErrorCount, long retryDelayMillis) {
    return new LoadErrorAction(
        resetErrorCount ? ACTION_TYPE_RETRY_AND_RESET_ERROR_COUNT : ACTION_TYPE_RETRY,
        retryDelayMillis);
  }

  /**
   * Whether the last call to {@link #startLoading} resulted in a fatal error. Calling {@link
   * #maybeThrowError()} will throw the fatal error.
   */
  public boolean hasFatalError() {
    return fatalError != null;
  }

  /** Clears any stored fatal error. */
  public void clearFatalError() {
    fatalError = null;
  }

  /**
   * Starts loading a {@link Loadable}.
   *
   * <p>The calling thread must be a {@link Looper} thread, which is the thread on which the {@link
   * Callback} will be called.
   *
   * @param <T> The type of the loadable.
   * @param loadable The {@link Loadable} to load.
   * @param callback A callback to be called when the load ends.
   * @param defaultMinRetryCount The minimum number of times the load must be retried before {@link
   *     #maybeThrowError()} will propagate an error.
   * @throws IllegalStateException If the calling thread does not have an associated {@link Looper}.
   * @return {@link SystemClock#elapsedRealtime} when the load started.
   */
  public <T extends Loadable> long startLoading(
      T loadable, Callback<T> callback, int defaultMinRetryCount) {
    Looper looper = Assertions.checkStateNotNull(Looper.myLooper());
    fatalError = null;
    long startTimeMs = SystemClock.elapsedRealtime();
    new LoadTask<>(looper, loadable, callback, defaultMinRetryCount, startTimeMs).start(0);
    return startTimeMs;
  }

  /** Returns whether the loader is currently loading. */
  public boolean isLoading() {
    return currentTask != null;
  }

  /**
   * Cancels the current load.
   *
   * @throws IllegalStateException If the loader is not currently loading.
   */
  public void cancelLoading() {
    Assertions.checkStateNotNull(currentTask).cancel(false);
  }

  /** Releases the loader. This method should be called when the loader is no longer required. */
  public void release() {
    release(null);
  }

  /**
   * Releases the loader. This method should be called when the loader is no longer required.
   *
   * @param callback An optional callback to be called on the loading thread once the loader has
   *     been released.
   */
  public void release(@Nullable ReleaseCallback callback) {
    if (currentTask != null) {
      currentTask.cancel(true);
    }
    if (callback != null) {
      downloadExecutor.execute(new ReleaseTask(callback));
    }
<<<<<<< HEAD
    downloadExecutorReleaser.run();
=======
    downloadExecutor.release();
>>>>>>> df887a94
  }

  // LoaderErrorThrower implementation.

  @Override
  public void maybeThrowError() throws IOException {
    maybeThrowError(Integer.MIN_VALUE);
  }

  @Override
  public void maybeThrowError(int minRetryCount) throws IOException {
    if (fatalError != null) {
      throw fatalError;
    } else if (currentTask != null) {
      currentTask.maybeThrowError(
          minRetryCount == Integer.MIN_VALUE ? currentTask.defaultMinRetryCount : minRetryCount);
    }
  }

  // Internal classes.

  @SuppressLint("HandlerLeak")
  private final class LoadTask<T extends Loadable> extends Handler implements Runnable {

    private static final String TAG = "LoadTask";

    private static final int MSG_START = 1;
    private static final int MSG_FINISH = 2;
    private static final int MSG_IO_EXCEPTION = 3;
    private static final int MSG_FATAL_ERROR = 4;

    public final int defaultMinRetryCount;

    private final T loadable;
    private final long startTimeMs;

    @Nullable private Loader.Callback<T> callback;
    @Nullable private IOException currentError;
    private int errorCount;

    @Nullable private Thread executorThread;
    private boolean canceled;
    private volatile boolean released;

    public LoadTask(
        Looper looper,
        T loadable,
        Loader.Callback<T> callback,
        int defaultMinRetryCount,
        long startTimeMs) {
      super(looper);
      this.loadable = loadable;
      this.callback = callback;
      this.defaultMinRetryCount = defaultMinRetryCount;
      this.startTimeMs = startTimeMs;
    }

    public void maybeThrowError(int minRetryCount) throws IOException {
      if (currentError != null && errorCount > minRetryCount) {
        throw currentError;
      }
    }

    public void start(long delayMillis) {
      Assertions.checkState(currentTask == null);
      currentTask = this;
      if (delayMillis > 0) {
        sendEmptyMessageDelayed(MSG_START, delayMillis);
      } else {
        execute();
      }
    }

    public void cancel(boolean released) {
      this.released = released;
      currentError = null;
      if (hasMessages(MSG_START)) {
        // The task has not been given to the executor yet.
        canceled = true;
        removeMessages(MSG_START);
        if (!released) {
          sendEmptyMessage(MSG_FINISH);
        }
      } else {
        // The task has been given to the executor.
        synchronized (this) {
          canceled = true;
          loadable.cancelLoad();
          @Nullable Thread executorThread = this.executorThread;
          if (executorThread != null) {
            executorThread.interrupt();
          }
        }
      }
      if (released) {
        finish();
        long nowMs = SystemClock.elapsedRealtime();
        Assertions.checkNotNull(callback)
            .onLoadCanceled(loadable, nowMs, nowMs - startTimeMs, true);
        // If loading, this task will be referenced from a GC root (the loading thread) until
        // cancellation completes. The time taken for cancellation to complete depends on the
        // implementation of the Loadable that the task is loading. We null the callback reference
        // here so that it doesn't prevent garbage collection whilst cancellation is ongoing.
        callback = null;
      }
    }

    @Override
    public void run() {
      try {
        boolean shouldLoad;
        synchronized (this) {
          shouldLoad = !canceled;
          executorThread = Thread.currentThread();
        }
        if (shouldLoad) {
          TraceUtil.beginSection("load:" + loadable.getClass().getSimpleName());
          try {
            loadable.load();
          } finally {
            TraceUtil.endSection();
          }
        }
        synchronized (this) {
          executorThread = null;
          // Clear the interrupted flag if set, to avoid it leaking into a subsequent task.
          Thread.interrupted();
        }
        if (!released) {
          sendEmptyMessage(MSG_FINISH);
        }
      } catch (IOException e) {
        if (!released) {
          obtainMessage(MSG_IO_EXCEPTION, e).sendToTarget();
        }
      } catch (Exception e) {
        // This should never happen, but handle it anyway.
        if (!released) {
          Log.e(TAG, "Unexpected exception loading stream", e);
          obtainMessage(MSG_IO_EXCEPTION, new UnexpectedLoaderException(e)).sendToTarget();
        }
      } catch (OutOfMemoryError e) {
        // This can occur if a stream is malformed in a way that causes an extractor to think it
        // needs to allocate a large amount of memory. We don't want the process to die in this
        // case, but we do want the playback to fail.
        if (!released) {
          Log.e(TAG, "OutOfMemory error loading stream", e);
          obtainMessage(MSG_IO_EXCEPTION, new UnexpectedLoaderException(e)).sendToTarget();
        }
      } catch (Error e) {
        // We'd hope that the platform would shut down the process if an Error is thrown here, but
        // the executor may catch the error (b/20616433). Throw it here, but also pass and throw it
        // from the handler thread so the process dies even if the executor behaves in this way.
        if (!released) {
          Log.e(TAG, "Unexpected error loading stream", e);
          obtainMessage(MSG_FATAL_ERROR, e).sendToTarget();
        }
        throw e;
      }
    }

    @Override
    public void handleMessage(Message msg) {
      if (released) {
        return;
      }
      if (msg.what == MSG_START) {
        execute();
        return;
      }
      if (msg.what == MSG_FATAL_ERROR) {
        throw (Error) msg.obj;
      }
      finish();
      long nowMs = SystemClock.elapsedRealtime();
      long durationMs = nowMs - startTimeMs;
      Loader.Callback<T> callback = Assertions.checkNotNull(this.callback);
      if (canceled) {
        callback.onLoadCanceled(loadable, nowMs, durationMs, false);
        return;
      }
      switch (msg.what) {
        case MSG_FINISH:
          try {
            callback.onLoadCompleted(loadable, nowMs, durationMs);
          } catch (RuntimeException e) {
            // This should never happen, but handle it anyway.
            Log.e(TAG, "Unexpected exception handling load completed", e);
            fatalError = new UnexpectedLoaderException(e);
          }
          break;
        case MSG_IO_EXCEPTION:
          currentError = (IOException) msg.obj;
          errorCount++;
          LoadErrorAction action =
              callback.onLoadError(loadable, nowMs, durationMs, currentError, errorCount);
          if (action.type == ACTION_TYPE_DONT_RETRY_FATAL) {
            fatalError = currentError;
          } else if (action.type != ACTION_TYPE_DONT_RETRY) {
            if (action.type == ACTION_TYPE_RETRY_AND_RESET_ERROR_COUNT) {
              errorCount = 1;
            }
            start(
                action.retryDelayMillis != C.TIME_UNSET
                    ? action.retryDelayMillis
                    : getRetryDelayMillis());
          }
          break;
        default:
          // Never happens.
          break;
      }
    }

    private void execute() {
      long nowMs = SystemClock.elapsedRealtime();
      long durationMs = nowMs - startTimeMs;
      Assertions.checkNotNull(this.callback).onLoadStarted(loadable, nowMs, durationMs, errorCount);
      currentError = null;
      downloadExecutor.execute(Assertions.checkNotNull(currentTask));
    }

    private void finish() {
      currentTask = null;
    }

    private long getRetryDelayMillis() {
      return min((errorCount - 1) * 1000, 5000);
    }
  }

  private static final class ReleaseTask implements Runnable {

    private final ReleaseCallback callback;

    public ReleaseTask(ReleaseCallback callback) {
      this.callback = callback;
    }

    @Override
    public void run() {
      callback.onLoaderReleased();
    }
  }
}<|MERGE_RESOLUTION|>--- conflicted
+++ resolved
@@ -37,7 +37,6 @@
 import java.lang.annotation.Retention;
 import java.lang.annotation.RetentionPolicy;
 import java.lang.annotation.Target;
-import java.util.concurrent.Executor;
 import java.util.concurrent.ExecutorService;
 import java.util.concurrent.atomic.AtomicBoolean;
 
@@ -219,12 +218,7 @@
     }
   }
 
-<<<<<<< HEAD
-  private final Executor downloadExecutor;
-  private final Runnable downloadExecutorReleaser;
-=======
   private final ReleasableExecutor downloadExecutor;
->>>>>>> df887a94
 
   @Nullable private LoadTask<? extends Loadable> currentTask;
   @Nullable private IOException fatalError;
@@ -236,36 +230,21 @@
    *     component using the loader.
    */
   public Loader(String threadNameSuffix) {
-<<<<<<< HEAD
-    ExecutorService executorService =
-        Util.newSingleThreadExecutor(THREAD_NAME_PREFIX + threadNameSuffix);
-    this.downloadExecutor = executorService;
-    this.downloadExecutorReleaser = executorService::shutdown;
-=======
     this(
         /* downloadExecutor= */ ReleasableExecutor.from(
             Util.newSingleThreadExecutor(THREAD_NAME_PREFIX + threadNameSuffix),
             ExecutorService::shutdown));
->>>>>>> df887a94
   }
 
   /**
    * Constructs an instance.
    *
-<<<<<<< HEAD
-   * @param downloadExecutor An {@link Executor} for supplying the loader's thread.
-   */
-  public Loader(Executor downloadExecutor) {
-    this.downloadExecutor = downloadExecutor;
-    this.downloadExecutorReleaser = () -> {};
-=======
    * @param downloadExecutor A {@link ReleasableExecutor} to run the load task. The {@link
    *     ReleasableExecutor} will be {@linkplain ReleasableExecutor#release() released} once the
    *     loader no longer requires it for new load tasks.
    */
   public Loader(ReleasableExecutor downloadExecutor) {
     this.downloadExecutor = downloadExecutor;
->>>>>>> df887a94
   }
 
   /**
@@ -349,11 +328,7 @@
     if (callback != null) {
       downloadExecutor.execute(new ReleaseTask(callback));
     }
-<<<<<<< HEAD
-    downloadExecutorReleaser.run();
-=======
     downloadExecutor.release();
->>>>>>> df887a94
   }
 
   // LoaderErrorThrower implementation.
