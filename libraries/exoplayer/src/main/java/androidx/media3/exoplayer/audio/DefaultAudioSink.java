--- conflicted
+++ resolved
@@ -2276,91 +2276,6 @@
           bufferSize);
     }
 
-<<<<<<< HEAD
-    public AudioTrack buildAudioTrack(AudioAttributes audioAttributes, int audioSessionId)
-        throws InitializationException {
-      AudioTrack audioTrack;
-      try {
-        audioTrack = createAudioTrack(audioAttributes, audioSessionId);
-      } catch (UnsupportedOperationException | IllegalArgumentException e) {
-        throw new InitializationException(
-            AudioTrack.STATE_UNINITIALIZED,
-            outputSampleRate,
-            outputChannelConfig,
-            bufferSize,
-            inputFormat,
-            /* isRecoverable= */ outputModeIsOffload(),
-            e);
-      }
-
-      int state = audioTrack.getState();
-      if (state != AudioTrack.STATE_INITIALIZED) {
-        try {
-          audioTrack.release();
-        } catch (Exception e) {
-          // The track has already failed to initialize, so it wouldn't be that surprising if
-          // release were to fail too. Swallow the exception.
-        }
-        throw new InitializationException(
-            state,
-            outputSampleRate,
-            outputChannelConfig,
-            bufferSize,
-            inputFormat,
-            /* isRecoverable= */ outputModeIsOffload(),
-            /* audioTrackException= */ null);
-      }
-      return audioTrack;
-    }
-
-    private AudioTrack createAudioTrack(AudioAttributes audioAttributes, int audioSessionId) {
-      if (Util.SDK_INT >= 29) {
-        return createAudioTrackV29(audioAttributes, audioSessionId);
-      } else {
-        return createAudioTrackV21(audioAttributes, audioSessionId);
-      }
-    }
-
-    @RequiresApi(29)
-    private AudioTrack createAudioTrackV29(AudioAttributes audioAttributes, int audioSessionId) {
-      AudioFormat audioFormat =
-          Util.getAudioFormat(outputSampleRate, outputChannelConfig, outputEncoding);
-      android.media.AudioAttributes audioTrackAttributes =
-          getAudioTrackAttributes(audioAttributes, tunneling);
-      return new AudioTrack.Builder()
-          .setAudioAttributes(audioTrackAttributes)
-          .setAudioFormat(audioFormat)
-          .setTransferMode(AudioTrack.MODE_STREAM)
-          .setBufferSizeInBytes(bufferSize)
-          .setSessionId(audioSessionId)
-          .setOffloadedPlayback(outputMode == OUTPUT_MODE_OFFLOAD)
-          .build();
-    }
-
-    private AudioTrack createAudioTrackV21(AudioAttributes audioAttributes, int audioSessionId) {
-      return new AudioTrack(
-          getAudioTrackAttributes(audioAttributes, tunneling),
-          Util.getAudioFormat(outputSampleRate, outputChannelConfig, outputEncoding),
-          bufferSize,
-          AudioTrack.MODE_STREAM,
-          audioSessionId);
-    }
-
-    private static android.media.AudioAttributes getAudioTrackAttributes(
-        AudioAttributes audioAttributes, boolean tunneling) {
-      if (tunneling) {
-        return new android.media.AudioAttributes.Builder()
-            .setContentType(android.media.AudioAttributes.CONTENT_TYPE_MOVIE)
-            .setFlags(android.media.AudioAttributes.FLAG_HW_AV_SYNC)
-            .setUsage(android.media.AudioAttributes.USAGE_MEDIA)
-            .build();
-      } else {
-        return audioAttributes.getAudioAttributesV21().audioAttributes;
-      }
-    }
-
-=======
->>>>>>> df887a94
     public boolean outputModeIsOffload() {
       return outputMode == OUTPUT_MODE_OFFLOAD;
     }
