--- conflicted
+++ resolved
@@ -257,14 +257,11 @@
 
   /** Called when the given {@link MediaSource} completes preloading. */
   protected final void onPreloadCompleted(MediaSource source) {
-<<<<<<< HEAD
-=======
     synchronized (lock) {
       if (!isPreloading(source)) {
         return;
       }
     }
->>>>>>> df887a94
     applicationHandler.post(
         () -> {
           listeners.sendEvent(
@@ -276,14 +273,11 @@
 
   /** Called when an error occurs. */
   protected final void onPreloadError(PreloadException error, MediaSource source) {
-<<<<<<< HEAD
-=======
     synchronized (lock) {
       if (!isPreloading(source)) {
         return;
       }
     }
->>>>>>> df887a94
     applicationHandler.post(
         () -> {
           listeners.sendEvent(/* eventFlag= */ C.INDEX_UNSET, listener -> listener.onError(error));
@@ -293,15 +287,6 @@
 
   /** Called when the given {@link MediaSource} has been skipped before completing preloading. */
   protected final void onPreloadSkipped(MediaSource source) {
-<<<<<<< HEAD
-    applicationHandler.post(() -> maybeAdvanceToNextSource(source));
-  }
-
-  private void maybeAdvanceToNextSource(MediaSource preloadingSource) {
-    synchronized (lock) {
-      if (sourceHolderPriorityQueue.isEmpty()
-          || checkNotNull(sourceHolderPriorityQueue.peek()).mediaSource != preloadingSource) {
-=======
     synchronized (lock) {
       if (!isPreloading(source)) {
         return;
@@ -313,7 +298,6 @@
   private void maybeAdvanceToNextSource(MediaSource currentSource) {
     synchronized (lock) {
       if (!isPreloading(currentSource)) {
->>>>>>> df887a94
         return;
       }
       do {
@@ -322,8 +306,6 @@
     }
   }
 
-<<<<<<< HEAD
-=======
   /** Returns whether the {@link MediaSource} is currently preloading. */
   @GuardedBy("lock")
   private boolean isPreloading(MediaSource mediaSource) {
@@ -331,7 +313,6 @@
         && checkNotNull(sourceHolderPriorityQueue.peek()).mediaSource == mediaSource;
   }
 
->>>>>>> df887a94
   /**
    * Returns the {@linkplain TargetPreloadStatusControl.PreloadStatus target preload status} of the
    * given {@link MediaSource}.
