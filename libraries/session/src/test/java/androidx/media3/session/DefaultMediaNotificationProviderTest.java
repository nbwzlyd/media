/*
 * Copyright 2022 The Android Open Source Project
 *
 * Licensed under the Apache License, Version 2.0 (the "License");
 * you may not use this file except in compliance with the License.
 * You may obtain a copy of the License at
 *
 *      http://www.apache.org/licenses/LICENSE-2.0
 *
 * Unless required by applicable law or agreed to in writing, software
 * distributed under the License is distributed on an "AS IS" BASIS,
 * WITHOUT WARRANTIES OR CONDITIONS OF ANY KIND, either express or implied.
 * See the License for the specific language governing permissions and
 * limitations under the License.
 */
package androidx.media3.session;

import static androidx.media3.common.util.Assertions.checkNotNull;
import static com.google.common.truth.Truth.assertThat;
import static org.mockito.ArgumentMatchers.any;
import static org.mockito.ArgumentMatchers.anyInt;
import static org.mockito.ArgumentMatchers.eq;
import static org.mockito.Mockito.mock;
import static org.mockito.Mockito.verify;
import static org.mockito.Mockito.verifyNoInteractions;
import static org.mockito.Mockito.verifyNoMoreInteractions;
import static org.mockito.Mockito.when;
import static org.robolectric.Shadows.shadowOf;

import android.app.Notification;
import android.content.Context;
import android.graphics.Bitmap;
import android.net.Uri;
import android.os.Bundle;
import android.os.Looper;
import androidx.annotation.Nullable;
import androidx.core.app.NotificationCompat;
import androidx.media3.common.ForwardingPlayer;
import androidx.media3.common.MediaMetadata;
import androidx.media3.common.Player;
import androidx.media3.common.Player.Commands;
import androidx.media3.common.SimpleBasePlayer;
import androidx.media3.common.util.BitmapLoader;
import androidx.media3.test.utils.TestExoPlayerBuilder;
import androidx.test.core.app.ApplicationProvider;
import androidx.test.ext.junit.runners.AndroidJUnit4;
import com.google.common.collect.ImmutableList;
import com.google.common.util.concurrent.Futures;
import com.google.common.util.concurrent.ListenableFuture;
import com.google.common.util.concurrent.SettableFuture;
import java.util.ArrayList;
import java.util.List;
import org.junit.Before;
import org.junit.Test;
import org.junit.runner.RunWith;
import org.mockito.InOrder;
import org.mockito.Mock;
import org.mockito.Mockito;
import org.robolectric.Robolectric;
import org.robolectric.shadows.ShadowLooper;

/** Tests for {@link DefaultMediaNotificationProvider}. */
@RunWith(AndroidJUnit4.class)
public class DefaultMediaNotificationProviderTest {

  private final Context context = ApplicationProvider.getApplicationContext();
  private static final String TEST_CHANNEL_ID = "test_channel_id";
  private static final NotificationCompat.Action fakeAction =
      new NotificationCompat.Action(0, null, null);

  /**
   * The key string is defined as <a
   * href=https://cs.android.com/androidx/platform/frameworks/support/+/androidx-main:core/core/src/main/java/androidx/core/app/NotificationCompatJellybean.java?q=EXTRA_ALLOW_GENERATED_REPLIES>
   * {@code NotificationCompatJellybean.EXTRA_ALLOW_GENERATED_REPLIES}</a>
   */
  private static final String EXTRA_ALLOW_GENERATED_REPLIES =
      "android.support.allowGeneratedReplies";

  /**
   * The key string is defined as <a
   * href=https://cs.android.com/androidx/platform/frameworks/support/+/androidx-main:core/core/src/main/java/androidx/core/app/NotificationCompat.java?q=EXTRA_SHOWS_USER_INTERFACE>
   * {@code NotificationCompat.EXTRA_SHOWS_USER_INTERFACE}</a>
   */
  private static final String EXTRA_SHOWS_USER_INTERFACE =
      "android.support.action.showsUserInterface";

  /**
   * The key string is defined as <a
   * href=https://cs.android.com/androidx/platform/frameworks/support/+/androidx-main:core/core/src/main/java/androidx/core/app/NotificationCompat.java?q=EXTRA_SEMANTIC_ACTION>
   * {@code NotificationCompat.EXTRA_SEMANTIC_ACTION}</a>
   */
  private static final String EXTRA_SEMANTIC_ACTION = "android.support.action.semanticAction";

  @Mock private MediaNotification.ActionFactory mockActionFactory;

  @Before
  public void setUp() {
    mockActionFactory = mock(MediaNotification.ActionFactory.class);
    when(mockActionFactory.createCustomActionFromCustomCommandButton(any(), any()))
        .thenReturn(fakeAction);
    when(mockActionFactory.createMediaAction(any(), any(), any(), anyInt())).thenReturn(fakeAction);
  }

  @Test
  public void getMediaButtons_playWhenReadyTrueOrFalse_correctPlayPauseResources() {
    DefaultMediaNotificationProvider defaultMediaNotificationProvider =
        new DefaultMediaNotificationProvider.Builder(ApplicationProvider.getApplicationContext())
            .build();
    Commands commands = new Commands.Builder().addAllCommands().build();
    Player player = new TestExoPlayerBuilder(context).build();
    MediaSession mediaSession = new MediaSession.Builder(context, player).build();

    List<CommandButton> mediaButtonsWhenPlaying =
        defaultMediaNotificationProvider.getMediaButtons(
            mediaSession,
            commands,
            /* customLayout= */ ImmutableList.of(),
            /* showPauseButton= */ true);
    List<CommandButton> mediaButtonWhenPaused =
        defaultMediaNotificationProvider.getMediaButtons(
            mediaSession,
            commands,
            /* customLayout= */ ImmutableList.of(),
            /* showPauseButton= */ false);
    mediaSession.release();
    player.release();

    assertThat(mediaButtonsWhenPlaying).hasSize(3);
    assertThat(mediaButtonsWhenPlaying.get(1).playerCommand).isEqualTo(Player.COMMAND_PLAY_PAUSE);
    assertThat(mediaButtonsWhenPlaying.get(1).iconResId).isEqualTo(R.drawable.media3_icon_pause);
    assertThat(String.valueOf(mediaButtonsWhenPlaying.get(1).displayName)).isEqualTo("Pause");
    assertThat(mediaButtonWhenPaused).hasSize(3);
    assertThat(mediaButtonWhenPaused.get(1).playerCommand).isEqualTo(Player.COMMAND_PLAY_PAUSE);
    assertThat(mediaButtonWhenPaused.get(1).iconResId).isEqualTo(R.drawable.media3_icon_play);
    assertThat(String.valueOf(mediaButtonWhenPaused.get(1).displayName)).isEqualTo("Play");
  }

  @Test
  public void getMediaButtons_allCommandsAvailable_createsPauseSkipNextSkipPreviousButtons() {
    DefaultMediaNotificationProvider defaultMediaNotificationProvider =
        new DefaultMediaNotificationProvider.Builder(ApplicationProvider.getApplicationContext())
            .build();
    Commands commands = new Commands.Builder().addAllCommands().build();
    SessionCommand customSessionCommand = new SessionCommand("", Bundle.EMPTY);
    CommandButton customCommandButton =
        new CommandButton.Builder(CommandButton.ICON_UNDEFINED)
            .setDisplayName("displayName")
            .setIconResId(R.drawable.media3_icon_circular_play)
            .setSessionCommand(customSessionCommand)
            .build();
    Player player = new TestExoPlayerBuilder(context).build();
    MediaSession mediaSession = new MediaSession.Builder(context, player).build();

    List<CommandButton> mediaButtons =
        defaultMediaNotificationProvider.getMediaButtons(
            mediaSession,
            commands,
            ImmutableList.of(customCommandButton),
            /* showPauseButton= */ true);
    mediaSession.release();
    player.release();

    assertThat(mediaButtons).hasSize(4);
    assertThat(mediaButtons.get(0).playerCommand)
        .isEqualTo(Player.COMMAND_SEEK_TO_PREVIOUS_MEDIA_ITEM);
    assertThat(mediaButtons.get(1).playerCommand).isEqualTo(Player.COMMAND_PLAY_PAUSE);
    assertThat(mediaButtons.get(2).playerCommand).isEqualTo(Player.COMMAND_SEEK_TO_NEXT_MEDIA_ITEM);
    assertThat(mediaButtons.get(3)).isEqualTo(customCommandButton);
  }

  @Test
  public void getMediaButtons_noPlayerCommandsAvailable_onlyCustomLayoutButtons() {
    DefaultMediaNotificationProvider defaultMediaNotificationProvider =
        new DefaultMediaNotificationProvider.Builder(ApplicationProvider.getApplicationContext())
            .build();
    Commands commands = new Commands.Builder().build();
    SessionCommand customSessionCommand = new SessionCommand("action1", Bundle.EMPTY);
    CommandButton customCommandButton =
        new CommandButton.Builder(CommandButton.ICON_UNDEFINED)
            .setDisplayName("displayName")
            .setIconResId(R.drawable.media3_icon_circular_play)
            .setSessionCommand(customSessionCommand)
            .build();
    Player player = new TestExoPlayerBuilder(context).build();
    MediaSession mediaSession = new MediaSession.Builder(context, player).build();

    List<CommandButton> mediaButtons =
        defaultMediaNotificationProvider.getMediaButtons(
            mediaSession,
            commands,
            ImmutableList.of(customCommandButton),
            /* showPauseButton= */ true);
    mediaSession.release();
    player.release();

    assertThat(mediaButtons).containsExactly(customCommandButton);
  }

  @Test
  public void addNotificationActions_customCompactViewDeclarations_correctCompactViewIndices() {
    DefaultMediaNotificationProvider defaultMediaNotificationProvider =
        new DefaultMediaNotificationProvider.Builder(ApplicationProvider.getApplicationContext())
            .build();
    NotificationCompat.Builder notificationBuilder =
        new NotificationCompat.Builder(
            ApplicationProvider.getApplicationContext(), TEST_CHANNEL_ID);
    CommandButton commandButton1 =
        new CommandButton.Builder(CommandButton.ICON_UNDEFINED)
            .setPlayerCommand(Player.COMMAND_PLAY_PAUSE)
            .setDisplayName("displayName")
            .setIconResId(R.drawable.media3_icon_circular_play)
            .build();
    Bundle commandButton2Bundle = new Bundle();
    commandButton2Bundle.putInt(DefaultMediaNotificationProvider.COMMAND_KEY_COMPACT_VIEW_INDEX, 0);
    CommandButton commandButton2 =
        new CommandButton.Builder(CommandButton.ICON_UNDEFINED)
            .setDisplayName("displayName")
            .setIconResId(R.drawable.media3_icon_circular_play)
            .setSessionCommand(new SessionCommand("action2", Bundle.EMPTY))
            .setExtras(commandButton2Bundle)
            .build();
    Bundle commandButton3Bundle = new Bundle();
    commandButton3Bundle.putInt(DefaultMediaNotificationProvider.COMMAND_KEY_COMPACT_VIEW_INDEX, 2);
    CommandButton commandButton3 =
        new CommandButton.Builder(CommandButton.ICON_UNDEFINED)
            .setDisplayName("displayName")
            .setIconResId(R.drawable.media3_icon_circular_play)
            .setSessionCommand(new SessionCommand("action3", Bundle.EMPTY))
            .setExtras(commandButton3Bundle)
            .build();
    Bundle commandButton4Bundle = new Bundle();
    commandButton4Bundle.putInt(DefaultMediaNotificationProvider.COMMAND_KEY_COMPACT_VIEW_INDEX, 1);
    CommandButton commandButton4 =
        new CommandButton.Builder(CommandButton.ICON_UNDEFINED)
            .setDisplayName("displayName")
            .setIconResId(R.drawable.media3_icon_circular_play)
            .setSessionCommand(new SessionCommand("action4", Bundle.EMPTY))
            .setExtras(commandButton4Bundle)
            .build();
    Player player = new TestExoPlayerBuilder(context).build();
    MediaSession mediaSession = new MediaSession.Builder(context, player).build();

    int[] compactViewIndices =
        defaultMediaNotificationProvider.addNotificationActions(
            mediaSession,
            ImmutableList.of(commandButton1, commandButton2, commandButton3, commandButton4),
            notificationBuilder,
            mockActionFactory);
    mediaSession.release();
    player.release();

    assertThat(notificationBuilder.build().actions).hasLength(4);
    InOrder inOrder = Mockito.inOrder(mockActionFactory);
    inOrder
        .verify(mockActionFactory)
        .createMediaAction(
            eq(mediaSession), any(), eq("displayName"), eq(commandButton1.playerCommand));
    inOrder
        .verify(mockActionFactory)
        .createCustomActionFromCustomCommandButton(mediaSession, commandButton2);
    inOrder
        .verify(mockActionFactory)
        .createCustomActionFromCustomCommandButton(mediaSession, commandButton3);
    inOrder
        .verify(mockActionFactory)
        .createCustomActionFromCustomCommandButton(mediaSession, commandButton4);
    verifyNoMoreInteractions(mockActionFactory);
    assertThat(compactViewIndices).asList().containsExactly(1, 3, 2).inOrder();
  }

  @Test
  public void
      addNotificationActions_playPauseSeekPrevSeekNextCommands_noCustomDeclaration_seekPrevPlayPauseSeekNextInCompactView() {
    DefaultMediaNotificationProvider defaultMediaNotificationProvider =
        new DefaultMediaNotificationProvider.Builder(ApplicationProvider.getApplicationContext())
            .build();
    NotificationCompat.Builder notificationBuilder =
        new NotificationCompat.Builder(
            ApplicationProvider.getApplicationContext(), TEST_CHANNEL_ID);
    CommandButton commandButton1 =
        new CommandButton.Builder(CommandButton.ICON_UNDEFINED)
            .setDisplayName("displayName")
            .setIconResId(R.drawable.media3_icon_circular_play)
            .setSessionCommand(new SessionCommand("action1", Bundle.EMPTY))
            .build();
    CommandButton commandButton2 =
        new CommandButton.Builder(CommandButton.ICON_UNDEFINED)
            .setPlayerCommand(Player.COMMAND_PLAY_PAUSE)
            .setDisplayName("displayName")
            .setIconResId(R.drawable.media3_icon_circular_play)
            .build();
    CommandButton commandButton3 =
        new CommandButton.Builder(CommandButton.ICON_UNDEFINED)
            .setPlayerCommand(Player.COMMAND_SEEK_TO_PREVIOUS)
            .setDisplayName("displayName")
            .setIconResId(R.drawable.media3_icon_circular_play)
            .build();
    CommandButton commandButton4 =
        new CommandButton.Builder(CommandButton.ICON_UNDEFINED)
            .setPlayerCommand(Player.COMMAND_SEEK_TO_NEXT)
            .setDisplayName("displayName")
            .setIconResId(R.drawable.media3_icon_circular_play)
            .build();
    Player player = new TestExoPlayerBuilder(context).build();
    MediaSession mediaSession = new MediaSession.Builder(context, player).build();

    int[] compactViewIndices =
        defaultMediaNotificationProvider.addNotificationActions(
            mediaSession,
            ImmutableList.of(commandButton1, commandButton2, commandButton3, commandButton4),
            notificationBuilder,
            mockActionFactory);
    mediaSession.release();
    player.release();

    assertThat(notificationBuilder.build().actions).hasLength(4);
    InOrder inOrder = Mockito.inOrder(mockActionFactory);
    inOrder
        .verify(mockActionFactory)
        .createCustomActionFromCustomCommandButton(mediaSession, commandButton1);
    inOrder
        .verify(mockActionFactory)
        .createMediaAction(
            eq(mediaSession), any(), eq("displayName"), eq(commandButton2.playerCommand));
    inOrder
        .verify(mockActionFactory)
        .createMediaAction(
            eq(mediaSession), any(), eq("displayName"), eq(commandButton3.playerCommand));
    inOrder
        .verify(mockActionFactory)
        .createMediaAction(
            eq(mediaSession), any(), eq("displayName"), eq(commandButton4.playerCommand));
    verifyNoMoreInteractions(mockActionFactory);
    assertThat(compactViewIndices).asList().containsExactly(2, 1, 3);
  }

  @Test
  public void
      addNotificationActions_playPauseSeekPrevCommands_noCustomDeclaration_seekPrevPlayPauseInCompactView() {
    DefaultMediaNotificationProvider defaultMediaNotificationProvider =
        new DefaultMediaNotificationProvider.Builder(ApplicationProvider.getApplicationContext())
            .build();
    NotificationCompat.Builder notificationBuilder =
        new NotificationCompat.Builder(
            ApplicationProvider.getApplicationContext(), TEST_CHANNEL_ID);
    CommandButton commandButton1 =
        new CommandButton.Builder(CommandButton.ICON_UNDEFINED)
            .setDisplayName("displayName")
            .setIconResId(R.drawable.media3_icon_circular_play)
            .setSessionCommand(new SessionCommand("action1", Bundle.EMPTY))
            .build();
    CommandButton commandButton2 =
        new CommandButton.Builder(CommandButton.ICON_UNDEFINED)
            .setPlayerCommand(Player.COMMAND_PLAY_PAUSE)
            .setDisplayName("displayName")
            .setIconResId(R.drawable.media3_icon_circular_play)
            .build();
    CommandButton commandButton3 =
        new CommandButton.Builder(CommandButton.ICON_UNDEFINED)
            .setPlayerCommand(Player.COMMAND_SEEK_TO_PREVIOUS)
            .setDisplayName("displayName")
            .setIconResId(R.drawable.media3_icon_circular_play)
            .build();
    Player player = new TestExoPlayerBuilder(context).build();
    MediaSession mediaSession = new MediaSession.Builder(context, player).build();

    int[] compactViewIndices =
        defaultMediaNotificationProvider.addNotificationActions(
            mediaSession,
            ImmutableList.of(commandButton1, commandButton2, commandButton3),
            notificationBuilder,
            mockActionFactory);
    mediaSession.release();
    player.release();

    assertThat(notificationBuilder.build().actions).hasLength(3);
    InOrder inOrder = Mockito.inOrder(mockActionFactory);
    inOrder
        .verify(mockActionFactory)
        .createCustomActionFromCustomCommandButton(mediaSession, commandButton1);
    inOrder
        .verify(mockActionFactory)
        .createMediaAction(
            eq(mediaSession), any(), eq("displayName"), eq(commandButton2.playerCommand));
    inOrder
        .verify(mockActionFactory)
        .createMediaAction(
            eq(mediaSession), any(), eq("displayName"), eq(commandButton3.playerCommand));
    verifyNoMoreInteractions(mockActionFactory);
    assertThat(compactViewIndices).asList().containsExactly(2, 1);
  }

  @Test
  public void
      addNotificationActions_noPlayPauseSeekPrevSeekNextCommands_noCustomDeclaration_emptyCompactViewIndices() {
    DefaultMediaNotificationProvider defaultMediaNotificationProvider =
        new DefaultMediaNotificationProvider.Builder(ApplicationProvider.getApplicationContext())
            .build();
    NotificationCompat.Builder notificationBuilder =
        new NotificationCompat.Builder(
            ApplicationProvider.getApplicationContext(), TEST_CHANNEL_ID);
    CommandButton commandButton1 =
        new CommandButton.Builder(CommandButton.ICON_UNDEFINED)
            .setDisplayName("displayName")
            .setIconResId(R.drawable.media3_icon_circular_play)
            .setSessionCommand(new SessionCommand("action1", Bundle.EMPTY))
            .build();
    Player player = new TestExoPlayerBuilder(context).build();
    MediaSession mediaSession = new MediaSession.Builder(context, player).build();

    int[] compactViewIndices =
        defaultMediaNotificationProvider.addNotificationActions(
            mediaSession, ImmutableList.of(commandButton1), notificationBuilder, mockActionFactory);
    mediaSession.release();
    player.release();

    InOrder inOrder = Mockito.inOrder(mockActionFactory);
    inOrder
        .verify(mockActionFactory)
        .createCustomActionFromCustomCommandButton(mediaSession, commandButton1);
    verifyNoMoreInteractions(mockActionFactory);
    assertThat(compactViewIndices).asList().isEmpty();
  }

  @Test
  public void addNotificationActions_outOfBoundsCompactViewIndices_ignored() {
    DefaultMediaNotificationProvider defaultMediaNotificationProvider =
        new DefaultMediaNotificationProvider.Builder(ApplicationProvider.getApplicationContext())
            .build();
    NotificationCompat.Builder notificationBuilder =
        new NotificationCompat.Builder(
            ApplicationProvider.getApplicationContext(), TEST_CHANNEL_ID);
    Bundle commandButtonBundle1 = new Bundle();
    commandButtonBundle1.putInt(DefaultMediaNotificationProvider.COMMAND_KEY_COMPACT_VIEW_INDEX, 2);
    CommandButton commandButton1 =
        new CommandButton.Builder(CommandButton.ICON_UNDEFINED)
            .setDisplayName("displayName")
            .setIconResId(R.drawable.media3_icon_circular_play)
            .setSessionCommand(new SessionCommand("action1", Bundle.EMPTY))
            .setExtras(commandButtonBundle1)
            .build();
    Bundle commandButtonBundle2 = new Bundle();
    commandButtonBundle2.putInt(
        DefaultMediaNotificationProvider.COMMAND_KEY_COMPACT_VIEW_INDEX, -1);
    CommandButton commandButton2 =
        new CommandButton.Builder(CommandButton.ICON_UNDEFINED)
            .setDisplayName("displayName2")
            .setIconResId(R.drawable.media3_icon_circular_play)
            .setSessionCommand(new SessionCommand("action1", Bundle.EMPTY))
            .setExtras(commandButtonBundle2)
            .build();
    Player player = new TestExoPlayerBuilder(context).build();
    MediaSession mediaSession = new MediaSession.Builder(context, player).build();

    int[] compactViewIndices =
        defaultMediaNotificationProvider.addNotificationActions(
            mediaSession,
            /* mediaButtons= */ ImmutableList.of(commandButton1, commandButton2),
            notificationBuilder,
            mockActionFactory);
    mediaSession.release();
    player.release();

    InOrder inOrder = Mockito.inOrder(mockActionFactory);
    inOrder
        .verify(mockActionFactory)
        .createCustomActionFromCustomCommandButton(mediaSession, commandButton1);
    inOrder
        .verify(mockActionFactory)
        .createCustomActionFromCustomCommandButton(mediaSession, commandButton2);
    verifyNoMoreInteractions(mockActionFactory);
    assertThat(compactViewIndices).asList().isEmpty();
  }

  @Test
  public void addNotificationActions_unsetLeadingArrayFields_cropped() {
    DefaultMediaNotificationProvider defaultMediaNotificationProvider =
        new DefaultMediaNotificationProvider.Builder(ApplicationProvider.getApplicationContext())
            .build();
    NotificationCompat.Builder notificationBuilder =
        new NotificationCompat.Builder(
            ApplicationProvider.getApplicationContext(), TEST_CHANNEL_ID);
    Bundle commandButtonBundle = new Bundle();
    commandButtonBundle.putInt(DefaultMediaNotificationProvider.COMMAND_KEY_COMPACT_VIEW_INDEX, 1);
    CommandButton commandButton1 =
        new CommandButton.Builder(CommandButton.ICON_UNDEFINED)
            .setDisplayName("displayName")
            .setIconResId(R.drawable.media3_icon_circular_play)
            .setSessionCommand(new SessionCommand("action1", Bundle.EMPTY))
            .setExtras(commandButtonBundle)
            .build();
    Player player = new TestExoPlayerBuilder(context).build();
    MediaSession mediaSession = new MediaSession.Builder(context, player).build();

    int[] compactViewIndices =
        defaultMediaNotificationProvider.addNotificationActions(
            mediaSession, ImmutableList.of(commandButton1), notificationBuilder, mockActionFactory);
    mediaSession.release();
    player.release();

    InOrder inOrder = Mockito.inOrder(mockActionFactory);
    inOrder
        .verify(mockActionFactory)
        .createCustomActionFromCustomCommandButton(mediaSession, commandButton1);
    verifyNoMoreInteractions(mockActionFactory);
    // [INDEX_UNSET, 1, INDEX_UNSET] cropped up to the first INDEX_UNSET value
    assertThat(compactViewIndices).asList().isEmpty();
  }

  @Test
  public void addNotificationActions_correctNotificationActionAttributes() {
    DefaultMediaNotificationProvider defaultMediaNotificationProvider =
        new DefaultMediaNotificationProvider.Builder(ApplicationProvider.getApplicationContext())
            .build();
    NotificationCompat.Builder notificationBuilder =
        new NotificationCompat.Builder(
            ApplicationProvider.getApplicationContext(), TEST_CHANNEL_ID);
    DefaultActionFactory defaultActionFactory =
        new DefaultActionFactory(Robolectric.setupService(TestService.class));
    Bundle commandButtonBundle = new Bundle();
    commandButtonBundle.putString("testKey", "testValue");
    CommandButton commandButton1 =
        new CommandButton.Builder(CommandButton.ICON_PLAY)
            .setDisplayName("displayName1")
            .setSessionCommand(new SessionCommand("action1", Bundle.EMPTY))
            .setExtras(commandButtonBundle)
            .build();
    Player player = new TestExoPlayerBuilder(context).build();
    MediaSession mediaSession = new MediaSession.Builder(context, player).build();

    defaultMediaNotificationProvider.addNotificationActions(
        mediaSession, ImmutableList.of(commandButton1), notificationBuilder, defaultActionFactory);
    mediaSession.release();
    player.release();

    Notification.Action[] actions = notificationBuilder.build().actions;
    assertThat(actions).hasLength(1);
    assertThat(String.valueOf(actions[0].title)).isEqualTo("displayName1");
    assertThat(actions[0].getIcon().getResId()).isEqualTo(commandButton1.iconResId);
    Bundle extrasInAction = actions[0].getExtras();
    // Remove platform extras added during the construction of Notification.Action.
    extrasInAction.remove(EXTRA_ALLOW_GENERATED_REPLIES);
    extrasInAction.remove(EXTRA_SHOWS_USER_INTERFACE);
    extrasInAction.remove(EXTRA_SEMANTIC_ACTION);
    assertThat(extrasInAction.size()).isEqualTo(0);
  }

  /**
   * Tests that the {@link DefaultMediaNotificationProvider} will discard the pending {@link
   * MediaNotification.Provider.Callback#onNotificationChanged(MediaNotification)}, if there is a
   * new request.
   */
  @Test
  public void createNotification_withNewRequest_discardPendingCallback() {
    // We will advance the main looper manually in the test.
    shadowOf(Looper.getMainLooper()).pause();
    // Create a MediaSession whose player returns non-null media metadata so that the
    // notification provider will request to load artwork bitmaps.
    Player player =
        createPlayerWithMetadata(
            new MediaMetadata.Builder()
                .setArtworkUri(Uri.parse("http://example.test/image.jpg"))
                .build());
    DefaultActionFactory defaultActionFactory =
        new DefaultActionFactory(Robolectric.setupService(TestService.class));
    BitmapLoader mockBitmapLoader = mock(BitmapLoader.class);
    SettableFuture<Bitmap> bitmapFuture = SettableFuture.create();
    when(mockBitmapLoader.loadBitmapFromMetadata(any())).thenReturn(bitmapFuture);
    MediaSession mediaSession =
        new MediaSession.Builder(context, player).setBitmapLoader(mockBitmapLoader).build();
    DefaultMediaNotificationProvider defaultMediaNotificationProvider =
        new DefaultMediaNotificationProvider.Builder(ApplicationProvider.getApplicationContext())
            .build();

    // Ask the notification provider to create a notification twice. Use separate callback instances
    // for each notification so that we can distinguish for which notification we received a
    // callback.
    MediaNotification.Provider.Callback mockOnNotificationChangedCallback1 =
        mock(MediaNotification.Provider.Callback.class);
    defaultMediaNotificationProvider.createNotification(
        mediaSession,
        /* customLayout= */ ImmutableList.of(),
        defaultActionFactory,
        mockOnNotificationChangedCallback1);
    ShadowLooper.idleMainLooper();
    verifyNoInteractions(mockOnNotificationChangedCallback1);
    MediaNotification.Provider.Callback mockOnNotificationChangedCallback2 =
        mock(MediaNotification.Provider.Callback.class);
    defaultMediaNotificationProvider.createNotification(
        mediaSession,
        /* customLayout= */ ImmutableList.of(),
        defaultActionFactory,
        mockOnNotificationChangedCallback2);
    // The bitmap has arrived.
    bitmapFuture.set(Bitmap.createBitmap(/* width= */ 8, /* height= */ 8, Bitmap.Config.RGB_565));
    ShadowLooper.idleMainLooper();
    mediaSession.release();
    player.release();

    verify(mockOnNotificationChangedCallback2).onNotificationChanged(any());
    verifyNoInteractions(mockOnNotificationChangedCallback1);
  }

  @Test
  public void createNotification_invalidButtons_enabledSessionCommandsOnlyForGetMediaButtons() {
    DefaultActionFactory defaultActionFactory =
        new DefaultActionFactory(Robolectric.setupService(TestService.class));
    List<CommandButton> filteredEnabledLayout = new ArrayList<>();
    DefaultMediaNotificationProvider defaultMediaNotificationProvider =
        new DefaultMediaNotificationProvider(ApplicationProvider.getApplicationContext()) {
          @Override
          protected ImmutableList<CommandButton> getMediaButtons(
              MediaSession session,
              Commands playerCommands,
              ImmutableList<CommandButton> customLayout,
              boolean showPauseButton) {
            filteredEnabledLayout.addAll(customLayout);
            return super.getMediaButtons(session, playerCommands, customLayout, showPauseButton);
          }
        };
    MediaSession mediaSession =
        new MediaSession.Builder(
                ApplicationProvider.getApplicationContext(),
                new TestExoPlayerBuilder(context).build())
            .build();
    CommandButton button1 =
        new CommandButton.Builder(CommandButton.ICON_UNDEFINED)
            .setDisplayName("button1")
            .setIconResId(R.drawable.media3_notification_small_icon)
            .setPlayerCommand(Player.COMMAND_SEEK_TO_PREVIOUS)
            .build();
    CommandButton button2 =
        new CommandButton.Builder(CommandButton.ICON_UNDEFINED)
            .setDisplayName("button2")
            .setIconResId(R.drawable.media3_notification_small_icon)
            .setSessionCommand(new SessionCommand("command2", Bundle.EMPTY))
            .build()
            .copyWithIsEnabled(true);
    CommandButton button3 =
        new CommandButton.Builder(CommandButton.ICON_UNDEFINED)
            .setDisplayName("button3")
            .setIconResId(R.drawable.media3_notification_small_icon)
            .setPlayerCommand(Player.COMMAND_PLAY_PAUSE)
            .build()
            .copyWithIsEnabled(true);

    defaultMediaNotificationProvider.createNotification(
        mediaSession,
        /* customLayout= */ ImmutableList.of(button1, button2, button3),
        defaultActionFactory,
        notification -> {
          /* Do nothing. */
        });

    assertThat(filteredEnabledLayout).containsExactly(button2);
    mediaSession.getPlayer().release();
    mediaSession.release();
  }

  @Test
  public void
      createNotification_withStateReadyAndPlayWhenReadyTrueAndNoSuppression_showsPauseButton() {
    Player player =
        createPlayerWithFixedState(
            Player.STATE_READY, /* playWhenReady= */ true, Player.PLAYBACK_SUPPRESSION_REASON_NONE);
    DefaultActionFactory defaultActionFactory =
        new DefaultActionFactory(Robolectric.setupService(TestService.class));
    MediaSession mediaSession = new MediaSession.Builder(context, player).build();
    DefaultMediaNotificationProvider defaultMediaNotificationProvider =
        new DefaultMediaNotificationProvider.Builder(ApplicationProvider.getApplicationContext())
            .build();

    MediaNotification mediaNotification =
        defaultMediaNotificationProvider.createNotification(
            mediaSession,
            /* customLayout= */ ImmutableList.of(),
            defaultActionFactory,
            notification -> {});
    mediaSession.release();

    assertThat(mediaNotification.notification.actions[0].title.toString())
        .isEqualTo(context.getString(R.string.media3_controls_pause_description));
  }

  @Test
  public void
      createNotification_withStateReadyAndPlayWhenReadyTrueAndPlaybackSuppression_showsPlayButton() {
    Player player =
        createPlayerWithFixedState(
            Player.STATE_READY,
            /* playWhenReady= */ true,
            Player.PLAYBACK_SUPPRESSION_REASON_TRANSIENT_AUDIO_FOCUS_LOSS);
    DefaultActionFactory defaultActionFactory =
        new DefaultActionFactory(Robolectric.setupService(TestService.class));
    MediaSession mediaSession = new MediaSession.Builder(context, player).build();
    DefaultMediaNotificationProvider defaultMediaNotificationProvider =
        new DefaultMediaNotificationProvider.Builder(ApplicationProvider.getApplicationContext())
            .build();

    MediaNotification mediaNotification =
        defaultMediaNotificationProvider.createNotification(
            mediaSession,
            /* customLayout= */ ImmutableList.of(),
            defaultActionFactory,
            notification -> {});
    mediaSession.release();

    assertThat(mediaNotification.notification.actions[0].title.toString())
        .isEqualTo(context.getString(R.string.media3_controls_play_description));
  }

  @Test
  public void
      createNotification_withStateReadyAndPlayWhenReadyTrueAndPlaybackSuppressionWithoutShowPauseIfSuppressed_showsPauseButton() {
    Player player =
        createPlayerWithFixedState(
            Player.STATE_READY,
            /* playWhenReady= */ true,
            Player.PLAYBACK_SUPPRESSION_REASON_TRANSIENT_AUDIO_FOCUS_LOSS);
    DefaultActionFactory defaultActionFactory =
        new DefaultActionFactory(Robolectric.setupService(TestService.class));
    MediaSession mediaSession =
        new MediaSession.Builder(context, player)
            .setShowPlayButtonIfPlaybackIsSuppressed(false)
            .build();
    DefaultMediaNotificationProvider defaultMediaNotificationProvider =
        new DefaultMediaNotificationProvider.Builder(ApplicationProvider.getApplicationContext())
            .build();

    MediaNotification mediaNotification =
        defaultMediaNotificationProvider.createNotification(
            mediaSession,
            /* customLayout= */ ImmutableList.of(),
            defaultActionFactory,
            notification -> {});
    mediaSession.release();

    assertThat(mediaNotification.notification.actions[0].title.toString())
        .isEqualTo(context.getString(R.string.media3_controls_pause_description));
  }

  @Test
  public void
      createNotification_withStateBufferingAndPlayWhenReadyTrueAndNoSuppression_showsPauseButton() {
    Player player =
        createPlayerWithFixedState(
            Player.STATE_BUFFERING,
            /* playWhenReady= */ true,
            Player.PLAYBACK_SUPPRESSION_REASON_NONE);
    DefaultActionFactory defaultActionFactory =
        new DefaultActionFactory(Robolectric.setupService(TestService.class));
    MediaSession mediaSession = new MediaSession.Builder(context, player).build();
    DefaultMediaNotificationProvider defaultMediaNotificationProvider =
        new DefaultMediaNotificationProvider.Builder(ApplicationProvider.getApplicationContext())
            .build();

    MediaNotification mediaNotification =
        defaultMediaNotificationProvider.createNotification(
            mediaSession,
            /* customLayout= */ ImmutableList.of(),
            defaultActionFactory,
            notification -> {});
    mediaSession.release();

    assertThat(mediaNotification.notification.actions[0].title.toString())
        .isEqualTo(context.getString(R.string.media3_controls_pause_description));
  }

  @Test
  public void
      createNotification_withStateBufferingAndPlayWhenReadyTrueAndPlaybackSuppression_showsPlayButton() {
    Player player =
        createPlayerWithFixedState(
            Player.STATE_BUFFERING,
            /* playWhenReady= */ true,
            Player.PLAYBACK_SUPPRESSION_REASON_TRANSIENT_AUDIO_FOCUS_LOSS);
    DefaultActionFactory defaultActionFactory =
        new DefaultActionFactory(Robolectric.setupService(TestService.class));
    MediaSession mediaSession = new MediaSession.Builder(context, player).build();
    DefaultMediaNotificationProvider defaultMediaNotificationProvider =
        new DefaultMediaNotificationProvider.Builder(ApplicationProvider.getApplicationContext())
            .build();

    MediaNotification mediaNotification =
        defaultMediaNotificationProvider.createNotification(
            mediaSession,
            /* customLayout= */ ImmutableList.of(),
            defaultActionFactory,
            notification -> {});
    mediaSession.release();

    assertThat(mediaNotification.notification.actions[0].title.toString())
        .isEqualTo(context.getString(R.string.media3_controls_play_description));
  }

  @Test
  public void
      createNotification_withStateBufferingAndPlayWhenReadyTrueAndPlaybackSuppressionWithoutShowPauseIfSuppressed_showsPauseButton() {
    Player player =
        createPlayerWithFixedState(
            Player.STATE_BUFFERING,
            /* playWhenReady= */ true,
            Player.PLAYBACK_SUPPRESSION_REASON_TRANSIENT_AUDIO_FOCUS_LOSS);
    DefaultActionFactory defaultActionFactory =
        new DefaultActionFactory(Robolectric.setupService(TestService.class));
    MediaSession mediaSession =
        new MediaSession.Builder(context, player)
            .setShowPlayButtonIfPlaybackIsSuppressed(false)
            .build();
    DefaultMediaNotificationProvider defaultMediaNotificationProvider =
        new DefaultMediaNotificationProvider.Builder(ApplicationProvider.getApplicationContext())
            .build();

    MediaNotification mediaNotification =
        defaultMediaNotificationProvider.createNotification(
            mediaSession,
            /* customLayout= */ ImmutableList.of(),
            defaultActionFactory,
            notification -> {});
    mediaSession.release();

    assertThat(mediaNotification.notification.actions[0].title.toString())
        .isEqualTo(context.getString(R.string.media3_controls_pause_description));
  }

  @Test
  public void createNotification_withStateReadyAndPlayWhenReadyFalse_showsPlayButton() {
    Player player =
        createPlayerWithFixedState(
            Player.STATE_READY,
            /* playWhenReady= */ false,
            Player.PLAYBACK_SUPPRESSION_REASON_NONE);
    DefaultActionFactory defaultActionFactory =
        new DefaultActionFactory(Robolectric.setupService(TestService.class));
    MediaSession mediaSession = new MediaSession.Builder(context, player).build();
    DefaultMediaNotificationProvider defaultMediaNotificationProvider =
        new DefaultMediaNotificationProvider.Builder(ApplicationProvider.getApplicationContext())
            .build();

    MediaNotification mediaNotification =
        defaultMediaNotificationProvider.createNotification(
            mediaSession,
            /* customLayout= */ ImmutableList.of(),
            defaultActionFactory,
            notification -> {});
    mediaSession.release();

    assertThat(mediaNotification.notification.actions[0].title.toString())
        .isEqualTo(context.getString(R.string.media3_controls_play_description));
  }

  @Test
  public void createNotification_withStateBufferingAndPlayWhenReadyFalse_showsPlayButton() {
    Player player =
        createPlayerWithFixedState(
            Player.STATE_BUFFERING,
            /* playWhenReady= */ false,
            Player.PLAYBACK_SUPPRESSION_REASON_NONE);
    DefaultActionFactory defaultActionFactory =
        new DefaultActionFactory(Robolectric.setupService(TestService.class));
    MediaSession mediaSession = new MediaSession.Builder(context, player).build();
    DefaultMediaNotificationProvider defaultMediaNotificationProvider =
        new DefaultMediaNotificationProvider.Builder(ApplicationProvider.getApplicationContext())
            .build();

    MediaNotification mediaNotification =
        defaultMediaNotificationProvider.createNotification(
            mediaSession,
            /* customLayout= */ ImmutableList.of(),
            defaultActionFactory,
            notification -> {});
    mediaSession.release();

    assertThat(mediaNotification.notification.actions[0].title.toString())
        .isEqualTo(context.getString(R.string.media3_controls_play_description));
  }

  @Test
  public void createNotification_withStateEndedAndPlayWhenReadyTrue_showsPlayButton() {
    Player player =
        createPlayerWithFixedState(
            Player.STATE_ENDED, /* playWhenReady= */ true, Player.PLAYBACK_SUPPRESSION_REASON_NONE);
    DefaultActionFactory defaultActionFactory =
        new DefaultActionFactory(Robolectric.setupService(TestService.class));
    MediaSession mediaSession = new MediaSession.Builder(context, player).build();
    DefaultMediaNotificationProvider defaultMediaNotificationProvider =
        new DefaultMediaNotificationProvider.Builder(ApplicationProvider.getApplicationContext())
            .build();

    MediaNotification mediaNotification =
        defaultMediaNotificationProvider.createNotification(
            mediaSession,
            /* customLayout= */ ImmutableList.of(),
            defaultActionFactory,
            notification -> {});
    mediaSession.release();

    assertThat(mediaNotification.notification.actions[0].title.toString())
        .isEqualTo(context.getString(R.string.media3_controls_play_description));
  }

  @Test
  public void createNotification_withStateEndedAndPlayWhenReadyFalse_showsPlayButton() {
    Player player =
        createPlayerWithFixedState(
            Player.STATE_ENDED, /* playWhenReady= */ true, Player.PLAYBACK_SUPPRESSION_REASON_NONE);
    DefaultActionFactory defaultActionFactory =
        new DefaultActionFactory(Robolectric.setupService(TestService.class));
    MediaSession mediaSession = new MediaSession.Builder(context, player).build();
    DefaultMediaNotificationProvider defaultMediaNotificationProvider =
        new DefaultMediaNotificationProvider.Builder(ApplicationProvider.getApplicationContext())
            .build();

    MediaNotification mediaNotification =
        defaultMediaNotificationProvider.createNotification(
            mediaSession,
            /* customLayout= */ ImmutableList.of(),
            defaultActionFactory,
            notification -> {});
    mediaSession.release();

    assertThat(mediaNotification.notification.actions[0].title.toString())
        .isEqualTo(context.getString(R.string.media3_controls_play_description));
  }

  @Test
  public void createNotification_withStateIdleAndPlayWhenReadyTrue_showsPlayButton() {
    Player player =
        createPlayerWithFixedState(
            Player.STATE_IDLE, /* playWhenReady= */ true, Player.PLAYBACK_SUPPRESSION_REASON_NONE);
    DefaultActionFactory defaultActionFactory =
        new DefaultActionFactory(Robolectric.setupService(TestService.class));
    MediaSession mediaSession = new MediaSession.Builder(context, player).build();
    DefaultMediaNotificationProvider defaultMediaNotificationProvider =
        new DefaultMediaNotificationProvider.Builder(ApplicationProvider.getApplicationContext())
            .build();

    MediaNotification mediaNotification =
        defaultMediaNotificationProvider.createNotification(
            mediaSession,
            /* customLayout= */ ImmutableList.of(),
            defaultActionFactory,
            notification -> {});
    mediaSession.release();

    assertThat(mediaNotification.notification.actions[0].title.toString())
        .isEqualTo(context.getString(R.string.media3_controls_play_description));
  }

  @Test
  public void createNotification_withStateIdleAndPlayWhenReadyFalse_showsPlayButton() {
    Player player =
        createPlayerWithFixedState(
            Player.STATE_IDLE, /* playWhenReady= */ true, Player.PLAYBACK_SUPPRESSION_REASON_NONE);
    DefaultActionFactory defaultActionFactory =
        new DefaultActionFactory(Robolectric.setupService(TestService.class));
    MediaSession mediaSession = new MediaSession.Builder(context, player).build();
    DefaultMediaNotificationProvider defaultMediaNotificationProvider =
        new DefaultMediaNotificationProvider.Builder(ApplicationProvider.getApplicationContext())
            .build();

    MediaNotification mediaNotification =
        defaultMediaNotificationProvider.createNotification(
            mediaSession,
            /* customLayout= */ ImmutableList.of(),
            defaultActionFactory,
            notification -> {});
    mediaSession.release();

    assertThat(mediaNotification.notification.actions[0].title.toString())
        .isEqualTo(context.getString(R.string.media3_controls_play_description));
  }

  @Test
  public void provider_withCustomNotificationIdProvider_notificationsUseCustomId() {
    Context context = ApplicationProvider.getApplicationContext();
    DefaultMediaNotificationProvider defaultMediaNotificationProvider =
        new DefaultMediaNotificationProvider.Builder(context)
            .setNotificationIdProvider(
                session -> {
                  checkNotNull(session);
                  return 3;
                })
            .setChannelName(/* channelNameResourceId= */ R.string.media3_controls_play_description)
            .build();
    BitmapLoader mockBitmapLoader = mock(BitmapLoader.class);
    when(mockBitmapLoader.loadBitmapFromMetadata(any())).thenReturn(null);
    Player player = new TestExoPlayerBuilder(context).build();
    MediaSession mediaSession =
        new MediaSession.Builder(context, player).setBitmapLoader(mockBitmapLoader).build();
    DefaultActionFactory defaultActionFactory =
        new DefaultActionFactory(Robolectric.setupService(TestService.class));

    MediaNotification notification =
        defaultMediaNotificationProvider.createNotification(
            mediaSession,
            ImmutableList.of(),
            defaultActionFactory,
            mock(MediaNotification.Provider.Callback.class));
    mediaSession.release();
    player.release();

    assertThat(notification.notificationId).isEqualTo(3);
  }

  @Test
  public void setCustomSmallIcon_notificationUsesCustomSmallIcon() {
    Context context = ApplicationProvider.getApplicationContext();
    DefaultMediaNotificationProvider defaultMediaNotificationProvider =
        new DefaultMediaNotificationProvider.Builder(context).build();
    DefaultActionFactory defaultActionFactory =
        new DefaultActionFactory(Robolectric.setupService(TestService.class));
    BitmapLoader mockBitmapLoader = mock(BitmapLoader.class);
    when(mockBitmapLoader.loadBitmapFromMetadata(any())).thenReturn(null);
    Player player = new TestExoPlayerBuilder(context).build();
    MediaSession mediaSession =
        new MediaSession.Builder(context, player).setBitmapLoader(mockBitmapLoader).build();

    MediaNotification notification =
        defaultMediaNotificationProvider.createNotification(
            mediaSession,
            ImmutableList.of(),
            defaultActionFactory,
            mock(MediaNotification.Provider.Callback.class));
    // Change the small icon.
    defaultMediaNotificationProvider.setSmallIcon(R.drawable.media3_icon_circular_play);
    MediaNotification notificationWithSmallIcon =
        defaultMediaNotificationProvider.createNotification(
            mediaSession,
            ImmutableList.of(),
            defaultActionFactory,
            mock(MediaNotification.Provider.Callback.class));
    mediaSession.release();
    player.release();

    assertThat(notification.notification.getSmallIcon().getResId())
        .isEqualTo(R.drawable.media3_notification_small_icon);
    assertThat(notificationWithSmallIcon.notification.getSmallIcon().getResId())
        .isEqualTo(R.drawable.media3_icon_circular_play);
  }

  @Test
  public void setMediaMetadataTitle_notificationUsesItAsContentTitle() {
    Context context = ApplicationProvider.getApplicationContext();
    DefaultMediaNotificationProvider defaultMediaNotificationProvider =
        new DefaultMediaNotificationProvider.Builder(context).build();
    DefaultActionFactory defaultActionFactory =
        new DefaultActionFactory(Robolectric.setupService(TestService.class));
    Player player = createPlayerWithMetadata(new MediaMetadata.Builder().setTitle("title").build());
    BitmapLoader mockBitmapLoader = mock(BitmapLoader.class);
    when(mockBitmapLoader.loadBitmapFromMetadata(any())).thenReturn(null);
    MediaSession mediaSession =
        new MediaSession.Builder(context, player).setBitmapLoader(mockBitmapLoader).build();

    MediaNotification notification =
        defaultMediaNotificationProvider.createNotification(
            mediaSession,
            ImmutableList.of(),
            defaultActionFactory,
            mock(MediaNotification.Provider.Callback.class));
    mediaSession.release();
    player.release();

    boolean isMediaMetadataTitleEqualToNotificationContentTitle =
        "title".contentEquals(NotificationCompat.getContentTitle(notification.notification));
    assertThat(isMediaMetadataTitleEqualToNotificationContentTitle).isTrue();
  }

  @Test
  public void setMediaMetadataArtist_notificationUsesItAsContentText() {
    Context context = ApplicationProvider.getApplicationContext();
    DefaultMediaNotificationProvider defaultMediaNotificationProvider =
        new DefaultMediaNotificationProvider.Builder(context).build();
    DefaultActionFactory defaultActionFactory =
        new DefaultActionFactory(Robolectric.setupService(TestService.class));
    Player player =
        createPlayerWithMetadata(new MediaMetadata.Builder().setArtist("artist").build());
    BitmapLoader mockBitmapLoader = mock(BitmapLoader.class);
    when(mockBitmapLoader.loadBitmapFromMetadata(any())).thenReturn(null);
    MediaSession mediaSession =
        new MediaSession.Builder(context, player).setBitmapLoader(mockBitmapLoader).build();

    MediaNotification notification =
        defaultMediaNotificationProvider.createNotification(
            mediaSession,
            ImmutableList.of(),
            defaultActionFactory,
            mock(MediaNotification.Provider.Callback.class));
    mediaSession.release();
    player.release();

    boolean isMediaMetadataArtistEqualToNotificationContentText =
        "artist".contentEquals(NotificationCompat.getContentText(notification.notification));
    assertThat(isMediaMetadataArtistEqualToNotificationContentText).isTrue();
  }

  @Test
  public void
      setMediaMetadata_withoutAvailableCommandToGetMetadata_doesNotUseMetadataForNotification() {
    Context context = ApplicationProvider.getApplicationContext();
    DefaultMediaNotificationProvider defaultMediaNotificationProvider =
        new DefaultMediaNotificationProvider.Builder(context).build();
    DefaultActionFactory defaultActionFactory =
        new DefaultActionFactory(Robolectric.setupService(TestService.class));
    Player player =
        createPlayerWithMetadata(
            new MediaMetadata.Builder().setArtist("artist").setTitle("title").build(),
            /* isMetadataCommandAvailable= */ false);
    BitmapLoader mockBitmapLoader = mock(BitmapLoader.class);
    when(mockBitmapLoader.loadBitmapFromMetadata(any())).thenReturn(null);
    MediaSession mediaSession =
        new MediaSession.Builder(context, player).setBitmapLoader(mockBitmapLoader).build();

    MediaNotification notification =
        defaultMediaNotificationProvider.createNotification(
            mediaSession,
            ImmutableList.of(),
            defaultActionFactory,
            mock(MediaNotification.Provider.Callback.class));
    mediaSession.release();
    player.release();

    assertThat(NotificationCompat.getContentText(notification.notification)).isNull();
    assertThat(NotificationCompat.getContentTitle(notification.notification)).isNull();
  }

  /**
   * Extends {@link DefaultMediaNotificationProvider} and overrides all known protected methods. If
   * by accident we change the signature of the class in a way that affects inheritance, this test
   * would no longer compile.
   */
  @Test
  public void overridesProviderDefinition_compilesSuccessfully() {
    Context context = ApplicationProvider.getApplicationContext();

    DefaultMediaNotificationProvider unused =
        new DefaultMediaNotificationProvider(context) {
          @Override
          public ImmutableList<CommandButton> getMediaButtons(
              MediaSession mediaSession,
              Player.Commands playerCommands,
              ImmutableList<CommandButton> customLayout,
              boolean showPauseButton) {
            return super.getMediaButtons(
                mediaSession, playerCommands, customLayout, showPauseButton);
          }

          @Override
          public int[] addNotificationActions(
              MediaSession mediaSession,
              ImmutableList<CommandButton> mediaButtons,
              NotificationCompat.Builder builder,
              MediaNotification.ActionFactory actionFactory) {
            return super.addNotificationActions(mediaSession, mediaButtons, builder, actionFactory);
          }

          @Override
          public CharSequence getNotificationContentTitle(MediaMetadata metadata) {
            return super.getNotificationContentTitle(metadata);
          }

          @Override
          public CharSequence getNotificationContentText(MediaMetadata metadata) {
            return super.getNotificationContentText(metadata);
          }
        };
  }

<<<<<<< HEAD
  private static void assertHasNotificationChannel(
      List<NotificationChannel> notificationChannels, String channelId, String channelName) {
    boolean found = false;
    for (NotificationChannel notificationChannel : notificationChannels) {
      found =
          notificationChannel.getId().equals(channelId)
              // NotificationChannel.getName() is CharSequence. Use String#contentEquals instead
              // because CharSequence.equals() has undefined behavior.
              && channelName.contentEquals(notificationChannel.getName());
      if (found) {
        break;
      }
    }
    assertThat(found).isTrue();
  }

=======
>>>>>>> df887a94
  private Player createPlayerWithMetadata(MediaMetadata mediaMetadata) {
    return createPlayerWithMetadata(mediaMetadata, /* isMetadataCommandAvailable= */ true);
  }

  private Player createPlayerWithMetadata(
      MediaMetadata mediaMetadata, boolean isMetadataCommandAvailable) {
    return new ForwardingPlayer(new TestExoPlayerBuilder(context).build()) {
      @Override
      public boolean isCommandAvailable(int command) {
        return isMetadataCommandAvailable || command != Player.COMMAND_GET_METADATA;
      }

      @Override
      public Commands getAvailableCommands() {
        Commands.Builder commandsBuilder = new Commands.Builder().addAllCommands();
        if (!isMetadataCommandAvailable) {
          commandsBuilder.remove(Player.COMMAND_GET_METADATA);
        }
        return commandsBuilder.build();
      }

      @Override
      public MediaMetadata getMediaMetadata() {
        return isMetadataCommandAvailable ? mediaMetadata : MediaMetadata.EMPTY;
      }
    };
  }

  private static Player createPlayerWithFixedState(
      @Player.State int playbackState,
      boolean playWhenReady,
      @Player.PlaybackSuppressionReason int suppressionReason) {
    return new SimpleBasePlayer(Looper.getMainLooper()) {
      @Override
      protected State getState() {
        return new State.Builder()
            .setAvailableCommands(new Commands.Builder().add(Player.COMMAND_PLAY_PAUSE).build())
            .setPlaylist(
                ImmutableList.of(new MediaItemData.Builder(/* uid= */ new Object()).build()))
            .setPlaybackState(playbackState)
            .setPlayWhenReady(playWhenReady, Player.PLAY_WHEN_READY_CHANGE_REASON_USER_REQUEST)
            .setPlaybackSuppressionReason(suppressionReason)
            .build();
      }

      @Override
      protected ListenableFuture<?> handleSetPlayWhenReady(boolean playWhenReady) {
        // Do nothing.
        return Futures.immediateVoidFuture();
      }
    };
  }

  /** A test service for unit tests. */
  private static final class TestService extends MediaLibraryService {
    @Nullable
    @Override
    public MediaLibrarySession onGetSession(MediaSession.ControllerInfo controllerInfo) {
      return null;
    }
  }
}<|MERGE_RESOLUTION|>--- conflicted
+++ resolved
@@ -1166,25 +1166,6 @@
         };
   }
 
-<<<<<<< HEAD
-  private static void assertHasNotificationChannel(
-      List<NotificationChannel> notificationChannels, String channelId, String channelName) {
-    boolean found = false;
-    for (NotificationChannel notificationChannel : notificationChannels) {
-      found =
-          notificationChannel.getId().equals(channelId)
-              // NotificationChannel.getName() is CharSequence. Use String#contentEquals instead
-              // because CharSequence.equals() has undefined behavior.
-              && channelName.contentEquals(notificationChannel.getName());
-      if (found) {
-        break;
-      }
-    }
-    assertThat(found).isTrue();
-  }
-
-=======
->>>>>>> df887a94
   private Player createPlayerWithMetadata(MediaMetadata mediaMetadata) {
     return createPlayerWithMetadata(mediaMetadata, /* isMetadataCommandAvailable= */ true);
   }
