seekMap:
  isSeekable = true
  duration = 2548333
  getPosition(0) = [[timeUs=-455000, position=5162], [timeUs=611666, position=16205]]
  getPosition(1) = [[timeUs=-455000, position=5162], [timeUs=611666, position=16205]]
  getPosition(1274166) = [[timeUs=611666, position=16205], [timeUs=1680000, position=34939]]
  getPosition(2548333) = [[timeUs=1680000, position=34939]]
numberOfTracks = 2
track 0:
<<<<<<< HEAD
  total output bytes = 3112471
  sample count = 83
=======
  total output bytes = 3208515
  sample count = 85
>>>>>>> df887a94
  format 0:
    id = 1
    sampleMimeType = video/dolby-vision
    codecs = hev1.08.04
    maxInputSize = 196379
    maxNumReorderSamples = 2
    width = 1920
    height = 1080
    frameRate = 28.03
    rotationDegrees = 90
    colorInfo:
      colorSpace = 6
      colorRange = 2
      colorTransfer = 7
      lumaBitdepth = 10
      chromaBitdepth = 10
    metadata = entries=[Mp4Timestamp: creation time=3788952614, modification time=3788952614, timescale=600]
    initializationData:
      data = length 97, hash 32FB3D18
  sample 0:
    time = -455000
    flags = 1
    data = length 78829, hash 9265686F
  sample 1:
<<<<<<< HEAD
    time = -321667
    flags = 0
    data = length 32262, hash 1AD10F61
  sample 2:
    time = -388334
    flags = 0
    data = length 18055, hash C6BED1E3
  sample 3:
    time = -188334
=======
    time = -321666
    flags = 0
    data = length 32262, hash 1AD10F61
  sample 2:
    time = -388333
    flags = 0
    data = length 18055, hash C6BED1E3
  sample 3:
    time = -188333
>>>>>>> df887a94
    flags = 0
    data = length 65604, hash AA006B06
  sample 4:
    time = -255000
    flags = 0
    data = length 25841, hash 5643AEFF
  sample 5:
    time = -55000
    flags = 0
    data = length 72552, hash 9535951C
  sample 6:
<<<<<<< HEAD
    time = -121667
=======
    time = -121666
>>>>>>> df887a94
    flags = 0
    data = length 23756, hash 4074D5AE
  sample 7:
    time = 78333
    flags = 0
    data = length 98274, hash 7BE5F53A
  sample 8:
    time = 11666
    flags = 0
    data = length 55804, hash D559D074
  sample 9:
<<<<<<< HEAD
    time = -21667
=======
    time = -21666
>>>>>>> df887a94
    flags = 0
    data = length 12955, hash 35EE397F
  sample 10:
    time = 45000
    flags = 0
    data = length 12066, hash 31FB52BD
  sample 11:
    time = 211666
    flags = 0
    data = length 86506, hash 2FA2334C
  sample 12:
    time = 145000
    flags = 0
    data = length 35691, hash 37C2A1B3
  sample 13:
    time = 111666
    flags = 0
    data = length 9029, hash D49A1FBC
  sample 14:
    time = 178333
    flags = 0
    data = length 12198, hash BA7F090B
  sample 15:
    time = 345000
    flags = 0
    data = length 99669, hash 69FD95FB
  sample 16:
    time = 278333
    flags = 0
    data = length 35931, hash 7F52D49D
  sample 17:
    time = 245000
    flags = 0
    data = length 13955, hash 520B5A6A
  sample 18:
    time = 311666
    flags = 0
    data = length 12407, hash 5326719B
  sample 19:
    time = 478333
    flags = 0
    data = length 89991, hash A4198F94
  sample 20:
    time = 411666
    flags = 0
    data = length 25706, hash F2A4B2A4
  sample 21:
    time = 378333
    flags = 0
    data = length 11924, hash 508042C8
  sample 22:
    time = 445000
    flags = 0
    data = length 14949, hash 212C7161
  sample 23:
    time = 611666
    flags = 1
    data = length 196349, hash 484B3706
  sample 24:
    time = 545000
    flags = 0
    data = length 36093, hash 9964470A
  sample 25:
    time = 511666
    flags = 0
    data = length 9196, hash 124A821F
  sample 26:
    time = 578333
    flags = 0
    data = length 11337, hash 2A61C44F
  sample 27:
    time = 745000
    flags = 0
    data = length 89197, hash E331760E
  sample 28:
    time = 678333
    flags = 0
    data = length 27802, hash 280175A2
  sample 29:
    time = 645000
    flags = 0
    data = length 9295, hash 1CC71F4D
  sample 30:
    time = 711666
    flags = 0
    data = length 11844, hash 595DBFFA
  sample 31:
    time = 878333
    flags = 0
    data = length 78369, hash 958807CA
  sample 32:
    time = 811666
    flags = 0
    data = length 28320, hash 8B5DAC6A
  sample 33:
    time = 778333
    flags = 0
    data = length 13845, hash 868C5F96
  sample 34:
    time = 845000
    flags = 0
    data = length 13734, hash 2BF28058
  sample 35:
    time = 1011666
    flags = 0
    data = length 60140, hash 4DCE6D29
  sample 36:
    time = 945000
    flags = 0
    data = length 28024, hash 2808AC27
  sample 37:
    time = 911666
    flags = 0
    data = length 14865, hash DA936298
  sample 38:
    time = 978333
    flags = 0
    data = length 15631, hash F11D2528
  sample 39:
    time = 1145000
    flags = 0
    data = length 59293, hash 1C3296CD
  sample 40:
    time = 1078333
    flags = 0
    data = length 27545, hash 189E13B8
  sample 41:
    time = 1045000
    flags = 0
    data = length 14959, hash A47356EF
  sample 42:
    time = 1111666
    flags = 0
    data = length 15621, hash C391E893
  sample 43:
    time = 1278333
    flags = 0
    data = length 66112, hash 54A454C4
  sample 44:
    time = 1211666
    flags = 0
    data = length 33610, hash 4C3F57F2
  sample 45:
    time = 1178333
    flags = 0
    data = length 13205, hash EC181CA7
  sample 46:
    time = 1245000
    flags = 0
    data = length 18525, hash 20D8FE9D
  sample 47:
    time = 1411666
    flags = 0
    data = length 63613, hash B807DB7E
  sample 48:
    time = 1345000
    flags = 0
    data = length 40816, hash 2D023C8F
  sample 49:
    time = 1311666
    flags = 0
    data = length 17728, hash B07033B9
  sample 50:
    time = 1378333
    flags = 0
    data = length 13105, hash 4E3B7245
  sample 51:
    time = 1546666
    flags = 0
    data = length 54500, hash 88F3013F
  sample 52:
    time = 1478333
    flags = 0
    data = length 34711, hash 9918D286
  sample 53:
    time = 1445000
    flags = 0
    data = length 14764, hash CF9044AB
  sample 54:
    time = 1513333
    flags = 0
    data = length 16517, hash BA27C997
  sample 55:
    time = 1680000
    flags = 1
    data = length 143217, hash A7D06C3F
  sample 56:
    time = 1613333
    flags = 0
    data = length 32967, hash E490EDD3
  sample 57:
    time = 1580000
    flags = 0
    data = length 17445, hash 5F91C2B8
  sample 58:
    time = 1646666
    flags = 0
    data = length 14638, hash 775110FE
  sample 59:
    time = 1813333
    flags = 0
    data = length 67665, hash A9A21D87
  sample 60:
    time = 1746666
    flags = 0
    data = length 32392, hash 7E790D61
  sample 61:
    time = 1713333
    flags = 0
    data = length 10589, hash 6EB324E3
  sample 62:
    time = 1780000
    flags = 0
    data = length 18023, hash 29D03684
  sample 63:
    time = 1946666
    flags = 0
    data = length 67946, hash 8135C195
  sample 64:
    time = 1880000
    flags = 0
    data = length 41030, hash B6A9208
  sample 65:
    time = 1846666
    flags = 0
    data = length 15110, hash BF682221
  sample 66:
    time = 1913333
    flags = 0
    data = length 17245, hash 2BAFA805
  sample 67:
    time = 2080000
    flags = 0
    data = length 57455, hash 2754BFA0
  sample 68:
    time = 2013333
    flags = 0
    data = length 37067, hash CCE6C30F
  sample 69:
    time = 1980000
    flags = 0
    data = length 14098, hash 60A5760F
  sample 70:
    time = 2046666
    flags = 0
    data = length 20864, hash 94450211
  sample 71:
    time = 2213333
    flags = 0
    data = length 62871, hash BA53494F
  sample 72:
    time = 2146666
    flags = 0
    data = length 38596, hash 420335AC
  sample 73:
    time = 2113333
    flags = 0
    data = length 17584, hash 2E024B02
  sample 74:
    time = 2180000
    flags = 0
    data = length 18521, hash 7381819A
  sample 75:
    time = 2346666
    flags = 0
    data = length 54835, hash F45163BF
  sample 76:
    time = 2280000
    flags = 0
    data = length 29346, hash A57C757F
  sample 77:
    time = 2246666
    flags = 0
    data = length 15815, hash 1B194C31
  sample 78:
    time = 2313333
    flags = 0
    data = length 20390, hash A162AAD0
  sample 79:
    time = 2480000
    flags = 0
    data = length 64262, hash 875514C7
  sample 80:
    time = 2413333
    flags = 0
    data = length 39953, hash 3884739A
  sample 81:
    time = 2380000
    flags = 0
    data = length 23136, hash 8AF1C1AD
  sample 82:
    time = 2446666
    flags = 0
    data = length 26792, hash 3157758F
  sample 83:
    time = 2613333
    flags = 0
    data = length 62711, hash EF9AC8F5
  sample 84:
    time = 2546666
    flags = 536870912
    data = length 33333, hash 567D33D6
track 1:
  total output bytes = 45765
  sample count = 112
  format 0:
    peakBitrate = 192000
    id = 2
    sampleMimeType = audio/mp4a-latm
    codecs = mp4a.40.2
    maxInputSize = 832
    channelCount = 2
    sampleRate = 44100
    encoderDelay = 1698
    encoderPadding = 609
    language = und
    metadata = entries=[Mp4Timestamp: creation time=3788952614, modification time=3788952614, timescale=600]
    initializationData:
      data = length 2, hash 5FF
  sample 0:
    time = 0
    flags = 1
    data = length 802, hash DE7F20AC
  sample 1:
    time = 23219
    flags = 1
    data = length 457, hash 3F6EF91
  sample 2:
    time = 46439
    flags = 1
    data = length 439, hash 9EFEF547
  sample 3:
    time = 69659
    flags = 1
    data = length 425, hash 9E1A2B66
  sample 4:
    time = 92879
    flags = 1
    data = length 420, hash 7AA38F34
  sample 5:
    time = 116099
    flags = 1
    data = length 399, hash 919F7E1C
  sample 6:
    time = 139319
    flags = 1
    data = length 394, hash 4EB03DBE
  sample 7:
    time = 162539
    flags = 1
    data = length 392, hash C027E340
  sample 8:
    time = 185759
    flags = 1
    data = length 389, hash F5CA0E30
  sample 9:
    time = 208979
    flags = 1
    data = length 406, hash C4D75949
  sample 10:
    time = 232199
    flags = 1
    data = length 418, hash A00CE696
  sample 11:
    time = 255419
    flags = 1
    data = length 398, hash F05C17A5
  sample 12:
    time = 278639
    flags = 1
    data = length 399, hash DF5BEB79
  sample 13:
    time = 301859
    flags = 1
    data = length 391, hash A7717052
  sample 14:
    time = 325079
    flags = 1
    data = length 413, hash CD16EEE8
  sample 15:
    time = 348299
    flags = 1
    data = length 417, hash AB8F24B7
  sample 16:
    time = 371519
    flags = 1
    data = length 420, hash EB187AD9
  sample 17:
    time = 394739
    flags = 1
    data = length 404, hash C7E2028A
  sample 18:
    time = 417959
    flags = 1
    data = length 427, hash 960C2672
  sample 19:
    time = 441179
    flags = 1
    data = length 419, hash 333F12D8
  sample 20:
    time = 464399
    flags = 1
    data = length 409, hash 14611ACA
  sample 21:
    time = 487619
    flags = 1
    data = length 397, hash FF7C175F
  sample 22:
    time = 510839
    flags = 1
    data = length 397, hash 3C41B7F
  sample 23:
    time = 534058
    flags = 1
    data = length 407, hash E5FD065C
  sample 24:
    time = 557278
    flags = 1
    data = length 402, hash 4B054010
  sample 25:
    time = 580498
    flags = 1
    data = length 402, hash A831296A
  sample 26:
    time = 603718
    flags = 1
    data = length 414, hash A140A593
  sample 27:
    time = 626938
    flags = 1
    data = length 416, hash 1812B419
  sample 28:
    time = 650158
    flags = 1
    data = length 399, hash 8365C231
  sample 29:
    time = 673378
    flags = 1
    data = length 385, hash D661688B
  sample 30:
    time = 696598
    flags = 1
    data = length 403, hash BC9E5E2E
  sample 31:
    time = 719818
    flags = 1
    data = length 398, hash 59804AE8
  sample 32:
    time = 743038
    flags = 1
    data = length 406, hash 3A42B5B7
  sample 33:
    time = 766258
    flags = 1
    data = length 414, hash 53FA9880
  sample 34:
    time = 789478
    flags = 1
    data = length 398, hash 8D3ADD23
  sample 35:
    time = 812698
    flags = 1
    data = length 425, hash C9ADA235
  sample 36:
    time = 835918
    flags = 1
    data = length 408, hash 3A4EFC47
  sample 37:
    time = 859138
    flags = 1
    data = length 414, hash 6FED5E60
  sample 38:
    time = 882358
    flags = 1
    data = length 427, hash 42AC5664
  sample 39:
    time = 905578
    flags = 1
    data = length 429, hash 62F3725D
  sample 40:
    time = 928798
    flags = 1
    data = length 403, hash 6C11E259
  sample 41:
    time = 952018
    flags = 1
    data = length 421, hash 4EF805F6
  sample 42:
    time = 975238
    flags = 1
    data = length 404, hash 2094740F
  sample 43:
    time = 998458
    flags = 1
    data = length 426, hash FCF2A593
  sample 44:
    time = 1021678
    flags = 1
    data = length 423, hash DB09D7F0
  sample 45:
    time = 1044897
    flags = 1
    data = length 411, hash A4CB44DB
  sample 46:
    time = 1068117
    flags = 1
    data = length 404, hash 4959B833
  sample 47:
    time = 1091337
    flags = 1
    data = length 403, hash B5C8DFA1
  sample 48:
    time = 1114557
    flags = 1
    data = length 422, hash ABE9358F
  sample 49:
    time = 1137777
    flags = 1
    data = length 418, hash C1914F50
  sample 50:
    time = 1160997
    flags = 1
    data = length 421, hash 4453B916
  sample 51:
    time = 1184217
    flags = 1
    data = length 400, hash 73452AD3
  sample 52:
    time = 1207437
    flags = 1
    data = length 400, hash F094F7B
  sample 53:
    time = 1230657
    flags = 1
    data = length 410, hash EC5D2BC2
  sample 54:
    time = 1253877
    flags = 1
    data = length 391, hash 9DC6D32
  sample 55:
    time = 1277097
    flags = 1
    data = length 361, hash 6612AF76
  sample 56:
    time = 1300317
    flags = 1
    data = length 391, hash 4B59EFBD
  sample 57:
    time = 1323537
    flags = 1
    data = length 390, hash 8CB3956F
  sample 58:
    time = 1346757
    flags = 1
    data = length 388, hash F9B691B9
  sample 59:
    time = 1369977
    flags = 1
    data = length 399, hash 280948A3
  sample 60:
    time = 1393197
    flags = 1
    data = length 390, hash 929628B2
  sample 61:
    time = 1416417
    flags = 1
    data = length 387, hash 56291FF5
  sample 62:
    time = 1439637
    flags = 1
    data = length 446, hash 2A7FE5FE
  sample 63:
    time = 1462857
    flags = 1
    data = length 436, hash D872A8A
  sample 64:
    time = 1486077
    flags = 1
    data = length 394, hash EA791960
  sample 65:
    time = 1509297
    flags = 1
    data = length 417, hash BEEC2ED0
  sample 66:
    time = 1532517
    flags = 1
    data = length 442, hash FDFFC29F
  sample 67:
    time = 1555736
    flags = 1
    data = length 416, hash 2F2ED36F
  sample 68:
    time = 1578956
    flags = 1
    data = length 396, hash 1CFA7982
  sample 69:
    time = 1602176
    flags = 1
    data = length 395, hash 2998BEF2
  sample 70:
    time = 1625396
    flags = 1
    data = length 389, hash AB8EAB86
  sample 71:
    time = 1648616
    flags = 1
    data = length 404, hash AC927E7
  sample 72:
    time = 1671836
    flags = 1
    data = length 418, hash 60370BB0
  sample 73:
    time = 1695056
    flags = 1
    data = length 393, hash 608345FA
  sample 74:
    time = 1718276
    flags = 1
    data = length 402, hash D478A3DE
  sample 75:
    time = 1741496
    flags = 1
    data = length 404, hash 98A170D8
  sample 76:
    time = 1764716
    flags = 1
    data = length 397, hash FE8F519C
  sample 77:
    time = 1787936
    flags = 1
    data = length 386, hash 4FD184BE
  sample 78:
    time = 1811156
    flags = 1
    data = length 377, hash 76FBE38F
  sample 79:
    time = 1834376
    flags = 1
    data = length 409, hash 92C677A9
  sample 80:
    time = 1857596
    flags = 1
    data = length 402, hash 42CFE9E2
  sample 81:
    time = 1880816
    flags = 1
    data = length 390, hash A5BF0232
  sample 82:
    time = 1904036
    flags = 1
    data = length 388, hash 55F742C6
  sample 83:
    time = 1927256
    flags = 1
    data = length 377, hash 84F8DCDD
  sample 84:
    time = 1950476
    flags = 1
    data = length 391, hash E20DB9EB
  sample 85:
    time = 1973696
    flags = 1
    data = length 398, hash 2B8A6B07
  sample 86:
    time = 1996916
    flags = 1
    data = length 381, hash 8E227E10
  sample 87:
    time = 2020136
    flags = 1
    data = length 393, hash 1C5EE4DA
  sample 88:
    time = 2043356
    flags = 1
    data = length 393, hash D37FAB94
  sample 89:
    time = 2066575
    flags = 1
    data = length 380, hash 61D9B8F1
  sample 90:
    time = 2089795
    flags = 1
    data = length 395, hash BB9069D0
  sample 91:
    time = 2113015
    flags = 1
    data = length 379, hash 27A4C8AB
  sample 92:
    time = 2136235
    flags = 1
    data = length 403, hash 2F93ACAE
  sample 93:
    time = 2159455
    flags = 1
    data = length 415, hash 51099155
  sample 94:
    time = 2182675
    flags = 1
    data = length 400, hash EC019A99
  sample 95:
    time = 2205895
    flags = 1
    data = length 401, hash F42E02C7
  sample 96:
    time = 2229115
    flags = 1
    data = length 400, hash C8E29F0A
  sample 97:
    time = 2252335
    flags = 1
    data = length 408, hash B388110C
  sample 98:
    time = 2275555
    flags = 1
    data = length 406, hash FCFBEFD9
  sample 99:
    time = 2298775
    flags = 1
    data = length 411, hash 9C60D439
  sample 100:
    time = 2321995
    flags = 1
    data = length 414, hash 8EECCBD9
  sample 101:
    time = 2345215
    flags = 1
    data = length 393, hash 9B1317BC
  sample 102:
    time = 2368435
    flags = 1
    data = length 405, hash 4CBBCFBF
  sample 103:
    time = 2391655
    flags = 1
    data = length 412, hash A8C3BE09
  sample 104:
    time = 2414875
    flags = 1
    data = length 409, hash CDDB880D
  sample 105:
    time = 2438095
    flags = 1
    data = length 423, hash 9F87A5D
  sample 106:
    time = 2461315
    flags = 1
    data = length 399, hash 6C7043B7
  sample 107:
    time = 2484535
    flags = 1
    data = length 400, hash 297E775C
  sample 108:
    time = 2507755
    flags = 1
    data = length 397, hash 5732E5A2
  sample 109:
    time = 2530975
    flags = 1
    data = length 398, hash 127D1EF3
  sample 110:
    time = 2554195
    flags = 1
    data = length 424, hash BF76C0EC
  sample 111:
    time = 2577414
    flags = 536870913
    data = length 417, hash 761190B8
tracksEnded = true<|MERGE_RESOLUTION|>--- conflicted
+++ resolved
@@ -7,13 +7,8 @@
   getPosition(2548333) = [[timeUs=1680000, position=34939]]
 numberOfTracks = 2
 track 0:
-<<<<<<< HEAD
-  total output bytes = 3112471
-  sample count = 83
-=======
   total output bytes = 3208515
   sample count = 85
->>>>>>> df887a94
   format 0:
     id = 1
     sampleMimeType = video/dolby-vision
@@ -38,17 +33,6 @@
     flags = 1
     data = length 78829, hash 9265686F
   sample 1:
-<<<<<<< HEAD
-    time = -321667
-    flags = 0
-    data = length 32262, hash 1AD10F61
-  sample 2:
-    time = -388334
-    flags = 0
-    data = length 18055, hash C6BED1E3
-  sample 3:
-    time = -188334
-=======
     time = -321666
     flags = 0
     data = length 32262, hash 1AD10F61
@@ -58,7 +42,6 @@
     data = length 18055, hash C6BED1E3
   sample 3:
     time = -188333
->>>>>>> df887a94
     flags = 0
     data = length 65604, hash AA006B06
   sample 4:
@@ -70,11 +53,7 @@
     flags = 0
     data = length 72552, hash 9535951C
   sample 6:
-<<<<<<< HEAD
-    time = -121667
-=======
     time = -121666
->>>>>>> df887a94
     flags = 0
     data = length 23756, hash 4074D5AE
   sample 7:
@@ -86,11 +65,7 @@
     flags = 0
     data = length 55804, hash D559D074
   sample 9:
-<<<<<<< HEAD
-    time = -21667
-=======
     time = -21666
->>>>>>> df887a94
     flags = 0
     data = length 12955, hash 35EE397F
   sample 10:
