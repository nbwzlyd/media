--- conflicted
+++ resolved
@@ -1,18 +1,10 @@
 seekMap:
   isSeekable = true
-<<<<<<< HEAD
-  duration = 999900
-  getPosition(0) = [[timeUs=0, position=400052]]
-  getPosition(1) = [[timeUs=0, position=400052], [timeUs=333333, position=416043]]
-  getPosition(499950) = [[timeUs=333333, position=416043], [timeUs=666666, position=428793]]
-  getPosition(999900) = [[timeUs=666666, position=428793]]
-=======
   duration = 1000000
   getPosition(0) = [[timeUs=0, position=400052]]
   getPosition(1) = [[timeUs=0, position=400052], [timeUs=333333, position=416043]]
   getPosition(500000) = [[timeUs=333333, position=416043], [timeUs=666666, position=428793]]
   getPosition(1000000) = [[timeUs=666666, position=428793]]
->>>>>>> df887a94
 numberOfTracks = 1
 track 0:
   total output bytes = 41647
