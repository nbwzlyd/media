seekMap:
  isSeekable = true
<<<<<<< HEAD
  duration = 100000
  getPosition(0) = [[timeUs=0, position=400052]]
  getPosition(1) = [[timeUs=0, position=400052]]
  getPosition(50000) = [[timeUs=0, position=400052]]
  getPosition(100000) = [[timeUs=0, position=400052]]
=======
  duration = 100100
  getPosition(0) = [[timeUs=0, position=400052]]
  getPosition(1) = [[timeUs=0, position=400052]]
  getPosition(50050) = [[timeUs=0, position=400052]]
  getPosition(100100) = [[timeUs=0, position=400052]]
>>>>>>> df887a94
numberOfTracks = 3
track 0:
  total output bytes = 387
  sample count = 3
  format 0:
    id = 1
    sampleMimeType = application/meta
    maxInputSize = 161
    metadata = entries=[Mp4Timestamp: creation time=100000000, modification time=500000000, timescale=10000]
  sample 0:
    time = 0
    flags = 1
    data = length 131, hash 37A90BF3
  sample 1:
    time = 33355
    flags = 1
    data = length 125, hash 1F92C1BF
  sample 2:
    time = 66711
    flags = 536870913
    data = length 131, hash 47B06CA4
track 1:
  total output bytes = 1726
  sample count = 3
  format 0:
    averageBitrate = 192000
    peakBitrate = 192000
    id = 2
    sampleMimeType = audio/mp4a-latm
    codecs = mp4a.40.2
    maxInputSize = 627
    channelCount = 2
    sampleRate = 48000
    language = ```
    metadata = entries=[Mp4Timestamp: creation time=100000000, modification time=500000000, timescale=10000]
    initializationData:
      data = length 2, hash 560
  sample 0:
    time = 0
    flags = 1
    data = length 597, hash 36BCB84D
  sample 1:
    time = 38062
    flags = 1
    data = length 571, hash FD73DCB0
  sample 2:
    time = 59395
    flags = 536870913
    data = length 558, hash 6A62DD7F
track 2:
  total output bytes = 678996
  sample count = 3
  format 0:
    id = 3
    sampleMimeType = video/hevc
    codecs = hvc1.1.6.L153.B0
    maxInputSize = 420494
    maxNumReorderSamples = 0
    width = 1920
    height = 1080
    frameRate = 29.98
    colorInfo:
      colorSpace = 2
      colorRange = 1
      colorTransfer = 3
      lumaBitdepth = 8
      chromaBitdepth = 8
    metadata = entries=[Mp4Timestamp: creation time=100000000, modification time=500000000, timescale=10000]
    initializationData:
      data = length 85, hash 6F3CAA16
  sample 0:
    time = 0
    flags = 1
    data = length 420464, hash 9C6E9B09
  sample 1:
    time = 33355
    flags = 0
    data = length 131591, hash A1895540
  sample 2:
    time = 66711
    flags = 536870912
    data = length 126941, hash 7B26BBA6
tracksEnded = true<|MERGE_RESOLUTION|>--- conflicted
+++ resolved
@@ -1,18 +1,10 @@
 seekMap:
   isSeekable = true
-<<<<<<< HEAD
-  duration = 100000
-  getPosition(0) = [[timeUs=0, position=400052]]
-  getPosition(1) = [[timeUs=0, position=400052]]
-  getPosition(50000) = [[timeUs=0, position=400052]]
-  getPosition(100000) = [[timeUs=0, position=400052]]
-=======
   duration = 100100
   getPosition(0) = [[timeUs=0, position=400052]]
   getPosition(1) = [[timeUs=0, position=400052]]
   getPosition(50050) = [[timeUs=0, position=400052]]
   getPosition(100100) = [[timeUs=0, position=400052]]
->>>>>>> df887a94
 numberOfTracks = 3
 track 0:
   total output bytes = 387
