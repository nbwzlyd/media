seekMap:
  isSeekable = true
<<<<<<< HEAD
  duration = 1087800
  getPosition(0) = [[timeUs=0, position=400052]]
  getPosition(1) = [[timeUs=0, position=400052]]
  getPosition(543900) = [[timeUs=0, position=400052]]
  getPosition(1087800) = [[timeUs=0, position=400052]]
=======
  duration = 1045300
  getPosition(0) = [[timeUs=0, position=400052]]
  getPosition(1) = [[timeUs=0, position=400052]]
  getPosition(522650) = [[timeUs=0, position=400052]]
  getPosition(1045300) = [[timeUs=0, position=400052]]
>>>>>>> df887a94
numberOfTracks = 2
track 0:
  total output bytes = 69084
  sample count = 30
  format 0:
    id = 1
    sampleMimeType = video/av01
    maxInputSize = 46460
    width = 1080
    height = 720
    frameRate = 29.97
    colorInfo:
      lumaBitdepth = 8
      chromaBitdepth = 8
    metadata = entries=[Mp4Timestamp: creation time=100000000, modification time=500000000, timescale=10000]
    initializationData:
      data = length 17, hash 54AC4E6D
  sample 0:
    time = 0
    flags = 1
    data = length 46430, hash 6B637CB2
  sample 1:
    time = 33366
    flags = 0
    data = length 18221, hash BDFC1DF5
  sample 2:
    time = 66733
    flags = 0
    data = length 46, hash 61FBED63
  sample 3:
    time = 100100
    flags = 0
    data = length 3, hash D5E0
  sample 4:
    time = 133466
    flags = 0
    data = length 228, hash 12CA418E
  sample 5:
    time = 166833
    flags = 0
    data = length 3, hash D610
  sample 6:
    time = 200200
    flags = 0
    data = length 42, hash 89850AD7
  sample 7:
    time = 233566
    flags = 0
    data = length 3, hash D5D0
  sample 8:
    time = 266933
    flags = 0
    data = length 622, hash 825F13E
  sample 9:
    time = 300300
    flags = 0
    data = length 31, hash A716FCF3
  sample 10:
    time = 333666
    flags = 0
    data = length 3, hash D5E0
  sample 11:
    time = 367033
    flags = 0
    data = length 303, hash A10916F7
  sample 12:
    time = 400400
    flags = 0
    data = length 3, hash D600
  sample 13:
    time = 433766
    flags = 0
    data = length 206, hash 9560CECD
  sample 14:
    time = 467133
    flags = 0
    data = length 3, hash D5C0
  sample 15:
    time = 500500
    flags = 0
    data = length 1871, hash 33AF2CC4
  sample 16:
    time = 533866
    flags = 0
    data = length 84, hash 8814D81E
  sample 17:
    time = 567233
    flags = 0
    data = length 3, hash D5E0
  sample 18:
    time = 600600
    flags = 0
    data = length 291, hash 39EE2619
  sample 19:
    time = 633966
    flags = 0
    data = length 3, hash D5F0
  sample 20:
    time = 667333
    flags = 0
    data = length 34, hash 1BA7DF18
  sample 21:
    time = 700700
    flags = 0
    data = length 3, hash D610
  sample 22:
    time = 734066
    flags = 0
    data = length 336, hash FA3BC9BE
  sample 23:
    time = 767433
    flags = 0
    data = length 36, hash 8165203A
  sample 24:
    time = 800800
    flags = 0
    data = length 3, hash D600
  sample 25:
    time = 834166
    flags = 0
    data = length 148, hash 7828A82B
  sample 26:
    time = 867533
    flags = 0
    data = length 3, hash D5F0
  sample 27:
    time = 900900
    flags = 0
    data = length 36, hash 3D5B6002
  sample 28:
    time = 934266
    flags = 0
    data = length 25, hash E9EFF2B7
  sample 29:
    time = 967633
    flags = 536870912
    data = length 61, hash 40B232C5
track 1:
  total output bytes = 9312
  sample count = 45
  format 0:
    averageBitrate = 71295
    peakBitrate = 71295
    id = 2
    sampleMimeType = audio/mp4a-latm
    codecs = mp4a.40.2
    maxInputSize = 612
    channelCount = 1
    sampleRate = 44100
    language = und
    metadata = entries=[Mp4Timestamp: creation time=100000000, modification time=500000000, timescale=10000]
    initializationData:
      data = length 5, hash 2B7623A
  sample 0:
    time = 43000
    flags = 1
    data = length 21, hash 77102128
  sample 1:
    time = 66229
    flags = 1
    data = length 17, hash BA75F5D4
  sample 2:
    time = 89458
    flags = 1
    data = length 582, hash B5064B53
  sample 3:
    time = 112687
    flags = 1
    data = length 218, hash 46000EEF
  sample 4:
    time = 135916
    flags = 1
    data = length 206, hash 7B12EC38
  sample 5:
    time = 159145
    flags = 1
    data = length 215, hash C05E2F91
  sample 6:
    time = 182375
    flags = 1
    data = length 217, hash 1E457BBF
  sample 7:
    time = 205604
    flags = 1
    data = length 195, hash DFD6F480
  sample 8:
    time = 228833
    flags = 1
    data = length 198, hash 2BC702E
  sample 9:
    time = 252062
    flags = 1
    data = length 216, hash ED964B3D
  sample 10:
    time = 275291
    flags = 1
    data = length 204, hash DAF6FDC6
  sample 11:
    time = 298520
    flags = 1
    data = length 205, hash D249FD76
  sample 12:
    time = 321750
    flags = 1
    data = length 200, hash C8F844E4
  sample 13:
    time = 344979
    flags = 1
    data = length 196, hash FDD0CA03
  sample 14:
    time = 368208
    flags = 1
    data = length 196, hash E4E3A7B0
  sample 15:
    time = 391437
    flags = 1
    data = length 207, hash 157773E3
  sample 16:
    time = 414666
    flags = 1
    data = length 207, hash C9F46F0F
  sample 17:
    time = 437895
    flags = 1
    data = length 210, hash 127AC739
  sample 18:
    time = 461125
    flags = 1
    data = length 217, hash B2649830
  sample 19:
    time = 484354
    flags = 1
    data = length 188, hash 4D280759
  sample 20:
    time = 507583
    flags = 1
    data = length 205, hash EAE6D6AD
  sample 21:
    time = 530812
    flags = 1
    data = length 226, hash BDD0EC44
  sample 22:
    time = 554041
    flags = 1
    data = length 199, hash 60C719A2
  sample 23:
    time = 577270
    flags = 1
    data = length 215, hash EDDE842F
  sample 24:
    time = 600500
    flags = 1
    data = length 201, hash D17187B
  sample 25:
    time = 623729
    flags = 1
    data = length 217, hash 58DD698C
  sample 26:
    time = 646958
    flags = 1
    data = length 202, hash 5168D405
  sample 27:
    time = 670187
    flags = 1
    data = length 194, hash 7139AF8
  sample 28:
    time = 693416
    flags = 1
    data = length 203, hash F775D9ED
  sample 29:
    time = 716645
    flags = 1
    data = length 200, hash 774C5045
  sample 30:
    time = 739875
    flags = 1
    data = length 211, hash ED3C6FBC
  sample 31:
    time = 763104
    flags = 1
    data = length 205, hash FC4754A9
  sample 32:
    time = 786333
    flags = 1
    data = length 216, hash 72F4AF29
  sample 33:
    time = 809562
    flags = 1
    data = length 204, hash 1AF98D40
  sample 34:
    time = 832791
    flags = 1
    data = length 200, hash E0004171
  sample 35:
    time = 856020
    flags = 1
    data = length 215, hash B413079A
  sample 36:
    time = 879250
    flags = 1
    data = length 211, hash 107CEE52
  sample 37:
    time = 902479
    flags = 1
    data = length 214, hash 1E588A0D
  sample 38:
    time = 925708
    flags = 1
    data = length 210, hash 84E5BBBD
  sample 39:
    time = 948937
    flags = 1
    data = length 211, hash 32D7ACAB
  sample 40:
    time = 972166
    flags = 1
    data = length 201, hash 1567F919
  sample 41:
    time = 995395
    flags = 1
    data = length 196, hash 2F050463
  sample 42:
    time = 1018625
    flags = 1
    data = length 215, hash 4BDD9C81
  sample 43:
    time = 1041854
    flags = 1
    data = length 242, hash DD6FD967
  sample 44:
    time = 1065083
    flags = 536870913
    data = length 184, hash DAFC330D
tracksEnded = true<|MERGE_RESOLUTION|>--- conflicted
+++ resolved
@@ -1,18 +1,10 @@
 seekMap:
   isSeekable = true
-<<<<<<< HEAD
-  duration = 1087800
-  getPosition(0) = [[timeUs=0, position=400052]]
-  getPosition(1) = [[timeUs=0, position=400052]]
-  getPosition(543900) = [[timeUs=0, position=400052]]
-  getPosition(1087800) = [[timeUs=0, position=400052]]
-=======
   duration = 1045300
   getPosition(0) = [[timeUs=0, position=400052]]
   getPosition(1) = [[timeUs=0, position=400052]]
   getPosition(522650) = [[timeUs=0, position=400052]]
   getPosition(1045300) = [[timeUs=0, position=400052]]
->>>>>>> df887a94
 numberOfTracks = 2
 track 0:
   total output bytes = 69084
