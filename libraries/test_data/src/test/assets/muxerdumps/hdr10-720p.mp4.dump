seekMap:
  isSeekable = true
<<<<<<< HEAD
  duration = 4236500
  getPosition(0) = [[timeUs=0, position=400052]]
  getPosition(1) = [[timeUs=0, position=400052], [timeUs=1002944, position=2283470]]
  getPosition(2118250) = [[timeUs=2003555, position=4184649], [timeUs=3003433, position=4426916]]
  getPosition(4236500) = [[timeUs=4003266, position=6438541]]
=======
  duration = 4236600
  getPosition(0) = [[timeUs=0, position=400052]]
  getPosition(1) = [[timeUs=0, position=400052], [timeUs=1002955, position=2283470]]
  getPosition(2118300) = [[timeUs=2003566, position=4184649], [timeUs=3003444, position=4426916]]
  getPosition(4236600) = [[timeUs=4003277, position=6438541]]
>>>>>>> df887a94
numberOfTracks = 2
track 0:
  total output bytes = 7944083
  sample count = 127
  format 0:
    id = 1
    sampleMimeType = video/hevc
    codecs = hvc1.2.4.L153
    maxInputSize = 157952
    maxNumReorderSamples = 0
    width = 1280
    height = 720
    frameRate = 29.98
    colorInfo:
      colorSpace = 6
      colorRange = 2
      colorTransfer = 6
      lumaBitdepth = 10
      chromaBitdepth = 10
    metadata = entries=[Mp4Timestamp: creation time=100000000, modification time=500000000, timescale=10000]
    initializationData:
      data = length 99, hash 99842E5A
  sample 0:
    time = 0
    flags = 1
    data = length 31784, hash F88A0ADA
  sample 1:
    time = 33333
    flags = 0
    data = length 9972, hash 25C1DE50
  sample 2:
    time = 67233
    flags = 0
    data = length 28744, hash 8B1B2A8A
  sample 3:
    time = 99988
    flags = 0
    data = length 54040, hash 4B286B44
  sample 4:
    time = 133311
    flags = 0
    data = length 63348, hash F7F91966
  sample 5:
    time = 166644
    flags = 0
    data = length 56969, hash FE4DDEF2
  sample 6:
    time = 199966
    flags = 0
    data = length 66511, hash BE7EF815
  sample 7:
    time = 233355
    flags = 0
    data = length 72550, hash 8028BAF0
  sample 8:
    time = 266766
    flags = 0
    data = length 66999, hash CA2B154E
  sample 9:
    time = 300188
    flags = 0
    data = length 70365, hash C1E81317
  sample 10:
    time = 333633
    flags = 0
    data = length 65657, hash 5196D8EE
  sample 11:
    time = 367077
    flags = 0
    data = length 56166, hash 3A67C0F2
  sample 12:
    time = 400544
    flags = 0
    data = length 54535, hash 8916E14F
  sample 13:
    time = 434011
    flags = 0
    data = length 60809, hash 30F11073
  sample 14:
    time = 467477
    flags = 0
    data = length 73105, hash 2BDB6A1A
  sample 15:
    time = 500944
    flags = 0
    data = length 74843, hash 885F9563
  sample 16:
    time = 534388
    flags = 0
    data = length 75645, hash 37DBCF31
  sample 17:
    time = 567833
    flags = 0
    data = length 75659, hash 8E9E5330
  sample 18:
    time = 601288
    flags = 0
    data = length 75569, hash DCC63D7C
  sample 19:
    time = 634766
    flags = 0
    data = length 76181, hash BD6BE82B
  sample 20:
    time = 668266
    flags = 0
    data = length 88354, hash 73E3B994
  sample 21:
    time = 701766
    flags = 0
    data = length 75573, hash 7A99EEEB
  sample 22:
    time = 735277
    flags = 0
    data = length 80617, hash 4988E1AF
  sample 23:
    time = 768777
    flags = 0
    data = length 69367, hash 58EE9A3C
  sample 24:
    time = 802266
    flags = 0
    data = length 74534, hash 3E5FC997
  sample 25:
    time = 835744
    flags = 0
    data = length 67594, hash DEAFD3CF
  sample 26:
    time = 869211
    flags = 0
    data = length 67960, hash C21D9BD2
  sample 27:
    time = 902666
    flags = 0
    data = length 62461, hash 2DBFA365
  sample 28:
    time = 936122
    flags = 0
    data = length 45621, hash 4B60D3B3
  sample 29:
    time = 969544
    flags = 0
    data = length 41886, hash F69594F
  sample 30:
    time = 1002955
    flags = 1
    data = length 157922, hash 5D2DED48
  sample 31:
    time = 1036366
    flags = 0
    data = length 59055, hash 3EC0D10F
  sample 32:
    time = 1069777
    flags = 0
    data = length 70362, hash 81D6533C
  sample 33:
    time = 1103166
    flags = 0
    data = length 69276, hash 1A5E3B7F
  sample 34:
    time = 1136555
    flags = 0
    data = length 66796, hash 6B26749E
  sample 35:
    time = 1169944
    flags = 0
    data = length 69426, hash 42939F73
  sample 36:
    time = 1203311
    flags = 0
    data = length 53495, hash 47917D51
  sample 37:
    time = 1236677
    flags = 0
    data = length 65041, hash C82B74C1
  sample 38:
    time = 1270044
    flags = 0
    data = length 65539, hash EE34C22
  sample 39:
    time = 1303411
    flags = 0
    data = length 70441, hash 61A63884
  sample 40:
    time = 1336777
    flags = 0
    data = length 60140, hash C99A10E7
  sample 41:
    time = 1370144
    flags = 0
    data = length 56647, hash 4E0D6F5E
  sample 42:
    time = 1403500
    flags = 0
    data = length 56195, hash FCA1A4FE
  sample 43:
    time = 1436855
    flags = 0
    data = length 59142, hash 778A6DDD
  sample 44:
    time = 1470211
    flags = 0
    data = length 59930, hash 3AF0685F
  sample 45:
    time = 1503555
    flags = 0
    data = length 42885, hash 77BCAE9D
  sample 46:
    time = 1536933
    flags = 0
    data = length 52167, hash 9FCE82F2
  sample 47:
    time = 1570277
    flags = 0
    data = length 47566, hash 9F63D6AD
  sample 48:
    time = 1603577
    flags = 0
    data = length 50422, hash 83A948C8
  sample 49:
    time = 1636922
    flags = 0
    data = length 49230, hash 39307D4
  sample 50:
    time = 1670255
    flags = 0
    data = length 49503, hash A882BA5C
  sample 51:
    time = 1703588
    flags = 0
    data = length 49103, hash C43B39DA
  sample 52:
    time = 1736922
    flags = 0
    data = length 62007, hash 9B604007
  sample 53:
    time = 1770244
    flags = 0
    data = length 60107, hash EF52B8FA
  sample 54:
    time = 1803577
    flags = 0
    data = length 58932, hash 18B2AB80
  sample 55:
    time = 1836911
    flags = 0
    data = length 59795, hash A2DEF758
  sample 56:
    time = 1870233
    flags = 0
    data = length 56216, hash 2669E720
  sample 57:
    time = 1903566
    flags = 0
    data = length 59850, hash B1B411C
  sample 58:
    time = 1936888
    flags = 0
    data = length 58022, hash B4F0AA9E
  sample 59:
    time = 1970222
    flags = 0
    data = length 73111, hash 249DC0F7
  sample 60:
    time = 2003566
    flags = 1
    data = length 121871, hash E158BA4C
  sample 61:
    time = 2036877
    flags = 0
    data = length 58917, hash A4E35D6C
  sample 62:
    time = 2070200
    flags = 0
    data = length 57435, hash B7E918BC
  sample 63:
    time = 2103533
    flags = 0
    data = length 60018, hash 79A48F55
  sample 64:
    time = 2136866
    flags = 0
    data = length 56421, hash 7B2FBB9
  sample 65:
    time = 2170200
    flags = 0
    data = length 57080, hash BF9E1AB4
  sample 66:
    time = 2203522
    flags = 0
    data = length 59033, hash 2F75A2D7
  sample 67:
    time = 2236855
    flags = 0
    data = length 55988, hash 6FB02EE1
  sample 68:
    time = 2270188
    flags = 0
    data = length 59010, hash 7E315397
  sample 69:
    time = 2303511
    flags = 0
    data = length 53968, hash 1E69F007
  sample 70:
    time = 2336844
    flags = 0
    data = length 54754, hash 29D81885
  sample 71:
    time = 2370166
    flags = 0
    data = length 54825, hash 360D7650
  sample 72:
    time = 2403500
    flags = 0
    data = length 57683, hash 6B1C8F74
  sample 73:
    time = 2436833
    flags = 0
    data = length 58820, hash D640752F
  sample 74:
    time = 2470155
    flags = 0
    data = length 55979, hash 72AA3662
  sample 75:
    time = 2503488
    flags = 0
    data = length 53372, hash 188F88DB
  sample 76:
    time = 2536822
    flags = 0
    data = length 56082, hash AE587B34
  sample 77:
    time = 2570155
    flags = 0
    data = length 55031, hash F2A1D185
  sample 78:
    time = 2603488
    flags = 0
    data = length 51234, hash E258D5F0
  sample 79:
    time = 2636811
    flags = 0
    data = length 69294, hash 56D53FB7
  sample 80:
    time = 2670144
    flags = 0
    data = length 63400, hash D6E7AC33
  sample 81:
    time = 2703477
    flags = 0
    data = length 61711, hash 3DD7E6B0
  sample 82:
    time = 2736800
    flags = 0
    data = length 60393, hash FF7BDC39
  sample 83:
    time = 2770133
    flags = 0
    data = length 74625, hash CB685A54
  sample 84:
    time = 2803466
    flags = 0
    data = length 61453, hash A48659E6
  sample 85:
    time = 2836800
    flags = 0
    data = length 59662, hash 879501DF
  sample 86:
    time = 2870133
    flags = 0
    data = length 68564, hash 68EEF64C
  sample 87:
    time = 2903455
    flags = 0
    data = length 69549, hash 26CA4587
  sample 88:
    time = 2936788
    flags = 0
    data = length 71190, hash A64362A6
  sample 89:
    time = 2970111
    flags = 0
    data = length 68276, hash 4587AAB6
  sample 90:
    time = 3003444
    flags = 1
    data = length 115575, hash 8DDA331B
  sample 91:
    time = 3036777
    flags = 0
    data = length 56416, hash 3CB6F5AD
  sample 92:
    time = 3070100
    flags = 0
    data = length 54110, hash 7B27C656
  sample 93:
    time = 3103422
    flags = 0
    data = length 68308, hash C7F4AE80
  sample 94:
    time = 3136755
    flags = 0
    data = length 67629, hash 48E625B6
  sample 95:
    time = 3170111
    flags = 0
    data = length 66968, hash D46F0E01
  sample 96:
    time = 3203411
    flags = 0
    data = length 53022, hash 91852F32
  sample 97:
    time = 3236733
    flags = 0
    data = length 66729, hash 12CA7617
  sample 98:
    time = 3270066
    flags = 0
    data = length 53556, hash 904B00CF
  sample 99:
    time = 3303388
    flags = 0
    data = length 63459, hash AB813676
  sample 100:
    time = 3336722
    flags = 0
    data = length 63637, hash 8B0750F6
  sample 101:
    time = 3370044
    flags = 0
    data = length 64700, hash 8922E5BE
  sample 102:
    time = 3403377
    flags = 0
    data = length 54680, hash 4F49EB3D
  sample 103:
    time = 3436700
    flags = 0
    data = length 62600, hash 9DF2F9F5
  sample 104:
    time = 3470033
    flags = 0
    data = length 69506, hash DB702311
  sample 105:
    time = 3503366
    flags = 0
    data = length 50277, hash 1034F0A6
  sample 106:
    time = 3536722
    flags = 0
    data = length 52100, hash 33745B51
  sample 107:
    time = 3570011
    flags = 0
    data = length 65067, hash F73FE2C7
  sample 108:
    time = 3603344
    flags = 0
    data = length 68940, hash 4331DA16
  sample 109:
    time = 3636677
    flags = 0
    data = length 55215, hash 68087A40
  sample 110:
    time = 3670011
    flags = 0
    data = length 56090, hash 2F483911
  sample 111:
    time = 3703333
    flags = 0
    data = length 58356, hash D7D190C6
  sample 112:
    time = 3736655
    flags = 0
    data = length 57368, hash 2F6B7918
  sample 113:
    time = 3769988
    flags = 0
    data = length 56591, hash 19B696D2
  sample 114:
    time = 3803311
    flags = 0
    data = length 54748, hash 7E0CE70E
  sample 115:
    time = 3836633
    flags = 0
    data = length 73133, hash CFA46EE4
  sample 116:
    time = 3869966
    flags = 0
    data = length 52577, hash 5E174B5
  sample 117:
    time = 3903300
    flags = 0
    data = length 74756, hash 5A571060
  sample 118:
    time = 3936622
    flags = 0
    data = length 67171, hash 6F13FB2C
  sample 119:
    time = 3969944
    flags = 0
    data = length 42130, hash DAE94DB2
  sample 120:
    time = 4003277
    flags = 1
    data = length 120199, hash 32DEA792
  sample 121:
    time = 4036600
    flags = 0
    data = length 51028, hash FC7AF64F
  sample 122:
    time = 4069922
    flags = 0
    data = length 51879, hash 74852E0E
  sample 123:
    time = 4103255
    flags = 0
    data = length 51443, hash B735512A
  sample 124:
    time = 4137455
    flags = 0
    data = length 65012, hash DB29A2CD
  sample 125:
    time = 4169900
    flags = 0
    data = length 59318, hash 24AF2123
  sample 126:
    time = 4203244
    flags = 536870912
    data = length 62411, hash 6CAE0387
track 1:
  total output bytes = 133209
  sample count = 195
  format 0:
    averageBitrate = 256000
    peakBitrate = 256000
    id = 2
    sampleMimeType = audio/mp4a-latm
    codecs = mp4a.40.2
    maxInputSize = 877
    channelCount = 2
    sampleRate = 48000
    language = ```
    metadata = entries=[Mp4Timestamp: creation time=100000000, modification time=500000000, timescale=10000]
    initializationData:
      data = length 2, hash 560
  sample 0:
    time = 43000
    flags = 1
    data = length 682, hash 34C58E7C
  sample 1:
    time = 64333
    flags = 1
    data = length 846, hash 22FB31EF
  sample 2:
    time = 85666
    flags = 1
    data = length 757, hash F55DC63E
  sample 3:
    time = 107000
    flags = 1
    data = length 690, hash BD26CD74
  sample 4:
    time = 128333
    flags = 1
    data = length 660, hash 5713CCCB
  sample 5:
    time = 149666
    flags = 1
    data = length 646, hash 74C2D10F
  sample 6:
    time = 171000
    flags = 1
    data = length 652, hash B49BACA1
  sample 7:
    time = 192333
    flags = 1
    data = length 658, hash BF36BC46
  sample 8:
    time = 213666
    flags = 1
    data = length 666, hash 69CBADD8
  sample 9:
    time = 235000
    flags = 1
    data = length 668, hash 99204158
  sample 10:
    time = 256333
    flags = 1
    data = length 671, hash AE181AC8
  sample 11:
    time = 277666
    flags = 1
    data = length 678, hash C432ACF0
  sample 12:
    time = 299000
    flags = 1
    data = length 682, hash C23E1F17
  sample 13:
    time = 320333
    flags = 1
    data = length 685, hash B22AB49
  sample 14:
    time = 341666
    flags = 1
    data = length 683, hash B073F447
  sample 15:
    time = 363000
    flags = 1
    data = length 675, hash C7614E26
  sample 16:
    time = 384333
    flags = 1
    data = length 679, hash 5B075ADF
  sample 17:
    time = 405666
    flags = 1
    data = length 687, hash E260C35B
  sample 18:
    time = 427000
    flags = 1
    data = length 687, hash 3C316334
  sample 19:
    time = 448333
    flags = 1
    data = length 680, hash BCD8469
  sample 20:
    time = 469666
    flags = 1
    data = length 681, hash CBD0BF0F
  sample 21:
    time = 491000
    flags = 1
    data = length 719, hash F7594265
  sample 22:
    time = 512333
    flags = 1
    data = length 699, hash 4975812A
  sample 23:
    time = 533666
    flags = 1
    data = length 723, hash 11C7327E
  sample 24:
    time = 555000
    flags = 1
    data = length 765, hash DED05454
  sample 25:
    time = 576333
    flags = 1
    data = length 785, hash 9E7C3FDD
  sample 26:
    time = 597666
    flags = 1
    data = length 728, hash B433E15E
  sample 27:
    time = 619000
    flags = 1
    data = length 708, hash ED0B3337
  sample 28:
    time = 640333
    flags = 1
    data = length 642, hash 6B447435
  sample 29:
    time = 661666
    flags = 1
    data = length 628, hash D59CB28F
  sample 30:
    time = 683000
    flags = 1
    data = length 594, hash BCC990B5
  sample 31:
    time = 704333
    flags = 1
    data = length 622, hash C9AE9991
  sample 32:
    time = 725645
    flags = 1
    data = length 633, hash 4B7D59B8
  sample 33:
    time = 746979
    flags = 1
    data = length 661, hash A98CE814
  sample 34:
    time = 768312
    flags = 1
    data = length 662, hash 9A3E0D79
  sample 35:
    time = 789645
    flags = 1
    data = length 669, hash 2A0B67AC
  sample 36:
    time = 810979
    flags = 1
    data = length 691, hash C339C4EE
  sample 37:
    time = 832312
    flags = 1
    data = length 678, hash CF770B8C
  sample 38:
    time = 853645
    flags = 1
    data = length 678, hash 685F97BC
  sample 39:
    time = 874979
    flags = 1
    data = length 688, hash 7DC1FBD3
  sample 40:
    time = 896312
    flags = 1
    data = length 684, hash F7D9FE89
  sample 41:
    time = 917645
    flags = 1
    data = length 683, hash 5E3EA281
  sample 42:
    time = 938979
    flags = 1
    data = length 675, hash F576AE6
  sample 43:
    time = 960312
    flags = 1
    data = length 697, hash B0EBE204
  sample 44:
    time = 981645
    flags = 1
    data = length 675, hash 3C928CCA
  sample 45:
    time = 1002979
    flags = 1
    data = length 680, hash 34650DF5
  sample 46:
    time = 1024312
    flags = 1
    data = length 685, hash 564F62A
  sample 47:
    time = 1045645
    flags = 1
    data = length 691, hash 71BBA88D
  sample 48:
    time = 1066979
    flags = 1
    data = length 736, hash C8F0D575
  sample 49:
    time = 1088312
    flags = 1
    data = length 718, hash 2F13561A
  sample 50:
    time = 1109645
    flags = 1
    data = length 692, hash CF153F84
  sample 51:
    time = 1130979
    flags = 1
    data = length 673, hash 30357B83
  sample 52:
    time = 1152312
    flags = 1
    data = length 690, hash 5FB65B72
  sample 53:
    time = 1173645
    flags = 1
    data = length 769, hash F5E1AAEA
  sample 54:
    time = 1194979
    flags = 1
    data = length 733, hash 9327D738
  sample 55:
    time = 1216312
    flags = 1
    data = length 627, hash 203CFA24
  sample 56:
    time = 1237645
    flags = 1
    data = length 697, hash 1FCE39D0
  sample 57:
    time = 1258979
    flags = 1
    data = length 585, hash B53A076B
  sample 58:
    time = 1280312
    flags = 1
    data = length 650, hash FDFCA752
  sample 59:
    time = 1301645
    flags = 1
    data = length 725, hash 4D4FA788
  sample 60:
    time = 1322979
    flags = 1
    data = length 788, hash 6D883F0B
  sample 61:
    time = 1344312
    flags = 1
    data = length 649, hash 9125CC1A
  sample 62:
    time = 1365645
    flags = 1
    data = length 616, hash C02AB7EA
  sample 63:
    time = 1386979
    flags = 1
    data = length 624, hash D49000E1
  sample 64:
    time = 1408312
    flags = 1
    data = length 664, hash 482C9994
  sample 65:
    time = 1429645
    flags = 1
    data = length 656, hash A234172A
  sample 66:
    time = 1450979
    flags = 1
    data = length 649, hash BCCAD04D
  sample 67:
    time = 1472312
    flags = 1
    data = length 655, hash B961E395
  sample 68:
    time = 1493645
    flags = 1
    data = length 673, hash 5BD56013
  sample 69:
    time = 1514979
    flags = 1
    data = length 700, hash FE25D834
  sample 70:
    time = 1536312
    flags = 1
    data = length 668, hash 45203245
  sample 71:
    time = 1557645
    flags = 1
    data = length 672, hash F9269558
  sample 72:
    time = 1578979
    flags = 1
    data = length 682, hash C205B4DF
  sample 73:
    time = 1600312
    flags = 1
    data = length 686, hash A4632474
  sample 74:
    time = 1621645
    flags = 1
    data = length 747, hash B2F3AA1D
  sample 75:
    time = 1642979
    flags = 1
    data = length 711, hash B3A33D80
  sample 76:
    time = 1664312
    flags = 1
    data = length 652, hash 37A9B9BF
  sample 77:
    time = 1685645
    flags = 1
    data = length 675, hash F6BE4CAC
  sample 78:
    time = 1706979
    flags = 1
    data = length 672, hash 22A12DFC
  sample 79:
    time = 1728312
    flags = 1
    data = length 674, hash E740F44
  sample 80:
    time = 1749645
    flags = 1
    data = length 680, hash A065804
  sample 81:
    time = 1770979
    flags = 1
    data = length 663, hash 805CE20
  sample 82:
    time = 1792312
    flags = 1
    data = length 688, hash C2E28B22
  sample 83:
    time = 1813645
    flags = 1
    data = length 672, hash BF738F27
  sample 84:
    time = 1834979
    flags = 1
    data = length 673, hash AFE85361
  sample 85:
    time = 1856312
    flags = 1
    data = length 679, hash C9D68F4F
  sample 86:
    time = 1877645
    flags = 1
    data = length 676, hash 42C67933
  sample 87:
    time = 1898979
    flags = 1
    data = length 748, hash 16944018
  sample 88:
    time = 1920312
    flags = 1
    data = length 730, hash D592050C
  sample 89:
    time = 1941645
    flags = 1
    data = length 785, hash DB11A4E8
  sample 90:
    time = 1962979
    flags = 1
    data = length 708, hash 445F4443
  sample 91:
    time = 1984312
    flags = 1
    data = length 630, hash BD57EF90
  sample 92:
    time = 2005645
    flags = 1
    data = length 621, hash FB977F1F
  sample 93:
    time = 2026979
    flags = 1
    data = length 656, hash 53E25FBE
  sample 94:
    time = 2048291
    flags = 1
    data = length 664, hash A9D0717
  sample 95:
    time = 2069625
    flags = 1
    data = length 672, hash 6F2663EA
  sample 96:
    time = 2090958
    flags = 1
    data = length 677, hash 6EBB686B
  sample 97:
    time = 2112291
    flags = 1
    data = length 679, hash BF29A1EC
  sample 98:
    time = 2133625
    flags = 1
    data = length 683, hash 69F6750D
  sample 99:
    time = 2154958
    flags = 1
    data = length 691, hash A79A804F
  sample 100:
    time = 2176291
    flags = 1
    data = length 734, hash 31FB39E8
  sample 101:
    time = 2197625
    flags = 1
    data = length 657, hash F99E1ADC
  sample 102:
    time = 2218958
    flags = 1
    data = length 659, hash FDC16724
  sample 103:
    time = 2240291
    flags = 1
    data = length 795, hash 23302539
  sample 104:
    time = 2261625
    flags = 1
    data = length 691, hash 5AA01A0
  sample 105:
    time = 2282958
    flags = 1
    data = length 640, hash A9A214AB
  sample 106:
    time = 2304291
    flags = 1
    data = length 651, hash F3253A0E
  sample 107:
    time = 2325625
    flags = 1
    data = length 652, hash 2D4DE02
  sample 108:
    time = 2346958
    flags = 1
    data = length 772, hash 16817D3A
  sample 109:
    time = 2368291
    flags = 1
    data = length 756, hash 738E4C8D
  sample 110:
    time = 2389625
    flags = 1
    data = length 781, hash 61372EAE
  sample 111:
    time = 2410958
    flags = 1
    data = length 658, hash 83B5A955
  sample 112:
    time = 2432291
    flags = 1
    data = length 667, hash C3CF8AEF
  sample 113:
    time = 2453625
    flags = 1
    data = length 768, hash C6534483
  sample 114:
    time = 2474958
    flags = 1
    data = length 688, hash 1C14B263
  sample 115:
    time = 2496291
    flags = 1
    data = length 599, hash 51CF483
  sample 116:
    time = 2517625
    flags = 1
    data = length 594, hash F290D460
  sample 117:
    time = 2538958
    flags = 1
    data = length 633, hash 262E26E6
  sample 118:
    time = 2560291
    flags = 1
    data = length 656, hash 9158E6A1
  sample 119:
    time = 2581625
    flags = 1
    data = length 668, hash 3AC6C8DF
  sample 120:
    time = 2602958
    flags = 1
    data = length 667, hash DB111C93
  sample 121:
    time = 2624291
    flags = 1
    data = length 670, hash 5EA45C5E
  sample 122:
    time = 2645625
    flags = 1
    data = length 663, hash 1CF1EC34
  sample 123:
    time = 2666958
    flags = 1
    data = length 673, hash 9609104
  sample 124:
    time = 2688291
    flags = 1
    data = length 704, hash D274E425
  sample 125:
    time = 2709625
    flags = 1
    data = length 681, hash 4D720ACE
  sample 126:
    time = 2730958
    flags = 1
    data = length 682, hash C49E4619
  sample 127:
    time = 2752291
    flags = 1
    data = length 680, hash 1AB4733A
  sample 128:
    time = 2773625
    flags = 1
    data = length 675, hash BA047E60
  sample 129:
    time = 2794958
    flags = 1
    data = length 688, hash 9679B8E9
  sample 130:
    time = 2816291
    flags = 1
    data = length 687, hash 57DBCD4
  sample 131:
    time = 2837625
    flags = 1
    data = length 680, hash 91BA9BF2
  sample 132:
    time = 2858958
    flags = 1
    data = length 757, hash 741D6330
  sample 133:
    time = 2880291
    flags = 1
    data = length 651, hash 60508D7D
  sample 134:
    time = 2901625
    flags = 1
    data = length 679, hash 7A32FD22
  sample 135:
    time = 2922958
    flags = 1
    data = length 666, hash 98C3F963
  sample 136:
    time = 2944291
    flags = 1
    data = length 694, hash 59D9B67B
  sample 137:
    time = 2965625
    flags = 1
    data = length 680, hash 6FA356DD
  sample 138:
    time = 2986958
    flags = 1
    data = length 665, hash 3D7E32D9
  sample 139:
    time = 3008291
    flags = 1
    data = length 681, hash 2592B0DF
  sample 140:
    time = 3029625
    flags = 1
    data = length 680, hash 2BA659D7
  sample 141:
    time = 3050958
    flags = 1
    data = length 667, hash 1E21B749
  sample 142:
    time = 3072291
    flags = 1
    data = length 683, hash 57E1A624
  sample 143:
    time = 3093625
    flags = 1
    data = length 673, hash B7216D34
  sample 144:
    time = 3114958
    flags = 1
    data = length 684, hash 2FDBEB3A
  sample 145:
    time = 3136291
    flags = 1
    data = length 707, hash 1D528F18
  sample 146:
    time = 3157625
    flags = 1
    data = length 693, hash 24148721
  sample 147:
    time = 3178958
    flags = 1
    data = length 660, hash C89F9451
  sample 148:
    time = 3200291
    flags = 1
    data = length 679, hash 67C16179
  sample 149:
    time = 3221625
    flags = 1
    data = length 685, hash 6EF9DD57
  sample 150:
    time = 3242958
    flags = 1
    data = length 672, hash CFF4E296
  sample 151:
    time = 3264291
    flags = 1
    data = length 681, hash 994F630
  sample 152:
    time = 3285625
    flags = 1
    data = length 684, hash 3118D2E9
  sample 153:
    time = 3306958
    flags = 1
    data = length 677, hash 3628592F
  sample 154:
    time = 3328291
    flags = 1
    data = length 689, hash 309E58A0
  sample 155:
    time = 3349625
    flags = 1
    data = length 677, hash D1F3255B
  sample 156:
    time = 3370958
    flags = 1
    data = length 689, hash B3E864BA
  sample 157:
    time = 3392270
    flags = 1
    data = length 680, hash 469FA2FF
  sample 158:
    time = 3413604
    flags = 1
    data = length 688, hash DC9FC31B
  sample 159:
    time = 3434937
    flags = 1
    data = length 675, hash E2396CC7
  sample 160:
    time = 3456270
    flags = 1
    data = length 738, hash C1B7A30A
  sample 161:
    time = 3477604
    flags = 1
    data = length 723, hash CEABDA70
  sample 162:
    time = 3498937
    flags = 1
    data = length 698, hash 59E1B5D8
  sample 163:
    time = 3520270
    flags = 1
    data = length 671, hash 71CD7BFA
  sample 164:
    time = 3541604
    flags = 1
    data = length 652, hash 45894636
  sample 165:
    time = 3562937
    flags = 1
    data = length 667, hash E98A528A
  sample 166:
    time = 3584270
    flags = 1
    data = length 682, hash 8AA9E761
  sample 167:
    time = 3605604
    flags = 1
    data = length 670, hash 7D071859
  sample 168:
    time = 3626937
    flags = 1
    data = length 672, hash 4FA7BDBB
  sample 169:
    time = 3648270
    flags = 1
    data = length 779, hash 85D8FF74
  sample 170:
    time = 3669604
    flags = 1
    data = length 699, hash CABC0AF6
  sample 171:
    time = 3690937
    flags = 1
    data = length 635, hash 35BD0FED
  sample 172:
    time = 3712270
    flags = 1
    data = length 646, hash D4960FAC
  sample 173:
    time = 3733604
    flags = 1
    data = length 669, hash 4DAC2897
  sample 174:
    time = 3754937
    flags = 1
    data = length 675, hash FD60998A
  sample 175:
    time = 3776270
    flags = 1
    data = length 677, hash FED0180B
  sample 176:
    time = 3797604
    flags = 1
    data = length 668, hash C6183862
  sample 177:
    time = 3818937
    flags = 1
    data = length 671, hash EBA9EF22
  sample 178:
    time = 3840270
    flags = 1
    data = length 668, hash CF88A2FF
  sample 179:
    time = 3861604
    flags = 1
    data = length 727, hash A9311311
  sample 180:
    time = 3882937
    flags = 1
    data = length 701, hash C6351159
  sample 181:
    time = 3904270
    flags = 1
    data = length 847, hash 1864F774
  sample 182:
    time = 3925604
    flags = 1
    data = length 765, hash 616DD2EA
  sample 183:
    time = 3946937
    flags = 1
    data = length 674, hash 671D4342
  sample 184:
    time = 3968270
    flags = 1
    data = length 723, hash 567566A2
  sample 185:
    time = 3989604
    flags = 1
    data = length 580, hash B38C9C63
  sample 186:
    time = 4010937
    flags = 1
    data = length 583, hash 5668BFCE
  sample 187:
    time = 4032270
    flags = 1
    data = length 631, hash 7E86C98E
  sample 188:
    time = 4053604
    flags = 1
    data = length 656, hash 95A41C9B
  sample 189:
    time = 4074937
    flags = 1
    data = length 822, hash 2A045560
  sample 190:
    time = 4096270
    flags = 1
    data = length 643, hash 551E7C72
  sample 191:
    time = 4117604
    flags = 1
    data = length 617, hash 463482D9
  sample 192:
    time = 4138937
    flags = 1
    data = length 640, hash E714454F
  sample 193:
    time = 4160270
    flags = 1
    data = length 646, hash 6DD5E81B
  sample 194:
    time = 4181604
    flags = 536870913
    data = length 690, hash 407EC299
tracksEnded = true<|MERGE_RESOLUTION|>--- conflicted
+++ resolved
@@ -1,18 +1,10 @@
 seekMap:
   isSeekable = true
-<<<<<<< HEAD
-  duration = 4236500
-  getPosition(0) = [[timeUs=0, position=400052]]
-  getPosition(1) = [[timeUs=0, position=400052], [timeUs=1002944, position=2283470]]
-  getPosition(2118250) = [[timeUs=2003555, position=4184649], [timeUs=3003433, position=4426916]]
-  getPosition(4236500) = [[timeUs=4003266, position=6438541]]
-=======
   duration = 4236600
   getPosition(0) = [[timeUs=0, position=400052]]
   getPosition(1) = [[timeUs=0, position=400052], [timeUs=1002955, position=2283470]]
   getPosition(2118300) = [[timeUs=2003566, position=4184649], [timeUs=3003444, position=4426916]]
   getPosition(4236600) = [[timeUs=4003277, position=6438541]]
->>>>>>> df887a94
 numberOfTracks = 2
 track 0:
   total output bytes = 7944083
