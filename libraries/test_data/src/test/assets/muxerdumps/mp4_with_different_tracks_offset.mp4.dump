--- conflicted
+++ resolved
@@ -45,11 +45,7 @@
     maxNumReorderSamples = 2
     width = 12
     height = 10
-<<<<<<< HEAD
-    frameRate = 10000.00
-=======
     frameRate = 20000.00
->>>>>>> df887a94
     colorInfo:
       colorRange = 1
       lumaBitdepth = 8
