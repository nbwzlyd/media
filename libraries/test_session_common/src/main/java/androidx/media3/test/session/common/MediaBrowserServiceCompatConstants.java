--- conflicted
+++ resolved
@@ -32,13 +32,10 @@
   public static final String TEST_GET_CHILDREN_NON_FATAL_AUTHENTICATION_ERROR =
       "getLibraryRoot_nonFatalAuthenticationError_receivesPlaybackException";
   public static final String TEST_SEND_CUSTOM_COMMAND = "sendCustomCommand";
-<<<<<<< HEAD
-=======
   public static final String TEST_MEDIA_ITEMS_WITH_BROWSE_ACTIONS =
       "getLibraryRoot_withBrowseActions";
   public static final String TEST_SUBSCRIBE_THEN_REJECT_ON_LOAD_CHILDREN =
       "subscribe_thenRejectOnLoadChildren";
->>>>>>> df887a94
 
   private MediaBrowserServiceCompatConstants() {}
 }