--- conflicted
+++ resolved
@@ -29,12 +29,8 @@
   public static final String ROOT_EXTRAS_KEY = "root_extras_key";
   public static final int ROOT_EXTRAS_VALUE = 4321;
 
-<<<<<<< HEAD
-  public static final String COMMAND_ACTION_PLAYLIST_ADD = "androidx.media3.actions.playlist_add";
-=======
   public static final String COMMAND_PLAYLIST_ADD = "androidx.media3.commands.playlist_add";
   public static final String COMMAND_RADIO = "androidx.media3.commands.radio";
->>>>>>> df887a94
 
   public static final String MEDIA_ID_GET_BROWSABLE_ITEM = "media_id_get_browsable_item";
   public static final String MEDIA_ID_GET_PLAYABLE_ITEM = "media_id_get_playable_item";
