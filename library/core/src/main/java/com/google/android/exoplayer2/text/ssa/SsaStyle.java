--- conflicted
+++ resolved
@@ -125,13 +125,6 @@
     try {
       return new SsaStyle(
           styleValues[format.nameIndex].trim(),
-<<<<<<< HEAD
-          parseAlignment(styleValues[format.alignmentIndex].trim()),
-          parseColor(styleValues[format.primaryColorIndex].trim()),
-          parseFontSize(styleValues[format.fontSizeIndex].trim()),
-          parseBold(styleValues[format.boldIndex].trim()),
-          parseItalic(styleValues[format.italicIndex].trim()));
-=======
           format.alignmentIndex != C.INDEX_UNSET
               ? parseAlignment(styleValues[format.alignmentIndex].trim())
               : SSA_ALIGNMENT_UNKNOWN,
@@ -140,8 +133,13 @@
               : null,
           format.fontSizeIndex != C.INDEX_UNSET
               ? parseFontSize(styleValues[format.fontSizeIndex].trim())
-              : Cue.DIMEN_UNSET);
->>>>>>> 6be3a593
+              : Cue.DIMEN_UNSET,
+          format.boldIndex != C.INDEX_UNSET) 
+              ? parseBold(styleValues[format.boldIndex].trim())
+              : false,
+          format.italicIndex != C.INDEX_UNSET) 
+              ? parseItalic(styleValues[format.italicIndex].trim())
+              : false);
     } catch (RuntimeException e) {
       Log.w(TAG, "Skipping malformed 'Style:' line: '" + styleLine + "'", e);
       return null;
@@ -272,7 +270,6 @@
     public final int length;
 
     private Format(
-<<<<<<< HEAD
         int nameIndex,
         int alignmentIndex,
         int primaryColorIndex,
@@ -280,9 +277,6 @@
         int boldIndex,
         int italicIndex,
         int length) {
-=======
-        int nameIndex, int alignmentIndex, int primaryColorIndex, int fontSizeIndex, int length) {
->>>>>>> 6be3a593
       this.nameIndex = nameIndex;
       this.alignmentIndex = alignmentIndex;
       this.primaryColorIndex = primaryColorIndex;
