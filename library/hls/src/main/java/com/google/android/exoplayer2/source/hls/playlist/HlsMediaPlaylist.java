--- conflicted
+++ resolved
@@ -82,11 +82,7 @@
      * @param byterangeLength See {@link #byterangeLength}.
      */
     public Segment(String uri, long byterangeOffset, long byterangeLength) {
-<<<<<<< HEAD
-      this(uri, 0, null, -1, C.TIME_UNSET, null, null, byterangeOffset, byterangeLength);
-=======
-      this(uri, 0, -1, C.TIME_UNSET, null, null, byterangeOffset, byterangeLength, false);
->>>>>>> 8ffd40ab
+      this(uri, 0, null, -1, C.TIME_UNSET, null, null, byterangeOffset, byterangeLength, false);
     }
 
     /**
@@ -101,22 +97,11 @@
      * @param byterangeLength See {@link #byterangeLength}.
      * @param hasGapTag See {@link #hasGapTag}.
      */
-<<<<<<< HEAD
+
     public Segment(String url, long durationUs, String title, int relativeDiscontinuitySequence,
-        long relativeStartTimeUs, String fullSegmentEncryptionKeyUri,
-        String encryptionIV, long byterangeOffset, long byterangeLength) {
-=======
-    public Segment(
-        String url,
-        long durationUs,
-        int relativeDiscontinuitySequence,
-        long relativeStartTimeUs,
-        String fullSegmentEncryptionKeyUri,
-        String encryptionIV,
-        long byterangeOffset,
-        long byterangeLength,
-        boolean hasGapTag) {
->>>>>>> 8ffd40ab
+        long relativeStartTimeUs, String fullSegmentEncryptionKeyUri, String encryptionIV, 
+        long byterangeOffset, long byterangeLength, boolean hasGapTag) {
+    
       this.url = url;
       this.durationUs = durationUs;
       this.title = title;
