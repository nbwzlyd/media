--- conflicted
+++ resolved
@@ -82,8 +82,6 @@
   private static final String TAG = "CompPreviewActivity";
   private static final String AUDIO_URI =
       "https://storage.googleapis.com/exoplayer-test-media-0/play.mp3";
-<<<<<<< HEAD
-=======
   private static final String SAME_AS_INPUT_OPTION = "same as input";
   private static final ImmutableMap<String, @Composition.HdrMode Integer> HDR_MODE_DESCRIPTIONS =
       new ImmutableMap.Builder<String, @Composition.HdrMode Integer>()
@@ -95,7 +93,6 @@
   private static final ImmutableList<String> RESOLUTION_HEIGHTS =
       ImmutableList.of(
           SAME_AS_INPUT_OPTION, "144", "240", "360", "480", "720", "1080", "1440", "2160");
->>>>>>> df887a94
 
   private ArrayList<String> sequenceAssetTitles;
   private boolean[] selectedMediaItems;
@@ -150,14 +147,6 @@
     applyVideoEffectsCheckBox.setOnCheckedChangeListener(
         ((compoundButton, checked) -> appliesVideoEffects = checked));
 
-    AppCompatCheckBox backgroundAudioCheckBox = findViewById(R.id.background_audio_checkbox);
-    backgroundAudioCheckBox.setOnCheckedChangeListener(
-        (compoundButton, checked) -> includeBackgroundAudioTrack = checked);
-
-    AppCompatCheckBox applyVideoEffectsCheckBox = findViewById(R.id.apply_video_effects_checkbox);
-    applyVideoEffectsCheckBox.setOnCheckedChangeListener(
-        ((compoundButton, checked) -> appliesVideoEffects = checked));
-
     presetDescriptions = getResources().getStringArray(R.array.preset_descriptions);
     // Select two media items by default.
     selectedMediaItems = new boolean[presetDescriptions.length];
@@ -201,14 +190,6 @@
     String[] presetUris = getResources().getStringArray(/* id= */ R.array.preset_uris);
     int[] presetDurationsUs = getResources().getIntArray(/* id= */ R.array.preset_durations);
     List<EditedMediaItem> mediaItems = new ArrayList<>();
-<<<<<<< HEAD
-    ImmutableList<Effect> videoEffects =
-        appliesVideoEffects
-            ? ImmutableList.of(
-                MatrixTransformationFactory.createDizzyCropEffect(),
-                RgbFilter.createGrayscaleFilter())
-            : ImmutableList.of();
-=======
     ImmutableList.Builder<Effect> videoEffectsBuilder = new ImmutableList.Builder<>();
     if (appliesVideoEffects) {
       videoEffectsBuilder.add(MatrixTransformationFactory.createDizzyCropEffect());
@@ -222,7 +203,6 @@
       videoEffectsBuilder.add(Presentation.createForHeight(resolutionHeight));
     }
     ImmutableList<Effect> videoEffects = videoEffectsBuilder.build();
->>>>>>> df887a94
     // Preview requires all sequences to be the same duration, so calculate main sequence duration
     // and limit background sequence duration to match.
     long videoSequenceDurationUs = 0;
@@ -254,14 +234,10 @@
     }
     SonicAudioProcessor sampleRateChanger = new SonicAudioProcessor();
     sampleRateChanger.setOutputSampleRateHz(8_000);
-<<<<<<< HEAD
-    return new Composition.Builder(/* sequences= */ compositionSequences)
-=======
     Spinner hdrModeSpinner = findViewById(R.id.hdr_mode_spinner);
     int selectedHdrMode =
         HDR_MODE_DESCRIPTIONS.get(String.valueOf(hdrModeSpinner.getSelectedItem()));
     return new Composition.Builder(compositionSequences)
->>>>>>> df887a94
         .setEffects(
             new Effects(
                 /* audioProcessors= */ ImmutableList.of(sampleRateChanger),
