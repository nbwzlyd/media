/*
 * Copyright 2021 The Android Open Source Project
 *
 * Licensed under the Apache License, Version 2.0 (the "License");
 * you may not use this file except in compliance with the License.
 * You may obtain a copy of the License at
 *
 *      http://www.apache.org/licenses/LICENSE-2.0
 *
 * Unless required by applicable law or agreed to in writing, software
 * distributed under the License is distributed on an "AS IS" BASIS,
 * WITHOUT WARRANTIES OR CONDITIONS OF ANY KIND, either express or implied.
 * See the License for the specific language governing permissions and
 * limitations under the License.
 */
package androidx.media3.demo.transformer;

import static android.Manifest.permission.READ_EXTERNAL_STORAGE;
import static android.Manifest.permission.READ_MEDIA_VIDEO;
import static androidx.media3.common.util.Assertions.checkNotNull;
import static androidx.media3.common.util.Assertions.checkState;
import static androidx.media3.common.util.Util.SDK_INT;
import static androidx.media3.exoplayer.DefaultLoadControl.DEFAULT_BUFFER_FOR_PLAYBACK_AFTER_REBUFFER_MS;
import static androidx.media3.exoplayer.DefaultLoadControl.DEFAULT_BUFFER_FOR_PLAYBACK_MS;
import static androidx.media3.transformer.Transformer.PROGRESS_STATE_NOT_STARTED;

import android.app.Activity;
import android.content.Context;
import android.content.Intent;
import android.content.pm.PackageManager;
import android.graphics.Bitmap;
import android.graphics.Color;
import android.graphics.drawable.Drawable;
import android.net.Uri;
import android.os.Bundle;
import android.os.Handler;
import android.text.Spannable;
import android.text.SpannableString;
import android.text.style.ForegroundColorSpan;
import android.view.SurfaceHolder;
import android.view.SurfaceView;
import android.view.View;
import android.view.ViewGroup;
import android.widget.Button;
import android.widget.ImageView;
import android.widget.TextView;
import android.widget.Toast;
import androidx.annotation.Nullable;
import androidx.annotation.StringRes;
import androidx.appcompat.app.AppCompatActivity;
import androidx.core.app.ActivityCompat;
import androidx.media3.common.C;
import androidx.media3.common.DebugViewProvider;
import androidx.media3.common.Effect;
import androidx.media3.common.MediaItem;
import androidx.media3.common.audio.AudioProcessor;
import androidx.media3.common.audio.ChannelMixingAudioProcessor;
import androidx.media3.common.audio.ChannelMixingMatrix;
import androidx.media3.common.audio.SonicAudioProcessor;
import androidx.media3.common.util.BitmapLoader;
import androidx.media3.common.util.Clock;
import androidx.media3.common.util.Log;
import androidx.media3.common.util.Util;
import androidx.media3.datasource.DataSourceBitmapLoader;
import androidx.media3.effect.BitmapOverlay;
import androidx.media3.effect.Contrast;
import androidx.media3.effect.DebugTraceUtil;
import androidx.media3.effect.DrawableOverlay;
import androidx.media3.effect.GlEffect;
import androidx.media3.effect.GlShaderProgram;
import androidx.media3.effect.HslAdjustment;
import androidx.media3.effect.LanczosResample;
import androidx.media3.effect.OverlayEffect;
import androidx.media3.effect.OverlaySettings;
import androidx.media3.effect.Presentation;
import androidx.media3.effect.RgbAdjustment;
import androidx.media3.effect.RgbFilter;
import androidx.media3.effect.RgbMatrix;
import androidx.media3.effect.ScaleAndRotateTransformation;
import androidx.media3.effect.SingleColorLut;
import androidx.media3.effect.TextOverlay;
import androidx.media3.effect.TextureOverlay;
import androidx.media3.exoplayer.DefaultLoadControl;
import androidx.media3.exoplayer.ExoPlayer;
import androidx.media3.exoplayer.audio.SilenceSkippingAudioProcessor;
import androidx.media3.exoplayer.util.DebugTextViewHelper;
import androidx.media3.transformer.Composition;
import androidx.media3.transformer.DefaultEncoderFactory;
import androidx.media3.transformer.EditedMediaItem;
import androidx.media3.transformer.EditedMediaItemSequence;
import androidx.media3.transformer.Effects;
import androidx.media3.transformer.ExperimentalAnalyzerModeFactory;
import androidx.media3.transformer.ExportException;
import androidx.media3.transformer.ExportResult;
import androidx.media3.transformer.InAppMuxer;
import androidx.media3.transformer.JsonUtil;
import androidx.media3.transformer.ProgressHolder;
import androidx.media3.transformer.Transformer;
import androidx.media3.ui.AspectRatioFrameLayout;
import androidx.media3.ui.PlayerView;
import com.google.android.material.card.MaterialCardView;
import com.google.android.material.progressindicator.LinearProgressIndicator;
import com.google.common.base.Stopwatch;
import com.google.common.base.Ticker;
import com.google.common.collect.ImmutableList;
import com.google.common.util.concurrent.ListenableFuture;
import java.io.BufferedWriter;
import java.io.File;
import java.io.FileWriter;
import java.io.IOException;
import java.lang.reflect.Constructor;
import java.util.Arrays;
import java.util.concurrent.CountDownLatch;
import java.util.concurrent.ExecutionException;
import java.util.concurrent.TimeUnit;
import org.json.JSONException;
import org.json.JSONObject;

/** An {@link Activity} that exports and plays media using {@link Transformer}. */
public final class TransformerActivity extends AppCompatActivity {
  private static final String TAG = "TransformerActivity";
<<<<<<< HEAD
=======
  private static final int IMAGE_DURATION_MS = 5_000;
  private static final int IMAGE_FRAME_RATE_FPS = 30;
>>>>>>> df887a94
  private static int LOAD_CONTROL_MIN_BUFFER_MS = 5_000;
  private static int LOAD_CONTROL_MAX_BUFFER_MS = 5_000;

  private Button displayInputButton;
  private MaterialCardView inputCardView;
  private TextView inputTextView;
  private ImageView inputImageView;
  private PlayerView inputPlayerView;
  private PlayerView outputPlayerView;
  private TextView outputVideoTextView;
  private TextView debugTextView;
  private TextView informationTextView;
  private ViewGroup progressViewGroup;
  private LinearProgressIndicator progressIndicator;
  private Button pauseButton;
  private Button resumeButton;
  private Stopwatch exportStopwatch;
  private AspectRatioFrameLayout debugFrame;

  @Nullable private DebugTextViewHelper debugTextViewHelper;
  @Nullable private ExoPlayer inputPlayer;
  @Nullable private ExoPlayer outputPlayer;
  @Nullable private Transformer transformer;
  @Nullable private File outputFile;
  @Nullable private File oldOutputFile;

  @Override
  protected void onCreate(@Nullable Bundle savedInstanceState) {
    super.onCreate(savedInstanceState);
    setContentView(R.layout.transformer_activity);

    inputCardView = findViewById(R.id.input_card_view);
    inputTextView = findViewById(R.id.input_text_view);
    inputImageView = findViewById(R.id.input_image_view);
    inputPlayerView = findViewById(R.id.input_player_view);
    outputPlayerView = findViewById(R.id.output_player_view);
    outputVideoTextView = findViewById(R.id.output_video_text_view);
    debugTextView = findViewById(R.id.debug_text_view);
    informationTextView = findViewById(R.id.information_text_view);
    progressViewGroup = findViewById(R.id.progress_view_group);
    progressIndicator = findViewById(R.id.progress_indicator);
    pauseButton = findViewById(R.id.pause_button);
    pauseButton.setOnClickListener(view -> pauseExport());
    resumeButton = findViewById(R.id.resume_button);
    resumeButton.setOnClickListener(view -> startExport());
    debugFrame = findViewById(R.id.debug_aspect_ratio_frame_layout);
    displayInputButton = findViewById(R.id.display_input_button);
    displayInputButton.setOnClickListener(view -> toggleInputVideoDisplay());

    exportStopwatch =
        Stopwatch.createUnstarted(
            new Ticker() {
              @Override
              public long read() {
                return android.os.SystemClock.elapsedRealtimeNanos();
              }
            });
  }

  @Override
  protected void onStart() {
    super.onStart();

    startExport();

    inputPlayerView.onResume();
    outputPlayerView.onResume();
  }

  @Override
  protected void onStop() {
    super.onStop();

    if (transformer != null) {
      transformer.cancel();
      transformer = null;
    }

    // The stop watch is reset after cancelling the export, in case cancelling causes the stop watch
    // to be stopped in a transformer callback.
    exportStopwatch.reset();

    inputPlayerView.onPause();
    outputPlayerView.onPause();
    releasePlayer();

    outputFile.delete();
    outputFile = null;
    if (oldOutputFile != null) {
      oldOutputFile.delete();
      oldOutputFile = null;
    }
  }

  private void startExport() {
    requestReadVideoPermission(/* activity= */ this);

    Intent intent = getIntent();
    Uri inputUri = checkNotNull(intent.getData());
    try {
      outputFile =
          createExternalCacheFile("transformer-output-" + Clock.DEFAULT.elapsedRealtime() + ".mp4");
    } catch (IOException e) {
      throw new IllegalStateException(e);
    }
    String outputFilePath = outputFile.getAbsolutePath();
    @Nullable Bundle bundle = intent.getExtras();
    MediaItem mediaItem = createMediaItem(bundle, inputUri);
    Transformer transformer = createTransformer(bundle, inputUri, outputFilePath);
    Composition composition = createComposition(mediaItem, bundle);
    exportStopwatch.reset();
    exportStopwatch.start();
    if (oldOutputFile == null) {
      transformer.start(composition, outputFilePath);
    } else {
      transformer.resume(composition, outputFilePath, oldOutputFile.getAbsolutePath());
    }
    this.transformer = transformer;
    displayInputButton.setVisibility(View.GONE);
    inputCardView.setVisibility(View.GONE);
    outputPlayerView.setVisibility(View.GONE);
    outputVideoTextView.setVisibility(View.GONE);
    debugTextView.setVisibility(View.GONE);
    informationTextView.setText(R.string.export_started);
    progressViewGroup.setVisibility(View.VISIBLE);
    pauseButton.setVisibility(View.VISIBLE);
    resumeButton.setVisibility(View.GONE);
    progressIndicator.setProgress(0);
    Handler mainHandler = new Handler(getMainLooper());
    ProgressHolder progressHolder = new ProgressHolder();
    mainHandler.post(
        new Runnable() {
          @Override
          public void run() {
            if (transformer != null
                && transformer.getProgress(progressHolder) != PROGRESS_STATE_NOT_STARTED) {
              progressIndicator.setProgress(progressHolder.progress);
              informationTextView.setText(
                  getString(R.string.export_timer, exportStopwatch.elapsed(TimeUnit.SECONDS)));
              mainHandler.postDelayed(/* r= */ this, /* delayMillis= */ 500);
            }
          }
        });
  }

  private MediaItem createMediaItem(@Nullable Bundle bundle, Uri uri) {
    MediaItem.Builder mediaItemBuilder =
        new MediaItem.Builder().setUri(uri).setImageDurationMs(IMAGE_DURATION_MS);
    if (bundle != null) {
      long trimStartMs =
          bundle.getLong(ConfigurationActivity.TRIM_START_MS, /* defaultValue= */ C.TIME_UNSET);
      long trimEndMs =
          bundle.getLong(ConfigurationActivity.TRIM_END_MS, /* defaultValue= */ C.TIME_UNSET);
      if (trimStartMs != C.TIME_UNSET && trimEndMs != C.TIME_UNSET) {
        mediaItemBuilder.setClippingConfiguration(
            new MediaItem.ClippingConfiguration.Builder()
                .setStartPositionMs(trimStartMs)
                .setEndPositionMs(trimEndMs)
                .build());
      }
    }
    return mediaItemBuilder.build();
  }

  private Transformer createTransformer(@Nullable Bundle bundle, Uri inputUri, String filePath) {
    Transformer.Builder transformerBuilder =
        new Transformer.Builder(/* context= */ this)
            .addListener(
                new Transformer.Listener() {
                  @Override
                  public void onCompleted(Composition composition, ExportResult exportResult) {
                    TransformerActivity.this.onCompleted(inputUri, filePath, exportResult);
                  }

                  @Override
                  public void onError(
                      Composition composition,
                      ExportResult exportResult,
                      ExportException exportException) {
                    TransformerActivity.this.onError(exportException);
                  }
                });

    if (bundle != null) {
      @Nullable String audioMimeType = bundle.getString(ConfigurationActivity.AUDIO_MIME_TYPE);
      if (audioMimeType != null) {
        transformerBuilder.setAudioMimeType(audioMimeType);
      }
      @Nullable String videoMimeType = bundle.getString(ConfigurationActivity.VIDEO_MIME_TYPE);
      if (videoMimeType != null) {
        transformerBuilder.setVideoMimeType(videoMimeType);
      }

      transformerBuilder.setEncoderFactory(
          new DefaultEncoderFactory.Builder(this.getApplicationContext())
              .setEnableFallback(bundle.getBoolean(ConfigurationActivity.ENABLE_FALLBACK))
              .build());

      if (!bundle.getBoolean(ConfigurationActivity.ABORT_SLOW_EXPORT)) {
        transformerBuilder.setMaxDelayBetweenMuxerSamplesMs(C.TIME_UNSET);
      }

      if (bundle.getBoolean(ConfigurationActivity.USE_MEDIA3_MUXER)) {
        transformerBuilder.setMuxerFactory(
            new InAppMuxer.Factory.Builder()
                .setOutputFragmentedMp4(
                    bundle.getBoolean(ConfigurationActivity.PRODUCE_FRAGMENTED_MP4))
                .build());
      }

      if (bundle.getBoolean(ConfigurationActivity.ENABLE_DEBUG_PREVIEW)) {
        transformerBuilder.setDebugViewProvider(new DemoDebugViewProvider());
      }

      if (bundle.getBoolean(ConfigurationActivity.ENABLE_ANALYZER_MODE)) {
        return ExperimentalAnalyzerModeFactory.buildAnalyzer(
            this.getApplicationContext(), transformerBuilder.build());
      }
    }

    return transformerBuilder.build();
  }

  /** Creates a cache file, resetting it if it already exists. */
  private File createExternalCacheFile(String fileName) throws IOException {
    File file = new File(getExternalCacheDir(), fileName);
    if (file.exists() && !file.delete()) {
      throw new IllegalStateException("Could not delete the previous export output file");
    }
    if (!file.createNewFile()) {
      throw new IllegalStateException("Could not create the export output file");
    }
    return file;
  }

  private Composition createComposition(MediaItem mediaItem, @Nullable Bundle bundle) {
    EditedMediaItem.Builder editedMediaItemBuilder = new EditedMediaItem.Builder(mediaItem);
    // For image inputs. Automatically ignored if input is audio/video.
    editedMediaItemBuilder.setFrameRate(IMAGE_FRAME_RATE_FPS);
    if (bundle != null) {
      ImmutableList<AudioProcessor> audioProcessors = createAudioProcessorsFromBundle(bundle);
      ImmutableList<Effect> videoEffects = createVideoEffectsFromBundle(bundle);
      editedMediaItemBuilder
          .setRemoveAudio(bundle.getBoolean(ConfigurationActivity.SHOULD_REMOVE_AUDIO))
          .setRemoveVideo(bundle.getBoolean(ConfigurationActivity.SHOULD_REMOVE_VIDEO))
          .setFlattenForSlowMotion(
              bundle.getBoolean(ConfigurationActivity.SHOULD_FLATTEN_FOR_SLOW_MOTION))
          .setEffects(new Effects(audioProcessors, videoEffects));
    }
    Composition.Builder compositionBuilder =
        new Composition.Builder(
            new EditedMediaItemSequence.Builder(editedMediaItemBuilder.build()).build());
    if (bundle != null) {
      compositionBuilder
          .setHdrMode(bundle.getInt(ConfigurationActivity.HDR_MODE))
          .experimentalSetForceAudioTrack(
              bundle.getBoolean(ConfigurationActivity.FORCE_AUDIO_TRACK));
    }
    return compositionBuilder.build();
  }

  private ImmutableList<AudioProcessor> createAudioProcessorsFromBundle(Bundle bundle) {
    @Nullable
    boolean[] selectedAudioEffects =
        bundle.getBooleanArray(ConfigurationActivity.AUDIO_EFFECTS_SELECTIONS);

    if (selectedAudioEffects == null) {
      return ImmutableList.of();
    }

    ImmutableList.Builder<AudioProcessor> processors = new ImmutableList.Builder<>();

    if (selectedAudioEffects[ConfigurationActivity.HIGH_PITCHED_INDEX]
        || selectedAudioEffects[ConfigurationActivity.SAMPLE_RATE_INDEX]) {
      SonicAudioProcessor sonicAudioProcessor = new SonicAudioProcessor();
      if (selectedAudioEffects[ConfigurationActivity.HIGH_PITCHED_INDEX]) {
        sonicAudioProcessor.setPitch(2f);
      }
      if (selectedAudioEffects[ConfigurationActivity.SAMPLE_RATE_INDEX]) {
        sonicAudioProcessor.setOutputSampleRateHz(48_000);
      }
      processors.add(sonicAudioProcessor);
    }

    if (selectedAudioEffects[ConfigurationActivity.SKIP_SILENCE_INDEX]) {
      SilenceSkippingAudioProcessor silenceSkippingAudioProcessor =
          new SilenceSkippingAudioProcessor();
      silenceSkippingAudioProcessor.setEnabled(true);
      processors.add(silenceSkippingAudioProcessor);
    }

    boolean mixToMono = selectedAudioEffects[ConfigurationActivity.CHANNEL_MIXING_INDEX];
    boolean scaleVolumeToHalf = selectedAudioEffects[ConfigurationActivity.VOLUME_SCALING_INDEX];
    if (mixToMono || scaleVolumeToHalf) {
      ChannelMixingAudioProcessor mixingAudioProcessor = new ChannelMixingAudioProcessor();
      for (int inputChannelCount = 1; inputChannelCount <= 6; inputChannelCount++) {
        ChannelMixingMatrix matrix;
        if (mixToMono) {
          float[] mixingCoefficients = new float[inputChannelCount];
          // Each channel is equally weighted in the mix to mono.
          Arrays.fill(mixingCoefficients, 1f / inputChannelCount);
          matrix =
              new ChannelMixingMatrix(
                  inputChannelCount, /* outputChannelCount= */ 1, mixingCoefficients);
        } else {
          // Identity matrix.
          matrix =
              ChannelMixingMatrix.create(
                  inputChannelCount, /* outputChannelCount= */ inputChannelCount);
        }

        // Apply the volume adjustment.
        mixingAudioProcessor.putChannelMixingMatrix(
            scaleVolumeToHalf ? matrix.scaleBy(0.5f) : matrix);
      }
      processors.add(mixingAudioProcessor);
    }

    return processors.build();
  }

  private ImmutableList<Effect> createVideoEffectsFromBundle(Bundle bundle) {
    boolean[] selectedEffects =
        bundle.getBooleanArray(ConfigurationActivity.VIDEO_EFFECTS_SELECTIONS);

    if (selectedEffects == null) {
      return ImmutableList.of();
    }

    ImmutableList.Builder<Effect> effects = new ImmutableList.Builder<>();
    if (selectedEffects[ConfigurationActivity.DIZZY_CROP_INDEX]) {
      effects.add(MatrixTransformationFactory.createDizzyCropEffect());
    }
    if (selectedEffects[ConfigurationActivity.EDGE_DETECTOR_INDEX]) {
      try {
        Class<?> clazz = Class.forName("androidx.media3.demo.transformer.MediaPipeShaderProgram");
        Constructor<?> constructor =
            clazz.getConstructor(
                Context.class,
                boolean.class,
                String.class,
                boolean.class,
                String.class,
                String.class);
        effects.add(
            (GlEffect)
                (Context context, boolean useHdr) -> {
                  try {
                    return (GlShaderProgram)
                        constructor.newInstance(
                            context,
                            useHdr,
                            /* graphName= */ "edge_detector_mediapipe_graph.binarypb",
                            /* isSingleFrameGraph= */ true,
                            /* inputStreamName= */ "input_video",
                            /* outputStreamName= */ "output_video");
                  } catch (Exception e) {
                    runOnUiThread(() -> showToast(R.string.no_media_pipe_error));
                    throw new RuntimeException("Failed to load MediaPipeShaderProgram", e);
                  }
                });
      } catch (Exception e) {
        showToast(R.string.no_media_pipe_error);
      }
    }
    if (selectedEffects[ConfigurationActivity.COLOR_FILTERS_INDEX]) {
      switch (bundle.getInt(ConfigurationActivity.COLOR_FILTER_SELECTION)) {
        case ConfigurationActivity.COLOR_FILTER_GRAYSCALE:
          effects.add(RgbFilter.createGrayscaleFilter());
          break;
        case ConfigurationActivity.COLOR_FILTER_INVERTED:
          effects.add(RgbFilter.createInvertedFilter());
          break;
        case ConfigurationActivity.COLOR_FILTER_SEPIA:
          // W3C Sepia RGBA matrix with sRGB as a target color space:
          // https://www.w3.org/TR/filter-effects-1/#sepiaEquivalent
          // The matrix is defined for the sRGB color space and the Transformer library
          // uses a linear RGB color space internally. Meaning this is only for demonstration
          // purposes and it does not display a correct sepia frame.
          float[] sepiaMatrix = {
            0.393f, 0.349f, 0.272f, 0, 0.769f, 0.686f, 0.534f, 0, 0.189f, 0.168f, 0.131f, 0, 0, 0,
            0, 1
          };
          effects.add((RgbMatrix) (presentationTimeUs, useHdr) -> sepiaMatrix);
          break;
        default:
          throw new IllegalStateException(
              "Unexpected color filter "
                  + bundle.getInt(ConfigurationActivity.COLOR_FILTER_SELECTION));
      }
    }
    if (selectedEffects[ConfigurationActivity.MAP_WHITE_TO_GREEN_LUT_INDEX]) {
      int length = 3;
      int[][][] mapWhiteToGreenLut = new int[length][length][length];
      int scale = 255 / (length - 1);
      for (int r = 0; r < length; r++) {
        for (int g = 0; g < length; g++) {
          for (int b = 0; b < length; b++) {
            mapWhiteToGreenLut[r][g][b] =
                Color.rgb(/* red= */ r * scale, /* green= */ g * scale, /* blue= */ b * scale);
          }
        }
      }
      mapWhiteToGreenLut[length - 1][length - 1][length - 1] = Color.GREEN;
      effects.add(SingleColorLut.createFromCube(mapWhiteToGreenLut));
    }
    if (selectedEffects[ConfigurationActivity.RGB_ADJUSTMENTS_INDEX]) {
      effects.add(
          new RgbAdjustment.Builder()
              .setRedScale(bundle.getFloat(ConfigurationActivity.RGB_ADJUSTMENT_RED_SCALE))
              .setGreenScale(bundle.getFloat(ConfigurationActivity.RGB_ADJUSTMENT_GREEN_SCALE))
              .setBlueScale(bundle.getFloat(ConfigurationActivity.RGB_ADJUSTMENT_BLUE_SCALE))
              .build());
    }
    if (selectedEffects[ConfigurationActivity.HSL_ADJUSTMENT_INDEX]) {
      effects.add(
          new HslAdjustment.Builder()
              .adjustHue(bundle.getFloat(ConfigurationActivity.HSL_ADJUSTMENTS_HUE))
              .adjustSaturation(bundle.getFloat(ConfigurationActivity.HSL_ADJUSTMENTS_SATURATION))
              .adjustLightness(bundle.getFloat(ConfigurationActivity.HSL_ADJUSTMENTS_LIGHTNESS))
              .build());
    }
    if (selectedEffects[ConfigurationActivity.CONTRAST_INDEX]) {
      effects.add(new Contrast(bundle.getFloat(ConfigurationActivity.CONTRAST_VALUE)));
    }
    if (selectedEffects[ConfigurationActivity.PERIODIC_VIGNETTE_INDEX]) {
      effects.add(
          (GlEffect)
              (Context context, boolean useHdr) ->
                  new PeriodicVignetteShaderProgram(
                      context,
                      useHdr,
                      bundle.getFloat(ConfigurationActivity.PERIODIC_VIGNETTE_CENTER_X),
                      bundle.getFloat(ConfigurationActivity.PERIODIC_VIGNETTE_CENTER_Y),
                      /* minInnerRadius= */ bundle.getFloat(
                          ConfigurationActivity.PERIODIC_VIGNETTE_INNER_RADIUS),
                      /* maxInnerRadius= */ bundle.getFloat(
                          ConfigurationActivity.PERIODIC_VIGNETTE_OUTER_RADIUS),
                      bundle.getFloat(ConfigurationActivity.PERIODIC_VIGNETTE_OUTER_RADIUS)));
    }
    if (selectedEffects[ConfigurationActivity.SPIN_3D_INDEX]) {
      effects.add(MatrixTransformationFactory.createSpin3dEffect());
    }
    if (selectedEffects[ConfigurationActivity.ZOOM_IN_INDEX]) {
      effects.add(MatrixTransformationFactory.createZoomInTransition());
    }

    @Nullable OverlayEffect overlayEffect = createOverlayEffectFromBundle(bundle, selectedEffects);
    if (overlayEffect != null) {
      effects.add(overlayEffect);
    }

    float scaleX = bundle.getFloat(ConfigurationActivity.SCALE_X, /* defaultValue= */ 1);
    float scaleY = bundle.getFloat(ConfigurationActivity.SCALE_Y, /* defaultValue= */ 1);
    float rotateDegrees =
        bundle.getFloat(ConfigurationActivity.ROTATE_DEGREES, /* defaultValue= */ 0);
    if (scaleX != 1f || scaleY != 1f || rotateDegrees != 0f) {
      effects.add(
          new ScaleAndRotateTransformation.Builder()
              .setScale(scaleX, scaleY)
              .setRotationDegrees(rotateDegrees)
              .build());
    }

    int resolutionHeight =
        bundle.getInt(ConfigurationActivity.RESOLUTION_HEIGHT, /* defaultValue= */ C.LENGTH_UNSET);
    if (resolutionHeight != C.LENGTH_UNSET) {
      effects.add(LanczosResample.scaleToFit(10000, resolutionHeight));
      effects.add(Presentation.createForHeight(resolutionHeight));
    }

    return effects.build();
  }

  @Nullable
  private OverlayEffect createOverlayEffectFromBundle(Bundle bundle, boolean[] selectedEffects) {
    ImmutableList.Builder<TextureOverlay> overlaysBuilder = new ImmutableList.Builder<>();
    if (selectedEffects[ConfigurationActivity.OVERLAY_LOGO_AND_TIMER_INDEX]) {
      OverlaySettings logoSettings =
          new OverlaySettings.Builder()
              // Place the logo in the bottom left corner of the screen with some padding from the
              // edges.
              .setOverlayFrameAnchor(/* x= */ -1f, /* y= */ -1f)
              .setBackgroundFrameAnchor(/* x= */ -0.95f, /* y= */ -0.95f)
              .build();
      Drawable logo;
      try {
        logo = getPackageManager().getApplicationIcon(getPackageName());
      } catch (PackageManager.NameNotFoundException e) {
        throw new IllegalStateException(e);
      }
      logo.setBounds(
          /* left= */ 0, /* top= */ 0, logo.getIntrinsicWidth(), logo.getIntrinsicHeight());
      TextureOverlay logoOverlay = DrawableOverlay.createStaticDrawableOverlay(logo, logoSettings);
      TextureOverlay timerOverlay = new TimerOverlay();
      overlaysBuilder.add(logoOverlay, timerOverlay);
    }
    if (selectedEffects[ConfigurationActivity.BITMAP_OVERLAY_INDEX]) {
      OverlaySettings overlaySettings =
          new OverlaySettings.Builder()
              .setAlphaScale(
                  bundle.getFloat(
                      ConfigurationActivity.BITMAP_OVERLAY_ALPHA, /* defaultValue= */ 1))
              .build();
      BitmapOverlay bitmapOverlay =
          BitmapOverlay.createStaticBitmapOverlay(
              getApplicationContext(),
              Uri.parse(bundle.getString(ConfigurationActivity.BITMAP_OVERLAY_URI)),
              overlaySettings);
      overlaysBuilder.add(bitmapOverlay);
    }
    if (selectedEffects[ConfigurationActivity.TEXT_OVERLAY_INDEX]) {
      OverlaySettings overlaySettings =
          new OverlaySettings.Builder()
              .setAlphaScale(
                  bundle.getFloat(ConfigurationActivity.TEXT_OVERLAY_ALPHA, /* defaultValue= */ 1))
              .build();
      SpannableString overlayText =
          new SpannableString(bundle.getString(ConfigurationActivity.TEXT_OVERLAY_TEXT));
      overlayText.setSpan(
          new ForegroundColorSpan(bundle.getInt(ConfigurationActivity.TEXT_OVERLAY_TEXT_COLOR)),
          /* start= */ 0,
          overlayText.length(),
          Spannable.SPAN_EXCLUSIVE_EXCLUSIVE);
      TextOverlay textOverlay = TextOverlay.createStaticTextOverlay(overlayText, overlaySettings);
      overlaysBuilder.add(textOverlay);
    }

    ImmutableList<TextureOverlay> overlays = overlaysBuilder.build();
    return overlays.isEmpty() ? null : new OverlayEffect(overlays);
  }

  private void onError(ExportException exportException) {
    exportStopwatch.stop();
    informationTextView.setText(R.string.export_error);
    progressViewGroup.setVisibility(View.GONE);
    debugFrame.removeAllViews();
    Toast.makeText(getApplicationContext(), "Export error: " + exportException, Toast.LENGTH_LONG)
        .show();
    Log.e(TAG, "Export error", exportException);
  }

  private void onCompleted(Uri inputUri, String filePath, ExportResult exportResult) {
    exportStopwatch.stop();
    long elapsedTimeMs = exportStopwatch.elapsed(TimeUnit.MILLISECONDS);
    informationTextView.setText(
        getString(R.string.export_completed, elapsedTimeMs / 1000.f, filePath));
    progressViewGroup.setVisibility(View.GONE);
    debugFrame.removeAllViews();
    inputCardView.setVisibility(View.VISIBLE);
    outputPlayerView.setVisibility(View.VISIBLE);
    outputVideoTextView.setVisibility(View.VISIBLE);
    debugTextView.setVisibility(View.VISIBLE);
    displayInputButton.setVisibility(View.VISIBLE);
    Log.d(TAG, DebugTraceUtil.generateTraceSummary());
    File file = new File(getExternalFilesDir(null), "trace.tsv");
    try (BufferedWriter writer = new BufferedWriter(new FileWriter(file))) {
      DebugTraceUtil.dumpTsv(writer);
      Log.d(TAG, file.getAbsolutePath());
    } catch (IOException e) {
      throw new RuntimeException(e);
    }
    playMediaItems(MediaItem.fromUri(inputUri), MediaItem.fromUri("file://" + filePath));
    Log.d(TAG, "Output file path: file://" + filePath);
    try {
      JSONObject resultJson =
          JsonUtil.exportResultAsJsonObject(exportResult)
              .put("elapsedTimeMs", elapsedTimeMs)
              .put("device", JsonUtil.getDeviceDetailsAsJsonObject());
      for (String line : Util.split(resultJson.toString(2), "\n")) {
        Log.d(TAG, line);
      }
    } catch (JSONException e) {
      Log.d(TAG, "Unable to convert exportResult to JSON", e);
    }
  }

  private void playMediaItems(MediaItem inputMediaItem, MediaItem outputMediaItem) {
    inputPlayerView.setPlayer(null);
    outputPlayerView.setPlayer(null);
    releasePlayer();

    Uri uri = checkNotNull(inputMediaItem.localConfiguration).uri;
    ExoPlayer outputPlayer =
        new ExoPlayer.Builder(/* context= */ this)
            .setLoadControl(
                new DefaultLoadControl.Builder()
                    .setBufferDurationsMs(
                        LOAD_CONTROL_MIN_BUFFER_MS,
                        LOAD_CONTROL_MAX_BUFFER_MS,
                        DEFAULT_BUFFER_FOR_PLAYBACK_MS,
                        DEFAULT_BUFFER_FOR_PLAYBACK_AFTER_REBUFFER_MS)
                    .build())
            .build();
    outputPlayerView.setPlayer(outputPlayer);
    outputPlayerView.setControllerAutoShow(false);
    outputPlayer.setMediaItem(outputMediaItem);
    outputPlayer.prepare();
    this.outputPlayer = outputPlayer;

    // Only support showing jpg images.
    if (uri.toString().endsWith("jpg")) {
      inputPlayerView.setVisibility(View.GONE);
      inputImageView.setVisibility(View.VISIBLE);
      inputTextView.setText(getString(R.string.input_image));

      BitmapLoader bitmapLoader = new DataSourceBitmapLoader(getApplicationContext());
      ListenableFuture<Bitmap> future = bitmapLoader.loadBitmap(uri);
      try {
        Bitmap bitmap = future.get();
        inputImageView.setImageBitmap(bitmap);
      } catch (ExecutionException | InterruptedException e) {
        throw new IllegalArgumentException("Failed to load bitmap.", e);
      }
    } else {
      inputPlayerView.setVisibility(View.VISIBLE);
      inputImageView.setVisibility(View.GONE);
      inputTextView.setText(getString(R.string.input_video_no_sound));

      ExoPlayer inputPlayer =
          new ExoPlayer.Builder(/* context= */ this)
              .setLoadControl(
                  new DefaultLoadControl.Builder()
                      .setBufferDurationsMs(
                          LOAD_CONTROL_MIN_BUFFER_MS,
                          LOAD_CONTROL_MAX_BUFFER_MS,
                          DEFAULT_BUFFER_FOR_PLAYBACK_MS,
                          DEFAULT_BUFFER_FOR_PLAYBACK_AFTER_REBUFFER_MS)
                      .build())
              .build();
      inputPlayerView.setPlayer(inputPlayer);
      inputPlayerView.setControllerAutoShow(false);
      inputPlayerView.setOnClickListener(this::handlePlayerViewClick);
      outputPlayerView.setOnClickListener(this::handlePlayerViewClick);
      inputPlayer.setMediaItem(inputMediaItem);
      inputPlayer.prepare();
      this.inputPlayer = inputPlayer;
      inputPlayer.setVolume(0f);
      inputPlayer.play();
    }
    outputPlayer.play();

    debugTextViewHelper = new DebugTextViewHelper(outputPlayer, debugTextView);
    debugTextViewHelper.start();
  }

  private void handlePlayerViewClick(View view) {
    if (view == inputPlayerView) {
      if (inputPlayer != null) {
        inputPlayer.setVolume(1f);
        inputTextView.setText(R.string.input_video_playing_sound);
      }
      outputPlayer.setVolume(0f);
      outputVideoTextView.setText(R.string.output_video_no_sound);
    } else {
      if (inputPlayer != null) {
        inputPlayer.setVolume(0f);
        inputTextView.setText(getString(R.string.input_video_no_sound));
      }
      outputPlayer.setVolume(1f);
      outputVideoTextView.setText(R.string.output_video_playing_sound);
    }
  }

  private void releasePlayer() {
    if (debugTextViewHelper != null) {
      debugTextViewHelper.stop();
      debugTextViewHelper = null;
    }
    if (inputPlayer != null) {
      inputPlayer.release();
      inputPlayer = null;
    }
    if (outputPlayer != null) {
      outputPlayer.release();
      outputPlayer = null;
    }
  }

  private static void requestReadVideoPermission(AppCompatActivity activity) {
    String permission = SDK_INT >= 33 ? READ_MEDIA_VIDEO : READ_EXTERNAL_STORAGE;
    if (ActivityCompat.checkSelfPermission(activity, permission)
        != PackageManager.PERMISSION_GRANTED) {
      ActivityCompat.requestPermissions(activity, new String[] {permission}, /* requestCode= */ 0);
    }
  }

  private void showToast(@StringRes int messageResource) {
    Toast.makeText(getApplicationContext(), getString(messageResource), Toast.LENGTH_LONG).show();
  }

  private void toggleInputVideoDisplay() {
    if (inputCardView.getVisibility() == View.GONE) {
      inputCardView.setVisibility(View.VISIBLE);
      displayInputButton.setText(getString(R.string.hide_input_video));
    } else if (inputCardView.getVisibility() == View.VISIBLE) {
      if (inputPlayer != null) {
        inputPlayer.pause();
      }
      inputCardView.setVisibility(View.GONE);
      displayInputButton.setText(getString(R.string.show_input_video));
    }
  }

  private void pauseExport() {
    transformer.cancel();
    transformer = null;
    exportStopwatch.stop();
    pauseButton.setVisibility(View.GONE);
    resumeButton.setVisibility(View.VISIBLE);
    if (oldOutputFile != null) {
      oldOutputFile.delete();
    }
    oldOutputFile = outputFile;
  }

  private final class DemoDebugViewProvider implements DebugViewProvider {

    @Nullable private SurfaceView surfaceView;
    private int width;
    private int height;

    public DemoDebugViewProvider() {
      width = C.LENGTH_UNSET;
      height = C.LENGTH_UNSET;
    }

    @Nullable
    @Override
    public SurfaceView getDebugPreviewSurfaceView(int width, int height) {
      checkState(
          surfaceView == null || (this.width == width && this.height == height),
          "Transformer should not change the output size mid-export.");
      if (surfaceView != null) {
        return surfaceView;
      }

      this.width = width;
      this.height = height;

      // Update the UI on the main thread and wait for the output surface to be available.
      CountDownLatch surfaceCreatedCountDownLatch = new CountDownLatch(1);
      runOnUiThread(
          () -> {
            surfaceView = new SurfaceView(/* context= */ TransformerActivity.this);
            AspectRatioFrameLayout debugFrame = TransformerActivity.this.debugFrame;
            debugFrame.addView(surfaceView);
            debugFrame.setAspectRatio((float) width / height);
            surfaceView
                .getHolder()
                .addCallback(
                    new SurfaceHolder.Callback() {
                      @Override
                      public void surfaceCreated(SurfaceHolder surfaceHolder) {
                        surfaceCreatedCountDownLatch.countDown();
                      }

                      @Override
                      public void surfaceChanged(
                          SurfaceHolder surfaceHolder, int format, int width, int height) {
                        // Do nothing.
                      }

                      @Override
                      public void surfaceDestroyed(SurfaceHolder surfaceHolder) {
                        // Do nothing.
                      }
                    });
          });
      try {
        surfaceCreatedCountDownLatch.await();
      } catch (InterruptedException e) {
        Log.w(TAG, "Interrupted waiting for debug surface.");
        Thread.currentThread().interrupt();
        return null;
      }
      return surfaceView;
    }
  }
}<|MERGE_RESOLUTION|>--- conflicted
+++ resolved
@@ -119,11 +119,8 @@
 /** An {@link Activity} that exports and plays media using {@link Transformer}. */
 public final class TransformerActivity extends AppCompatActivity {
   private static final String TAG = "TransformerActivity";
-<<<<<<< HEAD
-=======
   private static final int IMAGE_DURATION_MS = 5_000;
   private static final int IMAGE_FRAME_RATE_FPS = 30;
->>>>>>> df887a94
   private static int LOAD_CONTROL_MIN_BUFFER_MS = 5_000;
   private static int LOAD_CONTROL_MAX_BUFFER_MS = 5_000;
 
