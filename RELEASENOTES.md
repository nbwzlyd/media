# Release notes

<<<<<<< HEAD
### Unreleased changes

*   Common Library:
    *   Remove `@DoNotInline` annotations from manually out-of-lined inner
        classes designed to avoid
        [runtime class verification failures](https://chromium.googlesource.com/chromium/src/+/HEAD/build/android/docs/class_verification_failures.md).
        Recent versions of [R8](https://developer.android.com/build/shrink-code)
        now automatically out-of-line calls like these to avoid the runtime
        failures (so the manual out-of-lining is no longer required). All Gradle
        users of the library must already be a using a version of the Android
        Gradle Plugin that uses a version of R8 which does this,
        [due to `compileSdk = 35`](https://issuetracker.google.com/345472586#comment7).
        Users of the library with non-Gradle build systems will need to ensure
        their R8-equivalent shrinking/obfuscating step does a similar automatic
        out-of-lining process in order to avoid runtime class verification
        failures. This change has
        [already been done in other AndroidX libraries](http://r.android.com/3156141).
*   ExoPlayer:
    *   Fix `MediaCodec.CryptoException` sometimes being reported as an
        "unexpected runtime error" when `MediaCodec` is operated in asynchronous
        mode (default behaviour on API 31+).
    *   Deprecated `MediaCodecUtil.getCodecProfileAndLevel`. Use
        `androidx.media3.common.util.CodecSpecificDataUtil.getCodecProfileAndLevel`
        instead.
    *   Pass `bufferedDurationUs` instead of `bufferedPositionUs` with
        `PreloadMediaSource.PreloadControl.onContinueLoadingRequested()`. Also
        changes `DefaultPreloadManager.Status.STAGE_LOADED_TO_POSITION_MS` to
        `DefaultPreloadManager.Status.STAGE_LOADED_FOR_DURATION_MS`, apps then
        need to pass a value representing a specific duration from the default
        start position for which the corresponding media source has to be
        preloaded with this IntDef, instead of a position.
    *   Add `ForwardingRenderer` implementation that forwards all method calls
        to another renderer
        ([1703](https://github.com/androidx/media/pull/1703)).
    *   Add playlist preloading for the next item in the playlist. Apps can
        enable preloading by calling
        `ExoPlayer.setPreloadConfiguration(PreloadConfiguration)` accordingly.
        By default preloading is disabled. When opted-in and to not interfer
        with playback, `DefaultLoadControl` restricts preloading to start and
        continue only when the player is not loading for playback. Apps can
        change this behaviour by implementing
        `LoadControl.shouldContinuePreloading()` accordingly (like when
        overriding this method in `DefaultLoadControl`). The default
        implementation of `LoadControl` disables preloading in case an app is
        using a custom implementation of `LoadControl`.
    *   Add method `MediaSourceEventListener.EventDispatcher.dispatchEvent()` to
        allow invoking events of subclass listeners
        ([1736](https://github.com/androidx/media/pull/1736)).
*   Transformer:
*   Track Selection:
*   Extractors:
    *   Fix preroll sample handling for non-keyframe media start positions when
        processing edit lists in MP4 files
        ([#1659](https://github.com/google/ExoPlayer/issues/1659)).
    *   Improved frame rate calculation by using media duration from the `mdhd`
        box in `Mp4Extractor` and `FragmentedMp4Extractor`
        ([#1531](https://github.com/androidx/media/issues/1531)).
*   DataSource:
*   Audio:
    *   Fix pop sounds that may occur during seeks.
*   Video:
    *   Add workaround for a device issue on Galaxy Tab S7 FE that causes 60fps
        secure H264 streams to be marked as unsupported
        ([#1619](https://github.com/androidx/media/issues/1619)).
*   Text:
*   Metadata:
*   Image:
*   DataSource:
*   DRM:
    *   Fix `IllegalStateException` from
        `DefaultDrmSession.requiresSecureDecoder` after opening a DRM session
        failed. This issue was introduced in `1.5.0-alpha01`.
*   Effect:
*   Muxers:
*   IMA extension:
*   Session:
    *   Fix bug that caused custom commands sent from a `MediaBrowser` being
        dispatched to the `MediaSessionCompat.Callback` instead of the
        `MediaBrowserServiceCompat` variant of the method when connected to a
        legacy service. This prevented the `MediaBrowser` to receive the actual
        return value sent back by the legacy service
        ([#1474](https://github.com/androidx/media/issues/1474)).
    *   Handle `IllegalArgumentException` thrown by devices of certain
        manufacturers when setting the broadcast receiver for media button
        intents ([#1730](https://github.com/androidx/media/issues/1730)).
*   UI:
    *   Make the stretched/cropped video in
        `PlayerView`-in-Compose-`AndroidView` workaround opt-in, due to issues
        with XML-based shared transitions. Apps using `PlayerView` inside
        `AndroidView` need to call
        `PlayerView.setEnableComposeSurfaceSyncWorkaround` in order to opt-in
        ([#1237](https://github.com/androidx/media/issues/1237),
        [#1594](https://github.com/androidx/media/issues/1594)).
    *   Add `setFullscreenButtonState` to `PlayerView` to allow updates of
        fullscreen button's icon on demand, i.e. out-of-band and not reactively
        to a click interaction
        ([#1590](https://github.com/androidx/media/issues/1590),
        [#184](https://github.com/androidx/media/issues/184)).
*   Downloads:
*   OkHttp Extension:
*   Cronet Extension:
*   RTMP Extension:
*   HLS Extension:
*   DASH Extension:
*   Smooth Streaming Extension:
*   RTSP Extension:
    *   Fix user info removal for URLs that contain encoded @ characters
        ([#1138](https://github.com/androidx/media/pull/1138)).
*   Decoder Extensions (FFmpeg, VP9, AV1, etc.):
*   MIDI extension:
*   Leanback extension:
*   Cast Extension:
    *   Stop cleaning the timeline after the CastSession disconnects, which
        enables the sender app to resume playback locally after a disconnection.
    *   Populate CastPlayer's `DeviceInfo` when a `Context` is provided. This
        enables linking the `MediaSession` to a `RoutingSession`, which is
        necessary for integrating Output Switcher
        ([#1056](https://github.com/androidx/media/issues/1056)).
*   Test Utilities:
*   Demo app:
*   Remove deprecated symbols:

## 1.5

### 1.5.0-alpha01 (2024-09-06)
=======
## 1.5

### 1.5.0 (2024-11-27)
>>>>>>> df887a94

This release includes the following changes since the
[1.4.1 release](#141-2024-08-23):

*   Common Library:
    *   Add `ForwardingSimpleBasePlayer` that allows forwarding to another
        player with small adjustments while ensuring full consistency and
        listener handling
        ([#1183](https://github.com/androidx/media/issues/1183)).
    *   Replace `SimpleBasePlayer.State.playlist` by `getPlaylist()` method.
    *   Add override for `SimpleBasePlayer.State.Builder.setPlaylist()` to
        directly specify a `Timeline` and current `Tracks` and `Metadata`
        instead of building a playlist structure.
    *   Increase `minSdk` to 21 (Android Lollipop). This is aligned with all
        other AndroidX libraries.
    *   Add `androidx.media3:media3-common-ktx` artifact which provides
        Kotlin-specific functionality built on top of the Common library
    *   Add `Player.listen` suspending extension function to spin a coroutine to
        listen to `Player.Events` to the `media3-common-ktx` library.
<<<<<<< HEAD
=======
    *   Remove `@DoNotInline` annotations from manually out-of-lined inner
        classes designed to avoid
        [runtime class verification failures](https://chromium.googlesource.com/chromium/src/+/HEAD/build/android/docs/class_verification_failures.md).
        Recent versions of [R8](https://developer.android.com/build/shrink-code)
        now automatically out-of-line calls like these to avoid the runtime
        failures (so the manual out-of-lining is no longer required). All Gradle
        users of the library must already be a using a version of the Android
        Gradle Plugin that uses a version of R8 which does this,
        [due to `compileSdk = 35`](https://issuetracker.google.com/345472586#comment7).
        Users of the library with non-Gradle build systems will need to ensure
        their R8-equivalent shrinking/obfuscating step does a similar automatic
        out-of-lining process in order to avoid runtime class verification
        failures. This change has
        [already been done in other AndroidX libraries](http://r.android.com/3156141).
>>>>>>> df887a94
*   ExoPlayer:
    *   `MediaCodecRenderer.onProcessedStreamChange()` can now be called for
        every media item. Previously it was not called for the first one. Use
        `MediaCodecRenderer.experimentalEnableProcessedStreamChangedAtStart()`
        to enable this.
    *   Add `PreloadMediaSource.PreloadControl.onPreloadError` to allow
        `PreloadMediaSource.PreloadControl` implementations to take actions when
        error occurs.
    *   Add `BasePreloadManager.Listener` to propagate preload events to apps.
    *   Allow changing SNTP client timeout and retry alternative addresses on
        timeout ([#1540](https://github.com/androidx/media/issues/1540)).
    *   Remove `MediaCodecAdapter.Configuration.flags` as the field was always
        zero.
    *   Allow the user to select the built-in speaker for playback on Wear OS
        API 35+ (where the device advertises support for this).
    *   Defer the blocking call to
        `Context.getSystemService(Context.AUDIO_SERVICE)` until audio focus
        handling is enabled. This ensures the blocking call isn't done if audio
        focus handling is not enabled
        ([#1616](https://github.com/androidx/media/pull/1616)).
    *   Allow playback regardless of buffered duration when loading fails
        ([#1571](https://github.com/androidx/media/issues/1571)).
    *   Add `AnalyticsListener.onRendererReadyChanged()` to signal when
        individual renderers allow playback to be ready.
<<<<<<< HEAD
=======
    *   Fix `MediaCodec.CryptoException` sometimes being reported as an
        "unexpected runtime error" when `MediaCodec` is operated in asynchronous
        mode (default behaviour on API 31+).
    *   Pass `bufferedDurationUs` instead of `bufferedPositionUs` with
        `PreloadMediaSource.PreloadControl.onContinueLoadingRequested()`. Also
        changes `DefaultPreloadManager.Status.STAGE_LOADED_TO_POSITION_MS` to
        `DefaultPreloadManager.Status.STAGE_LOADED_FOR_DURATION_MS`, apps then
        need to pass a value representing a specific duration from the default
        start position for which the corresponding media source has to be
        preloaded with this IntDef, instead of a position.
    *   Add `ForwardingRenderer` implementation that forwards all method calls
        to another renderer
        ([1703](https://github.com/androidx/media/pull/1703)).
    *   Add playlist preloading for the next item in the playlist. Apps can
        enable preloading by calling
        `ExoPlayer.setPreloadConfiguration(PreloadConfiguration)` accordingly.
        By default preloading is disabled. When opted-in and to not interfere
        with playback, `DefaultLoadControl` restricts preloading to start and
        continue only when the player is not loading for playback. Apps can
        change this behaviour by implementing
        `LoadControl.shouldContinuePreloading()` accordingly (like when
        overriding this method in `DefaultLoadControl`). The default
        implementation of `LoadControl` disables preloading in case an app is
        using a custom implementation of `LoadControl`.
    *   Add method `MediaSourceEventListener.EventDispatcher.dispatchEvent()` to
        allow invoking events of subclass listeners
        ([1736](https://github.com/androidx/media/pull/1736)).
    *   Add `DefaultPreloadManager.Builder` that builds the
        `DefaultPreloadManager` and `ExoPlayer` instances with consistently
        shared configurations.
    *   Remove `Renderer[]` parameter from `LoadControl.onTracksSelected()` as
        `DefaultLoadControl` implementation can retrieve the stream types from
        `ExoTrackSelection[]`.
    *   Deprecated `DefaultLoadControl.calculateTargetBufferBytes(Renderer[],
        ExoTrackSelection[])` and marked method as final to prevent overrides.
        The new
        `DefaultLoadControl.calculateTargetBufferBytes(ExoTrackSelection[])`
        should be used instead.
    *   Report `MediaSourceEventListener` events from secondary sources in
        `MergingMediaSource`. This will result in load
        start/error/cancelled/completed events being reported for sideloaded
        subtitles (those added with
        `MediaItem.LocalConfiguration.subtitleConfigurations`), which may appear
        as duplicate load events emitted from `AnalyticsListener`.
    *   Prevent subtitle & metadata errors from completely stopping playback.
        Instead the problematic track is disabled and playback of the remaining
        tracks continues
        ([#1722](https://github.com/google/ExoPlayer/issues/1722)).
        *   In new subtitle handling (during extraction), associated parse (e.g.
            invalid subtitle data) and load errors (e.g. HTTP 404) are emitted
            via `onLoadError` callbacks.
        *   In legacy subtitle handling (during rendering), only associated load
            errors are emitted via `onLoadError` callbacks while parse errors
            are silently ignored (this is pre-existing behaviour).
    *   Fix bug where playlist items or periods in multi-period DASH streams
        with durations that don't match the actual content could cause frame
        freezes at the end of the item
        ([#1698](https://github.com/androidx/media/issues/1698)).
    *   Add a setter to `SntpClient` to set the max elapsed time since the last
        update after which the client is re-initialized
        ([#1794](https://github.com/androidx/media/pull/1794)).
>>>>>>> df887a94
*   Transformer:
    *   Add `SurfaceAssetLoader`, which supports queueing video data to
        Transformer via a `Surface`.
    *   `ImageAssetLoader` reports unsupported input via `AssetLoader.onError`
        instead of throwing an `IllegalStateException`.
<<<<<<< HEAD
=======
    *   Make setting the image duration using
        `MediaItem.Builder.setImageDurationMs` mandatory for image export.
    *   Add export support for gaps in sequences of audio EditedMediaItems.
*   Track Selection:
    *   `DefaultTrackSelector`: Prefer object-based audio over channel-based
        audio when other factors are equal.
>>>>>>> df887a94
*   Extractors:
    *   Allow `Mp4Extractor` and `FragmentedMp4Extractor` to identify H264
        samples that are not used as reference by subsequent samples.
    *   Add option to enable index-based seeking in `AmrExtractor`.
    *   Treat MP3 files with more than 128kB between valid frames as truncated
        (instead of invalid). This means files with non-MP3 data at the end,
        with no other metadata to indicate the length of the MP3 bytes, now stop
        playback at the end of the MP3 data instead of failing with
        `ParserException: Searched too many bytes.{contentIsMalformed=true,
        dataType=1}` ([#1563](https://github.com/androidx/media/issues/1563)).
<<<<<<< HEAD
=======
    *   Fix preroll sample handling for non-keyframe media start positions when
        processing edit lists in MP4 files
        ([#1659](https://github.com/google/ExoPlayer/issues/1659)).
    *   Improved frame rate calculation by using media duration from the `mdhd`
        box in `Mp4Extractor` and `FragmentedMp4Extractor`
        ([#1531](https://github.com/androidx/media/issues/1531)).
    *   Fix incorrect scaling of `media_time` in MP4 edit lists. While
        `segment_duration` was already correctly scaled using the movie
        timescale, `media_time` is now properly scaled using the track
        timescale, as specified by the MP4 format standard
        ([#1792](https://github.com/androidx/media/issues/1792)).
    *   Handle out-of-order frames in `endIndices` calculation for MP4 with edit
        list ([#1797](https://github.com/androidx/media/issues/1797)).
    *   Fix media duration parsing in `mdhd` box of MP4 files to handle `-1`
        values ([#1819](https://github.com/androidx/media/issues/1819)).
    *   Add support for identifying `h263` box in MP4 files for H.263 video
        ([#1821](https://github.com/androidx/media/issues/1821)).
    *   Add AC-4 Level-4 ISO base media file format support
        ([#1265](https://github.com/androidx/media/pull/1265)).
>>>>>>> df887a94
*   DataSource:
    *   Update `HttpEngineDataSource` to allow use starting at version S
        extension 7 instead of API level 34
        ([#1262](https://github.com/androidx/media/issues/1262)).
<<<<<<< HEAD
=======
    *   `DataSourceContractTest`: Assert that `DataSource.getUri()` returns the
        resolved URI (as documented). Where this is different to the requested
        URI, tests can indicate this using the new
        `DataSourceContractTest.TestResource.Builder.setResolvedUri()` method.
    *   `DataSourceContractTest`: Assert that `DataSource.getUri()` and
        `getResponseHeaders()` return their 'open' value after a failed call to
        `open()` (due to a 'not found' resource) and before a subsequent
        `close()` call.
        *   Overriding `DataSourceContractTest.getNotFoundResources()` allows
            test sub-classes to provide multiple 'not found' resources, and to
            provide any expected headers too. This allows to distinguish between
            HTTP 404 (with headers) and "server not found" (no headers).
>>>>>>> df887a94
*   Audio:
    *   Automatically configure CTA-2075 loudness metadata on the codec if
        present in the media.
    *   Ensure smooth volume ramp down when seeking.
<<<<<<< HEAD
=======
    *   Fix pop sounds that may occur during seeks.
    *   Fix truncation error accumulation for Sonic's
        time-stretching/pitch-shifting algorithm.
    *   Fix bug in `SpeedChangingAudioProcessor` that causes dropped output
        frames.
>>>>>>> df887a94
*   Video:
    *   `MediaCodecVideoRenderer` avoids decoding samples that are neither
        rendered nor used as reference by other samples.
    *   On API 35 and above, `MediaCodecAdapter` may now receive a `null`
        `Surface` in `configure` and calls to a new method `detachOutputSurface`
        to remove a previously set `Surface` if the codec supports this
        (`MediaCodecInfo.detachedSurfaceSupported`).
    *   Use `MediaCodecAdapter` supplied pixel aspect ratio values if provided
        when processing `onOutputFormatChanged`
        ([#1371](https://github.com/androidx/media/pull/1371)).
<<<<<<< HEAD
=======
    *   Add workaround for a device issue on Galaxy Tab S7 FE that causes 60fps
        secure H264 streams to be marked as unsupported
        ([#1619](https://github.com/androidx/media/issues/1619)).
    *   Add workaround for codecs that get stuck after the last sample without
        returning an end-of-stream signal.
>>>>>>> df887a94
*   Text:
    *   Add a custom `VoiceSpan` and populate it for
        [WebVTT voice spans](https://www.w3.org/TR/webvtt1/#webvtt-cue-voice-span)
        ([#1632](https://github.com/androidx/media/issues/1632)).
<<<<<<< HEAD
=======
    *   Ensure WebVTT in HLS with very large subtitle timestamps (which overflow
        a 64-bit `long` when represented as microseconds and multiplied by the
        `90,000` MPEG timebase) are displayed
        ([#1763](https://github.com/androidx/media/issues/1763)).
    *   Support CEA-608 subtitles in Dolby Vision content
        ([#1820](https://github.com/androidx/media/issues/1820)).
    *   Fix playback hanging on DASH multi-period streams when CEA-608 subtitles
        are enabled ([#1863](https://github.com/androidx/media/issues/1863)).
*   Metadata:
    *   Assign the `C.TRACK_TYPE_METADATA` type to tracks containing icy or
        vnd.dvb.ait content.
>>>>>>> df887a94
*   Image:
    *   Add `ExternallyLoadedImageDecoder` for simplified integration with
        external image loading libraries like Glide or Coil.
*   DataSource:
    *   Add `FileDescriptorDataSource`, a new `DataSource` that can be used to
        read from a `FileDescriptor`
        ([#3757](https://github.com/google/ExoPlayer/issues/3757)).
*   Effect:
    *   Add `DefaultVideoFrameProcessor` workaround for minor `SurfaceTexture`
        scaling. `SurfaceTexture` may include a small scaling that cuts off a
        1-texel border around the edge of a cropped buffer. This is now handled
        such that output is closer to expected.
    *   Speed up `DefaultVideoFrameProcessor.queueInputBitmap()`. As a result,
        exporting images to videos with `Transformer` is faster.
*   IMA extension:
    *   Fix bug where clearing the playlist may cause an
        `ArrayIndexOutOfBoundsException` in
        `ImaServerSideAdInsertionMediaSource`.
<<<<<<< HEAD
=======
    *   Fix bug where server-side inserted DAI streams without a preroll can
        result in an `ArrayIndexOutOfBoundsException` when playing past the last
        midroll ([#1741](https://github.com/androidx/media/issues/1741)).
>>>>>>> df887a94
*   Session:
    *   Add `MediaButtonReceiver.shouldStartForegroundService(Intent)` to allow
        apps to suppress a play command coming in for playback resumption by
        overriding this method. By default, the service is always started and
        playback can't be suppressed without the system crashing the service
        with a `ForegroundServiceDidNotStartInTimeException`
        ([#1528](https://github.com/google/ExoPlayer/issues/1528)).
<<<<<<< HEAD
*   DASH Extension:
    *   Add support for periods starting in the middle of a segment
        ([#1440](https://github.com/androidx/media/issues/1440)).
=======
    *   Fix bug that caused custom commands sent from a `MediaBrowser` being
        dispatched to the `MediaSessionCompat.Callback` instead of the
        `MediaBrowserServiceCompat` variant of the method when connected to a
        legacy service. This prevented the `MediaBrowser` to receive the actual
        return value sent back by the legacy service
        ([#1474](https://github.com/androidx/media/issues/1474)).
    *   Handle `IllegalArgumentException` thrown by devices of certain
        manufacturers when setting the broadcast receiver for media button
        intents ([#1730](https://github.com/androidx/media/issues/1730)).
    *   Add command buttons for media items. This adds the Media3 API for what
        was known as `Custom browse actions` with the legacy library with
        `MediaBrowserCompat`. Note that with Media3 command buttons for media
        items are available for both, `MediaBrowser` and `MediaController`. See
        [Custom Browse actions of AAOS](https://developer.android.com/training/cars/media#custom_browse_actions).
    *   Fix bug where a Media3 controller was sometimes unable to let a session
        app start a foreground service after requesting `play()`.
    *   Restrict `CommandButton.Builder.setIconUri` to only accept content Uris.
    *   Pass connection hints of a Media3 browser to the initial
        `MediaBrowserCompat` when connecting to a legacy `MediaBrowserCompat`.
        The service can receive the connection hints passed in as root hints
        with the first call to `onGetRoot()`.
    *   Fix bug where a `MediaBrowser` connected to a legacy browser service,
        didn't receive an error sent by the service after the browser has
        subscribed to a `parentid`.
    *   Improve interoperability behavior, so that a Media3 browser that is
        connected to a legacy `MediaBrowserService` doesn't request the children
        of a `parentId` twice when subscribing to a parent.
*   UI:
    *   Make the stretched/cropped video in
        `PlayerView`-in-Compose-`AndroidView` workaround opt-in, due to issues
        with XML-based shared transitions. Apps using `PlayerView` inside
        `AndroidView` need to call
        `PlayerView.setEnableComposeSurfaceSyncWorkaround` in order to opt-in
        ([#1237](https://github.com/androidx/media/issues/1237),
        [#1594](https://github.com/androidx/media/issues/1594)).
    *   Add `setFullscreenButtonState` to `PlayerView` to allow updates of
        fullscreen button's icon on demand, i.e. out-of-band and not reactively
        to a click interaction
        ([#1590](https://github.com/androidx/media/issues/1590),
        [#184](https://github.com/androidx/media/issues/184)).
    *   Fix bug where the "None" choice in the text selection is not working if
        there are app-defined text track selection preferences.
*   DASH Extension:
    *   Add support for periods starting in the middle of a segment
        ([#1440](https://github.com/androidx/media/issues/1440)).
*   Smooth Streaming Extension:
    *   Fix a `Bad magic number for Bundle` error when playing SmoothStreaming
        streams with text tracks
        ([#1779](https://github.com/androidx/media/issues/1779)).
*   RTSP Extension:
    *   Fix user info removal for URLs that contain encoded @ characters
        ([#1138](https://github.com/androidx/media/pull/1138)).
    *   Fix crashing when parsing of RTP packets with header extensions
        ([#1225](https://github.com/androidx/media/pull/1225)).
>>>>>>> df887a94
*   Decoder Extensions (FFmpeg, VP9, AV1, etc.):
    *   Add the IAMF decoder module, which provides support for playback of MP4
        files containing IAMF tracks using the libiamf native library to
        synthesize audio.
        *   Playback is enabled with a stereo layout as well as 5.1 with
            spatialization together with optional head tracking enabled, but
            binaural playback support is currently not available.
<<<<<<< HEAD
=======
    *   Add 16 KB page support for decoder extensions on Android 15
        ([#1685](https://github.com/androidx/media/issues/1685)).
*   Cast Extension:
    *   Stop cleaning the timeline after the CastSession disconnects, which
        enables the sender app to resume playback locally after a disconnection.
    *   Populate CastPlayer's `DeviceInfo` when a `Context` is provided. This
        enables linking the `MediaSession` to a `RoutingSession`, which is
        necessary for integrating Output Switcher
        ([#1056](https://github.com/androidx/media/issues/1056)).
>>>>>>> df887a94
*   Test Utilities:
    *   `DataSourceContractTest` now includes tests to verify:
        *   Input stream `read position` is updated.
        *   Output buffer `offset` is applied correctly.
<<<<<<< HEAD
=======
*   Demo app
    *   Resolve the memory leaks in demo short-form app
        ([#1839](https://github.com/androidx/media/issues/1839)).
>>>>>>> df887a94
*   Remove deprecated symbols:
    *   Remove deprecated `Player.hasPrevious`, `Player.hasPreviousWindow()`.
        Use `Player.hasPreviousMediaItem()` instead.
    *   Remove deprecated `Player.previous()`method. Use
        `Player.seekToPreviousMediaItem()` instead.
    *   Remove deprecated `DrmSessionEventListener.onDrmSessionAcquired` method.
<<<<<<< HEAD
=======
    *   Remove deprecated `DefaultEncoderFactory` constructors. Use
        `DefaultEncoderFactory.Builder` instead.

### 1.5.0-rc02 (2024-11-19)

Use the 1.5.0 [stable version](#150-2024-11-27).

### 1.5.0-rc01 (2024-11-13)

Use the 1.5.0 [stable version](#150-2024-11-27).

### 1.5.0-beta01 (2024-10-30)

Use the 1.5.0 [stable version](#150-2024-11-27).

### 1.5.0-alpha01 (2024-09-06)

Use the 1.5.0 [stable version](#150-2024-11-27).
>>>>>>> df887a94

## 1.4

### 1.4.1 (2024-08-23)

This release includes the following changes since the
[1.4.0 release](#140-2024-07-24):

*   ExoPlayer:
    *   Handle preload callbacks asynchronously in `PreloadMediaSource`
        ([#1568](https://github.com/androidx/media/issues/1568)).
    *   Allow playback regardless of buffered duration when loading fails
        ([#1571](https://github.com/androidx/media/issues/1571)).
*   Extractors:
    *   MP3: Fix `Searched too many bytes` error by correctly ignoring trailing
        non-MP3 data based on the length field in an `Info` frame
        ([#1480](https://github.com/androidx/media/issues/1480)).
*   Text:
    *   TTML: Fix handling of percentage `tts:fontSize` values to ensure they
        are correctly inherited from parent nodes with percentage `tts:fontSize`
        values.
    *   Fix `IndexOutOfBoundsException` in `LegacySubtitleUtil` due to
        incorrectly handling the case of the requested output start time being
        greater than or equal to the final event time in the `Subtitle`
        ([#1516](https://github.com/androidx/media/issues/1516)).
*   DRM:
    *   Fix `android.media.MediaCodec$CryptoException: Operation not supported
        in this configuration: ERROR_DRM_CANNOT_HANDLE` error on API 31+ devices
        playing L1 Widevine content. This error is caused by an incomplete
        implementation of the framework
        [`MediaDrm.requiresSecureDecoder`](https://developer.android.com/reference/android/media/MediaDrm#requiresSecureDecoder\(java.lang.String\))
        method ([#1603](https://github.com/androidx/media/issues/1603)).
*   Effect:
    *   Add a `release()` method to `GlObjectsProvider`.
*   Session:
    *   Transform a double-tap of `KEYCODE_HEADSETHOOK` into a 'seek to next'
        action, as
        [documented](https://developer.android.com/reference/androidx/media3/session/MediaSession#media-key-events-mapping)
        ([#1493](https://github.com/androidx/media/issues/1493)).
    *   Handle `KEYCODE_HEADSETHOOK` as a 'play' command in
        `MediaButtonReceiver` when deciding whether to ignore it to avoid a
        `ForegroundServiceDidNotStartInTimeException`
        ([#1581](https://github.com/androidx/media/issues/1581)).
*   RTSP Extension:
    *   Skip invalid Media Descriptions in SDP parsing
        ([#1087](https://github.com/androidx/media/issues/1472)).

### 1.4.0 (2024-07-24)

This release includes the following changes since the
[1.3.1 release](#131-2024-04-11):

*   Common Library:
    *   Forward presumed no-op seek calls to the protected `BasePlayer.seekTo()`
        and `SimpleBasePlayer.handleSeek()` methods instead of ignoring them. If
        you are implementing these methods in a custom player, you may need to
        handle these additional calls with `mediaItemIndex == C.INDEX_UNSET`.
    *   Remove compile dependency on enhanced Java 8 desugaring
        ([#1312](https://github.com/androidx/media/issues/1312)).
    *   Ensure the duration passed to `MediaItem.Builder.setImageDurationMs()`
        is ignored for a non-image `MediaItem` (as documented).
    *   Add `Format.customData` to store app-provided custom information about
        `Format` instances.
*   ExoPlayer:
    *   Add `BasePreloadManager` which coordinates the preloading for multiple
        sources based on the priorities defined by their `rankingData`.
        Customization is possible by extending this class. Add
        `DefaultPreloadManager` which uses `PreloadMediaSource` to preload media
        samples of the sources into memory, and uses an integer `rankingData`
        that indicates the index of an item on the UI.
    *   Add `PlayerId` to most methods of `LoadControl` to enable `LoadControl`
        implementations to support multiple players.
    *   Remove `Buffer.isDecodeOnly()` and `C.BUFFER_FLAG_DECODE_ONLY`. There is
        no need to set this flag as renderers and decoders will decide to skip
        buffers based on timestamp. Custom `Renderer` implementations should
        check if the buffer time is at least
        `BaseRenderer.getLastResetPositionUs()` to decide whether a sample
        should be shown. Custom `SimpleDecoder` implementations can check
        `isAtLeastOutputStartTimeUs()` if needed or mark other buffers with
        `DecoderOutputBuffer.shouldBeSkipped` to skip them.
    *   Allow a null value to be returned by
        `TargetPreloadStatusControl.getTargetPreloadStatus(T)` to indicate not
        to preload a `MediaSource` with the given `rankingData`.
    *   Add `remove(MediaSource)` to `BasePreloadManager`.
    *   Add `reset()` to `BasePreloadManager` to release all the holding sources
        while keep the preload manager instance.
    *   Add `ExoPlayer.setPriority()` (and `Builder.setPriority()`) to define
        the priority value used in `PriorityTaskManager` and for MediaCodec
        importance from API 35.
    *   Fix issue with updating the last rebuffer time which resulted in
        incorrect `bs` (buffer starvation) key in CMCD
        ([#1124](https://github.com/androidx/media/issues/1124)).
    *   Add
        `PreloadMediaSource.PreloadControl.onLoadedToTheEndOfSource(PreloadMediaSource)`
        to indicate that the source has loaded to the end. This allows the
        `DefaultPreloadManager` and the custom
        `PreloadMediaSource.PreloadControl` implementations to preload the next
        source or take other actions.
    *   Fix bug where silence skipping at the end of items can trigger a
        playback exception.
    *   Add `clear` to `PreloadMediaSource` to discard the preloading period.
    *   Add new error code
        `PlaybackException.ERROR_CODE_DECODING_RESOURCES_RECLAIMED` that is used
        when codec resources are reclaimed for higher priority tasks.
    *   Let `AdsMediaSource` load preroll ads before initial content media
        preparation completes
        ([#1358](https://github.com/androidx/media/issues/1358)).
    *   Fix bug where playback moved to `STATE_ENDED` when re-preparing a
        multi-period DASH live stream after the original period was already
        removed from the manifest.
    *   Rename `onTimelineRefreshed()` to `onSourcePrepared()` and
        `onPrepared()` to `onTracksSelected()` in
        `PreloadMediaSource.PreloadControl`. Also rename the IntDefs in
        `DefaultPreloadManager.Stage` accordingly.
    *   Add experimental support for dynamic scheduling to better align work
        with CPU wake-cycles and delay waking up to when renderers can progress.
        You can enable this using `experimentalSetDynamicSchedulingEnabled()`
        when setting up your ExoPlayer instance.
    *   Add `Renderer.getDurationToProgressUs()`. A `Renderer` can implement
        this method to return to ExoPlayer the duration that playback must
        advance for the renderer to progress. If `ExoPlayer` is set with
        `experimentalSetDynamicSchedulingEnabled()` then `ExoPlayer` will call
        this method when calculating the time to schedule its work task.
    *   Add `MediaCodecAdapter#OnBufferAvailableListener` to alert when input
        and output buffers are available for use by `MediaCodecRenderer`.
        `MediaCodecRenderer` will signal `ExoPlayer` when receiving these
        callbacks and if `ExoPlayer` is set with
        `experimentalSetDynamicSchedulingEnabled()`, then `ExoPlayer` will
        schedule its work loop as renderers can make progress.
    *   Use data class for `LoadControl` methods instead of individual
        parameters.
    *   Add `ExoPlayer.isReleased()` to check whether `Exoplayer.release()` has
        been called.
    *   Add `ExoPlayer.Builder.setMaxSeekToPreviousPositionMs()` to configure
        the maximum position for which `seekToPrevious()` seeks to the previous
        item ([#1425](https://github.com/androidx/media/issues/1425)).
    *   Fix some audio focus inconsistencies, e.g. not reporting full or
        transient focus loss while the player is paused
        ([#1436](https://github.com/androidx/media/issues/1436)).
    *   Fix potential `IndexOutOfBoundsException` caused by extractors reporting
        additional tracks after the initial preparation step
        ([#1476](https://github.com/androidx/media/issues/1476)).
    *   `Effects` in `ExoPlayer.setVideoEffect()` will receive the timestamps
        with the renderer offset removed
        ([#1098](https://github.com/androidx/media/issues/1098)).
    *   Fix potential `IllegalArgumentException` when handling player error that
        happened while reading ahead into another playlist item
        ([#1483](https://github.com/androidx/media/issues/1483)).
*   Transformer:
    *   Add `audioConversionProcess` and `videoConversionProcess` to
        `ExportResult` indicating how the respective track in the output file
        was made.
    *   Relax trim optimization H.264 level checks.
    *   Add support for changing between SDR and HDR input media in a sequence.
    *   Add support for composition-level audio effects.
    *   Add support for transcoding Ultra HDR images into HDR videos.
    *   Fix issue where the `DefaultAudioMixer` does not output the correct
        amount of bytes after being reset and reused.
    *   Work around a decoder bug where the number of audio channels was capped
        at stereo when handling PCM input.
    *   When selecting tracks in `ExoPlayerAssetLoader`, ignore audio channel
        count constraints as they only apply for playback.
    *   Replace `androidx.media3.transformer.Muxer` interface with
        `androidx.media3.muxer.Muxer` and remove
        `androidx.media3.transformer.Muxer`.
    *   Fix HEIC image loading from content URI schemes.
        ([#1373](https://github.com/androidx/media/issues/1373)).
    *   Adjust audio track duration in `AudioGraphInput` to improve AV sync.
    *   Remove `ExportResult.processedInputs` field. If you use this field for
        codec details, then use `DefaultDecoderFactory.listener` instead. In
        case of a codec exception, codec details will be available in the
        `ExportException.codecInfo`.
*   Extractors:
    *   MPEG-TS: Roll forward the change ensuring the last frame is rendered by
        passing the last access unit of a stream to the sample queue
        ([#7909](https://github.com/google/ExoPlayer/issues/7909)).
        Incorporating fixes to resolve the issues that emerged in I-frame only
        HLS streams([#1150](https://github.com/androidx/media/issues/1150)) and
        H.262 HLS streams
        ([#1126](https://github.com/androidx/media/issues/1126)).
    *   MP3: Prefer the data size from an `Info` frame over the size reported by
        the underlying stream (e.g. file size, or HTTP `Content-Length` header).
        This helps to exclude non-playable trailer data (e.g. album artwork)
        from constant bitrate seeking calculations, making seeks more accurate
        ([#1376](https://github.com/androidx/media/issues/1376)).
    *   MP3: Use the frame count and other data in an `Info` frame (if present)
        to compute an average bitrate for constant bitrate seeking, rather than
        extrapolating from the bitrate of the frame after the `Info` frame,
        which may be artificially small, e.g. `PCUT` frame
        ([#1376](https://github.com/androidx/media/issues/1376)).
    *   Fix PCM audio format extraction in AVI containers.
*   Audio:
    *   Fix DTS:X Profile 2 encoding attributes for passthrough playback
        ([#1299](https://github.com/androidx/media/pull/1299)).
    *   For offloaded playback, reset the tracking field for stream completion
        in `DefaultAudioSink` prior to calling `AudioTrack.stop()` so that
        `AudioTrack.StreamEventCallback#onPresentationEnded` correctly
        identifies when all pending data has been played.
    *   Fix bug in `SilenceSkippingAudioProcessor` where transitions between
        different audio formats (for example stereo to mono) can cause the
        processor to throw an exception
        ([#1352](https://github.com/androidx/media/issues/1352)).
    *   Implement `MediaCodecAudioRenderer.getDurationToProgressUs()` so that
        ExoPlayer will dynamically schedule its main work loop to when the
        MediaCodecAudioRenderer can make progress.
*   Video:
    *   Fix issue where `Listener.onRenderedFirstFrame()` arrives too early when
        switching surfaces mid-playback.
    *   Fix decoder fallback logic for Dolby Vision to use a compatible AV1
        decoder if needed
        ([#1389](https://github.com/androidx/media/pull/1389)).
    *   Fix codec exception that may be caused by enabling a video renderer
        mid-playback.
*   Text:
    *   Fix issue where subtitles starting before a seek position are skipped.
        This issue was only introduced in Media3 1.4.0-alpha01.
    *   Change default subtitle parsing behavior so it happens during extraction
        instead of during rendering (see
        [ExoPlayer's architecture diagram](https://developer.android.com/media/media3/exoplayer/glossary#exoplayer)
        for the difference between extraction and rendering).
        *   This change can be overridden by calling **both**
            `MediaSource.Factory.experimentalParseSubtitlesDuringExtraction(false)`
            and `TextRenderer.experimentalSetLegacyDecodingEnabled(true)`. See
            the
            [docs on customization](https://developer.android.com/media/media3/exoplayer/customization)
            for how to plumb these components into an `ExoPlayer` instance.
            These methods (and all support for legacy subtitle decoding) will be
            removed in a future release.
        *   Apps with custom `SubtitleDecoder` implementations need to update
            them to implement `SubtitleParser` instead (and
            `SubtitleParser.Factory` instead of `SubtitleDecoderFactory`).
    *   PGS: Fix run-length decoding to resolve `0` as a color index, instead of
        a literal color value
        ([#1367](https://github.com/androidx/media/pull/1367)).
    *   CEA-708: Ignore `rowLock` value. The CEA-708-E S-2023 spec states that
        `rowLock` and `columnLock` should both be assumed to be true, regardless
        of the values present in the stream (`columnLock` support is not
        implemented, so it's effectively assumed to always be false).
        *   This was originally included in the `1.3.0-alpha01` release notes,
            but the change was accidentally reverted before the `1.3.0-rc01`
            release. This is now fixed, so the change is present again.
    *   CEA-708: Avoid duplicate newlines being added by ExoPlayer's naive
        handling of the 'set pen location' command
        ([#1315](https://github.com/androidx/media/pull/1315)).
    *   Fix an `IllegalArgumentException` from `LegacySubtitleUtil` when a
        WebVTT subtitle sample contains no cues, e.g. as part of a DASH stream
        ([#1516](https://github.com/androidx/media/issues/1516)).
*   Metadata:
    *   Fix mapping of MP4 to ID3 sort tags. Previously the 'album sort'
        (`soal`), 'artist sort' (`soar`) and 'album artist sort' (`soaa`) MP4
        tags were wrongly mapped to the `TSO2`, `TSOA` and `TSOP` ID3 tags
        ([#1302](https://github.com/androidx/media/issues/1302)).
    *   Fix reading of MP4 (/iTunes) numeric `gnre` (genre) and `tmpo` (tempo)
        tags when the value is more than one byte long.
    *   Propagate ID3 `TCON` frame to `MediaMetadata.genre`
        ([#1305](https://github.com/androidx/media/issues/1305)).
*   Image:
    *   Add support for non-square DASH thumbnail grids
        ([#1300](https://github.com/androidx/media/pull/1300)).
    *   Add support for AVIF for API 34+.
    *   Allow `null` as parameter for `ExoPlayer.setImageOutput()` to clear a
        previously set `ImageOutput`.
*   DataSource:
    *   Implement support for `android.resource://package/id` raw resource URIs
        where `package` is different to the package of the current application.
        This wasn't previously documented to work, but is a more efficient way
        of accessing resources in another package than by name.
    *   Eagerly check `url` is non-null in the `DataSpec` constructors. This
        parameter was already annotated to be non-null.
    *   Allow `ByteArrayDataSource` to resolve a URI to a byte array during
        `open()`, instead of being hard-coded at construction
        ([#1405](https://github.com/androidx/media/issues/1405)).
*   DRM:
    *   Allow setting a `LoadErrorHandlingPolicy` on
        `DefaultDrmSessionManagerProvider`
        ([#1271](https://github.com/androidx/media/issues/1271)).
*   Effect:
    *   Support multiple speed changes within the same `EditedMediaItem` or
        `Composition` in `SpeedChangeEffect`.
    *   Support for HLG and PQ output from ultra HDR bitmap input.
    *   Add support for EGL_GL_COLORSPACE_BT2020_HLG_EXT, which improves HLG
        surface output in ExoPlayer.setVideoEffect and Transformer's Debug
        SurfaceView.
    *   Update Overlay matrix implementation to make it consistent with the
        documentation by flipping the x and y values applied in
        `setOverlayFrameAnchor()`. If using
        `OverlaySettings.Builder.setOverlayFrameAnchor()`, flip their x and y
        values by multiplying them by `-1`.
    *   Fix bug where `TimestampWrapper` crashes when used with
        `ExoPlayer#setVideoEffects`
        ([#821](https://github.com/androidx/media/issues/821)).
    *   Change default SDR color working space from linear colors to electrical
        BT 709 SDR video. Also provide third option to retain the original
        colorspace.
    *   Allow defining indeterminate z-order of EditedMediaItemSequences
        ([#1055](https://github.com/androidx/media/pull/1055)).
    *   Maintain a consistent luminance range across different pieces of HDR
        content (uses the HLG range).
    *   Add support for Ultra HDR (bitmap) overlays on HDR content.
    *   Allow `SeparableConvolution` effects to be used before API 26.
    *   Remove unused `OverlaySettings.useHdr` since dynamic range of overlay
        and frame must match.
    *   Add HDR support for `TextOverlay`. Luminance of the text overlay can be
        adjusted with `OverlaySettings.Builder.setHdrLuminanceMultiplier()`.
*   IMA extension:
    *   Promote API that is required for apps to play
        [DAI ad streams](https://developers.google.com/ad-manager/dynamic-ad-insertion/full-service)
        to stable.
    *   Add `replaceAdTagParameters(Map <String, String>)` to
        `ImaServerSideAdInsertionMediaSource.AdLoader` that allows replacing ad
        tag parameters at runtime.
    *   Fix bug where `VideoAdPlayer.VideoAdPlayerCallback.onError()` was not
        called when a player error happened during ad playback
        ([#1334](https://github.com/androidx/media/issues/1334)).
    *   Bump IMA SDK version to 3.33.0 to fix a `NullPointerException` when
        using `data://` ad tag URIs
        ([#700](https://github.com/androidx/media/issues/700)).
*   Session:
    *   Change default of `CommandButton.enabled` to `true` and ensure the value
        can stay false for controllers even if the associated command is
        available.
    *   Add icon constants for `CommandButton` that should be used instead of
        custom icon resources.
    *   Add `MediaSessionService.isPlaybackOngoing()` to let apps query whether
        the service needs to be stopped in `onTaskRemoved()`
        ([#1219](https://github.com/androidx/media/issues/1219)).
    *   Add `MediaSessionService.pauseAllPlayersAndStopSelf()` that conveniently
        allows to pause playback of all sessions and call `stopSelf()` to
        terminate the lifecycle of the `MediaSessionService`.
    *   Override `MediaSessionService.onTaskRemoved(Intent)` to provide a safe
        default implementation that keeps the service running in the foreground
        if playback is ongoing or stops the service otherwise.
    *   Hide seekbar in the media notification for live streams by not setting
        the duration into the platform session metadata
        ([#1256](https://github.com/androidx/media/issues/1256)).
    *   Align conversion of `MediaMetadata` to `MediaDescriptionCompat`, to use
        the same preferred order and logic when selecting metadata properties as
        in media1.
    *   Add `MediaSession.sendError()` that allows sending non-fatal errors to
        Media3 controller. When using the notification controller (see
        `MediaSession.getMediaNotificationControllerInfo()`), the custom error
        is used to update the `PlaybackState` of the platform session to an
        error state with the given error information
        ([#543](https://github.com/androidx/media/issues/543)).
    *   Add `MediaSession.Callback.onPlayerInteractionFinished()` to inform
        sessions when a series of player interactions from a specific controller
        finished.
    *   Add `SessionError` and use it in `SessionResult` and `LibraryResult`
        instead of the error code to provide more information about the error
        and how to resolve the error if possible.
    *   Publish the code for the media3 controller test app that can be used to
        test interactions with apps publishing a media session.
    *   Propagate extras passed to media3's
        `MediaSession[Builder].setSessionExtras()` to a media1 controller's
        `PlaybackStateCompat.getExtras()`.
    *   Map fatal and non-fatal errors to and from the platform session. A
        `PlaybackException` is mapped to a fatal error state of the
        `PlaybackStateCompat`. A `SessionError` sent to the media notification
        controller with `MediaSession.sendError(ControllerInfo, SessionError)`
        is mapped to a non-fatal error in `PlaybackStateCompat` which means that
        error code and message are set but the state of the platform session
        remains different to `STATE_ERROR`.
    *   Allow the session activity to be set per controller to override the
        global session activity. The session activity can be defined for a
        controller at connection time by creating a `ConnectionResult` with
        `AcceptedResultBuilder.setSessionActivivty(PendingIntent)`. Once
        connected, the session activity can be updated with
        `MediaSession.setSessionActivity(ControllerInfo, PendingIntent)`.
    *   Improve error replication of calls to `MediaLibrarySession.Callback`.
        Error replication can now be configured by using
        `MediaLibrarySession.Builder.setLibraryErrorReplicationMode()` for
        choosing the error type or opt-ing out of error replication which is on
        by default.
*   UI:
    *   Add image display support to `PlayerView` when connected to an
        `ExoPlayer` ([#1144](https://github.com/androidx/media/issues/1144)).
    *   Add customization of various icons in `PlayerControlView` through xml
        attributes to allow different drawables per `PlayerView` instance,
        rather than global overrides
        ([#1200](https://github.com/androidx/media/issues/1200)).
    *   Work around a platform bug causing stretched/cropped video when using
        `SurfaceView` inside a Compose `AndroidView` on API 34
        ([#1237](https://github.com/androidx/media/issues/1237)).
*   Downloads:
    *   Ensure that `DownloadHelper` does not leak unreleased `Renderer`
        instances, which can eventually result in an app crashing with
        `IllegalStateException: Too many receivers, total of 1000, registered
        for pid` ([#1224](https://github.com/androidx/media/issues/1224)).
*   Cronet Extension:
    *   Fix `SocketTimeoutException` in `CronetDataSource`. In some versions of
        Cronet, the request provided by the callback is not always the same.
        This leads to callback not completing and request timing out
        (https://issuetracker.google.com/328442628).
*   HLS Extension:
    *   Fix bug where pending EMSG samples waiting for a discontinuity were
        delegated in `HlsSampleStreamWrapper` with an incorrect offset causing
        an `IndexOutOfBoundsException` or an `IllegalArgumentException`
        ([#1002](https://github.com/androidx/media/issues/1002)).
    *   Fix bug where non-primary playlists keep reloading for LL-HLS streams
        ([#1240](https://github.com/androidx/media/issues/1240)).
    *   Fix bug where enabling CMCD for HLS with initialization segments
        resulted in `Source Error` and `IllegalArgumentException`.
    *   Fix bug where non-primary playing playlists are not refreshed during
        live playback ([#1240](https://github.com/androidx/media/issues/1240)).
    *   Fix bug where enabling CMCD for HLS live streams causes
        `ArrayIndexOutOfBoundsException`
        ([#1395](https://github.com/androidx/media/issues/1395)).
*   DASH Extension:
    *   Fix bug where re-preparing a multi-period live stream can throw an
        `IndexOutOfBoundsException`
        ([#1329](https://github.com/androidx/media/issues/1329)).
    *   Add support for `dashif:Laurl` license urls
        ([#1345](https://github.com/androidx/media/issues/1345)).
*   Cast Extension:
    *   Fix bug that converted the album title of the `MediaQueueItem` to the
        artist in the Media3 media item
        ([#1255](https://github.com/androidx/media/pull/1255)).
*   Test Utilities:
    *   Implement `onInit()` and `onRelease()` in `FakeRenderer`.
    *   Change `TestPlayerRunHelper.runUntil()/playUntil()` methods to fail on
        nonfatal errors (e.g. those reported to
        `AnalyticsListener.onVideoCodecError()`). Use the new
        `TestPlayerRunHelper.run(player).ignoringNonFatalErrors().untilXXX()`
        method chain to disable this behavior.
*   Demo app:
    *   Use `DefaultPreloadManager` in the short form demo app.
    *   Allow setting repeat mode with `Intent` arguments from command line
        ([#1266](https://github.com/androidx/media/pull/1266)).
    *   Use `HttpEngineDataSource` as the `HttpDataSource` when supported by the
        device.
*   Remove deprecated symbols:
    *   Remove `CronetDataSourceFactory`. Use `CronetDataSource.Factory`
        instead.
    *   Remove some `DataSpec` constructors. Use `DataSpec.Builder` instead.
    *   Remove `setContentTypePredicate(Predicate)` method from
        `DefaultHttpDataSource`, `OkHttpDataSource` and `CronetDataSource`. Use
        the equivalent method on each `XXXDataSource.Factory` instead.
    *   Remove `OkHttpDataSource` constructors and `OkHttpDataSourceFactory`.
        Use `OkHttpDataSource.Factory` instead.
    *   Remove `PlayerMessage.setHandler(Handler)`. Use `setLooper(Looper)`
        instead.
    *   Remove `Timeline.Window.isLive` field. Use the `isLive()` method
        instead.
    *   Remove `DefaultHttpDataSource` constructors. Use
        `DefaultHttpDataSource.Factory` instead.
    *   Remove `DashMediaSource.DEFAULT_LIVE_PRESENTATION_DELAY_MS`. Use
        `DashMediaSource.DEFAULT_FALLBACK_TARGET_LIVE_OFFSET_MS` instead.
    *   Remove `MediaCodecInfo.isSeamlessAdaptationSupported(Format, Format,
        boolean)`. Use `MediaCodecInfo.canReuseCodec(Format, Format)` instead.
    *   Remove `DrmSessionManager.DUMMY` and `getDummyDrmSessionManager()`
        method. Use `DrmSessionManager.DRM_UNSUPPORTED` instead.
    *   Remove `AnalyticsListener.onAudioInputFormatChanged(EventTime, Format)`,
        `AnalyticsListener.onVideoInputFormatChanged(EventTime, Format)`,
        `AudioRendererEventListener.onAudioInputFormatChanged(Format)`,
        `VideoRendererEventListener.onVideoInputFormatChanged(Format)`. Use the
        overloads that take a `DecoderReuseEvaluation` instead.
    *   Remove `RendererSupport.FormatSupport` IntDef and `FORMAT_HANDLED`,
        `FORMAT_EXCEEDS_CAPABILITIES`, `FORMAT_UNSUPPORTED_DRM`,
        `FORMAT_UNSUPPORTED_SUBTYPE`, `FORMAT_UNSUPPORTED_TYPE` constants. Use
        the equivalent IntDef and constants in `androidx.media3.common.C`
        instead (e.g. `C.FORMAT_HANDLED`).
    *   Remove `Bundleable` interface. This includes removing all
        `Bundleable.Creator<Foo> CREATOR` constant fields. Callers should use
        the `Bundle toBundle()` and `static Foo fromBundle(Bundle)` methods on
        each type instead.

### 1.4.0-rc01 (2024-07-11)

Use the 1.4.0 [stable version](#140-2024-07-24).

### 1.4.0-beta01 (2024-06-21)

Use the 1.4.0 [stable version](#140-2024-07-24).

### 1.4.0-alpha02 (2024-06-06)

Use the 1.4.0 [stable version](#140-2024-07-24).

### 1.4.0-alpha01 (2024-04-11)

Use the 1.4.0 [stable version](#140-2024-07-24).

## 1.3

### 1.3.1 (2024-04-11)

This release includes the following changes since the
[1.3.0 release](#130-2024-03-06):

*   Common Library:
    *   Add `Format.labels` to allow localized or other alternative labels.
*   ExoPlayer:
    *   Fix issue where `PreloadMediaPeriod` cannot retain the streams when it
        is preloaded again.
    *   Apply the correct corresponding `TrackSelectionResult` to the playing
        period in track reselection.
    *   Start early-enabled renderers only after advancing the playing period
        when transitioning between media items
        ([#1017](https://github.com/androidx/media/issues/1017)).
    *   Add missing return type to proguard `-keepclasseswithmembers` rule for
        `DefaultVideoFrameProcessor.Factory.Builder.build()`
        ([#1187](https://github.com/androidx/media/issues/1187)).
*   Transformer:
    *   Add workaround for exception thrown due to `MediaMuxer` not supporting
        negative presentation timestamps before API 30.
*   Track Selection:
    *   `DefaultTrackSelector`: Prefer video tracks with a 'reasonable' frame
        rate (>=10fps) over those with a lower or unset frame rate. This ensures
        the player selects the 'real' video track in MP4s extracted from motion
        photos that can contain two HEVC tracks where one has a higher
        resolution but a very small number of frames
        ([#1051](https://github.com/androidx/media/issues/1051)).
*   Extractors:
    *   Fix issue where padding was not skipped when reading odd-sized chunks
        from WAV files ([#1117](https://github.com/androidx/media/pull/1117)).
    *   MP3: Populate `Format.averageBitrate` from metadata frames such as
        `XING` and `VBRI`.
    *   MPEG-TS: Revert a change that aimed to ensure the last frame is rendered
        by passing the last access unit of a stream to the sample queue
        ([#7909](https://github.com/google/ExoPlayer/issues/7909)). This is due
        to the change causing new problems with I-frame only HLS streams
        ([#1150](https://github.com/androidx/media/issues/1150)) and H.262 HLS
        streams ([#1126](https://github.com/androidx/media/issues/1126)).
*   Audio:
    *   Allow renderer recovery by disabling offload if audio track fails to
        initialize in offload mode.
    *   For offloaded playback, use the `AudioTrack.StreamEventCallback` method
        `onPresentationEnded` to identify when all pending data has been played.
*   Video:
    *   Add workaround for a device issue on Galaxy Tab S7 FE, Chromecast with
        Google TV, and Lenovo M10 FHD Plus that causes 60fps H265 streams to be
        marked as unsupported
    *   Add workaround that ensures the first frame is always rendered while
        tunneling even if the device does not do this automatically as required
        by the API ([#1169](https://github.com/androidx/media/issues/1169)).
        ([#966](https://github.com/androidx/media/issues/966)).
    *   Fix issue where HDR color info handling causes codec misbehavior and
        prevents adaptive format switches for SDR video tracks
        ([#1158](https://github.com/androidx/media/issues/1158)).
*   Text:
    *   WebVTT: Prevent directly consecutive cues from creating spurious
        additional `CuesWithTiming` instances from `WebvttParser.parse`
        ([#1177](https://github.com/androidx/media/issues/1177)).
*   DRM:
    *   Work around a `NoSuchMethodError` which can be thrown by the `MediaDrm`
        framework instead of `ResourceBusyException` or
        `NotProvisionedException` on some Android 14 devices
        ([#1145](https://github.com/androidx/media/issues/1145)).
*   Effect:
    *   Improved PQ to SDR tone-mapping by converting color spaces.
*   Session:
    *   Fix issue where the current position jumps back when the controller
        replaces the current item
        ([#951](https://github.com/androidx/media/issues/951)).
    *   Fix issue where `MediaMetadata` with just non-null `extras` is not
        transmitted between media controllers and sessions
        ([#1176](https://github.com/androidx/media/issues/1176)).
*   UI:
    *   Fallback to include audio track language name if `Locale` cannot
        identify a display name
        ([#988](https://github.com/androidx/media/issues/988)).
*   DASH Extension:
    *   Populate all `Label` elements from the manifest into `Format.labels`
        ([#1054](https://github.com/androidx/media/pull/1054)).
*   RTSP Extension:
    *   Skip empty session information values (i-tags) in SDP parsing
        ([#1087](https://github.com/androidx/media/issues/1087)).
*   Decoder Extensions (FFmpeg, VP9, AV1, MIDI, etc.):
    *   Disable the MIDI extension as a local dependency by default because it
        requires an additional Maven repository to be configured. Users who need
        this module from a local dependency
        [can re-enable it](https://github.com/androidx/media/blob/main/README.md#midi-module).

### 1.3.0 (2024-03-06)

This release includes the following changes since the
[1.2.1 release](#121-2024-01-09):

*   Common Library:
    *   Implement support for `android.resource://package/[type/]name` raw
        resource URIs where `package` is different to the package of the current
        application. This has always been documented to work, but wasn't
        correctly implemented until now.
    *   Normalize MIME types set by app code or read from media to be fully
        lower-case.
    *   Define ads with a full `MediaItem` instead of a single `Uri` in
        `AdPlaybackState`.
    *   Increase `minSdk` to 19 (Android KitKat). This is
        [aligned with all other AndroidX libraries](https://android-developers.googleblog.com/2023/10/androidx-minsdkversion-19.html),
        and is required for us to upgrade to the latest versions of our AndroidX
        dependencies.
    *   Populate both `artworkUri` and `artworkData` in
        `MediaMetadata.Builder.populate(MediaMetadata)` when at least one of
        them is non-null ([#964](https://github.com/androidx/media/issues/964)).
*   ExoPlayer:
    *   Add `PreloadMediaSource` and `PreloadMediaPeriod` that allows apps to
        preload a content media source at a specific start position before
        playback. `PreloadMediaSource` takes care of preparing the content media
        source to receive the `Timeline`, preparing and caching the period at
        the given start position, selecting tracks and loading media data for
        the period. Apps control the preload progress by implementing
        `PreloadMediaSource.PreloadControl` and set the preloaded source to the
        player for playback.
    *   Add `ExoPlayer.setImageOutput` that allows apps to set
        `ImageRenderer.ImageOutput`.
    *   `DefaultRenderersFactory` now provides an `ImageRenderer` to the player
        by default with null `ImageOutput` and `ImageDecoder.Factory.DEFAULT`.
    *   Emit `Player.Listener.onPositionDiscontinuity` event when silence is
        skipped ([#765](https://github.com/androidx/media/issues/765)).
    *   Add experimental support for parsing subtitles during extraction. You
        can enable this using
        `MediaSource.Factory.experimentalParseSubtitlesDuringExtraction()`.
    *   Support adaptive media sources with `PreloadMediaSource`.
    *   Implement `HttpEngineDataSource`, an `HttpDataSource` using the
        [HttpEngine](https://developer.android.com/reference/android/net/http/HttpEngine)
        API.
    *   Prevent subclassing `CompositeSequenceableLoader`. This component was
        [previously made extensible](https://github.com/androidx/media/commit/0de57cbfae7165dd3bb829e323d089cd312b4b1b)
        but was never subclassed within the library. Customizations can be done
        by wrapping an instance using the
        [decorator pattern](https://en.wikipedia.org/wiki/Decorator_pattern) and
        implementing a custom `CompositeSequenceableLoaderFactory`.
    *   Fix issue where repeating the same time causes metadata from this item
        to be cleared ([#1007](https://github.com/androidx/media/issues/1007)).
    *   Rename `experimentalSetSubtitleParserFactory` methods on
        `BundledChunkExtractor.Factory` and `DefaultHlsExtractorFactory` to
        `setSubtitleParserFactory` and disallow passing `null`. Use the new
        `experimentalParseSubtitlesDuringExtraction(boolean)` methods to control
        parsing behaviour.
    *   Add support for customising the `SubtitleParser.Factory` used during
        extraction. This can be achieved with
        `MediaSource.Factory.setSubtitleParserFactory()`.
    *   Add source prefix to all `Format.id` fields generated from
        `MergingMediaSource`. This helps to identify which source produced a
        `Format` ([#883](https://github.com/androidx/media/issues/883)).
    *   Fix the regex used for validating custom Common Media Client Data (CMCD)
        key names by modifying it to only check for hyphen
        ([#1028](https://github.com/androidx/media/issues/1028)).
    *   Stop double-encoding CMCD query parameters
        ([#1075](https://github.com/androidx/media/issues/1075)).
*   Transformer:
    *   Add support for flattening H.265/HEVC SEF slow motion videos.
    *   Increase transmuxing speed, especially for 'remove video' edits.
    *   Add API to ensure that the output file starts on a video frame. This can
        make the output of trimming operations more compatible with player
        implementations that don't show the first video frame until its
        presentation timestamp
        ([#829](https://github.com/androidx/media/issues/829)).
    *   Add support for optimizing single asset mp4 trim operations.
    *   Add support to ensure a video frame has the first timestamp in the
        output file. Fixes output files beginning with black frame on iOS based
        players ([#829](https://github.com/androidx/media/issues/829)).
*   Track Selection:
    *   Add `DefaultTrackSelector.selectImageTrack` to enable image track
        selection.
    *   Add `TrackSelectionParameters.isPrioritizeImageOverVideoEnabled` to
        determine whether to select an image track if both an image track and a
        video track are available. The default value is `false` which means
        selecting a video track is prioritized.
*   Extractors:
    *   Add additional AV1C parsing to MP4 extractor to retrieve
        `ColorInfo.colorSpace`, `ColorInfo.colorTransfer`, and
        `ColorInfo.colorRange` values
        ([#692](https://github.com/androidx/media/pull/692)).
    *   MP3: Use constant bitrate (CBR) seeking for files with an `Info` header
        (the CBR equivalent of the `Xing` header). Previously we used the seek
        table from the `Info` header, but this results in less precise seeking
        than if we ignore it and assume the file is CBR.
    *   MPEG2-TS: Add DTS, DTS-LBR and DTS:X Profile2 support
        ([#275](https://github.com/androidx/media/pull/275)).
    *   Extract audio types from TS descriptors and map them to role flags,
        allowing users to make better-informed audio track selections
        ([#973](https://github.com/androidx/media/pull/973)).
*   Audio:
    *   Improve silence skipping algorithm with smooth volume ramp; retained
        minimal silence and more natural silence durations
        ([#7423](https://github.com/google/ExoPlayer/issues/7423)).
    *   Report the skipped silence more deterministically
        ([#1035](https://github.com/androidx/media/issues/1035)).
*   Video:
    *   Change the `MediaCodecVideoRenderer` constructor that takes a
        `VideoFrameProcessor.Factory` argument and replace it with a constructor
        that takes a `VideoSinkProvider` argument. Apps that want to inject a
        custom `VideoFrameProcessor.Factory` can instantiate a
        `CompositingVideoSinkProvider` that uses the custom
        `VideoFrameProcessor.Factory` and pass the video sink provider to
        `MediaCodecVideoRenderer`.
*   Text:
    *   Fix serialization of bitmap cues to resolve `Tried to marshall a Parcel
        that contained Binder objects` error when using
        `DefaultExtractorsFactory.setTextTrackTranscodingEnabled`
        ([#836](https://github.com/androidx/media/issues/836)).
    *   CEA-708: Ignore `rowLock` value. The CEA-708-E S-2023 spec states that
        `rowLock` and `columnLock` should both be assumed to be true, regardless
        of the values present in the stream (`columnLock` support is not
        implemented, so it's effectively assumed to always be false).
*   Image:
    *   Add support for DASH thumbnails. Grid images are cropped and individual
        thumbnails are provided to `ImageOutput` close to their presentation
        times.
*   DRM:
    *   Play 'clear lead' unencrypted samples in DRM content immediately by
        default, even if the keys for the later encrypted samples aren't ready
        yet. This may lead to mid-playback stalls if the keys still aren't ready
        when the playback position reaches the encrypted samples (but previously
        playback wouldn't have started at all by this point). This behavior can
        be disabled with
        [`MediaItem.DrmConfiguration.Builder.setPlayClearContentWithoutKey`](https://developer.android.com/reference/androidx/media3/common/MediaItem.DrmConfiguration.Builder#setPlayClearContentWithoutKey\(boolean\))
        or
        [`DefaultDrmSessionManager.Builder.setPlayClearSamplesWithoutKeys`](https://developer.android.com/reference/androidx/media3/exoplayer/drm/DefaultDrmSessionManager.Builder#setPlayClearSamplesWithoutKeys\(boolean\)).
*   IMA extension:
    *   Fix issue where DASH and HLS ads without the appropriate file extension
        can't be played.
*   Session:
    *   Disable double-click detection for TV apps
        ([#962](https://github.com/androidx/media/issues/962)).
    *   Fix issue where `MediaItem.RequestMetadata` with just non-null extras is
        not transmitted between media controllers and sessions.
    *   Add constructor to `MediaLibrarySession.Builder` that only takes a
        `Context` instead of a `MediaLibraryService`.
*   HLS Extension:
    *   Reduce `HlsMediaPeriod` to package-private visibility. This type
        shouldn't be directly depended on from outside the HLS package.
    *   Resolve seeks to beginning of a segment more efficiently
        ([#1031](https://github.com/androidx/media/pull/1031)).
*   Decoder Extensions (FFmpeg, VP9, AV1, MIDI, etc.):
    *   MIDI decoder: Ignore SysEx event messages
        ([#710](https://github.com/androidx/media/pull/710)).
*   Test Utilities:
    *   Don't pause playback in `TestPlayerRunHelper.playUntilPosition`. The
        test keeps the playback in a playing state, but suspends progress until
        the test is able to add assertions and further actions.
*   Demo app:
    *   Add a shortform demo module to demo the usage of `PreloadMediaSource`
        with the short-form content use case.

### 1.3.0-rc01 (2024-02-22)

Use the 1.3.0 [stable version](#130-2024-03-06).

### 1.3.0-beta01 (2024-02-07)

Use the 1.3.0 [stable version](#130-2024-03-06).

### 1.3.0-alpha01 (2024-01-15)

Use the 1.3.0 [stable version](#130-2024-03-06).

## 1.2

### 1.2.1 (2024-01-09)

This release includes the following changes since the
[1.2.0 release](#120-2023-11-15):

*   ExoPlayer:
    *   Fix issue where manual seeks outside of the
        `LiveConfiguration.min/maxOffset` range keep adjusting the offset back
        to `min/maxOffset`.
    *   Fix issue that OPUS and VORBIS channel layouts are wrong for 3, 5, 6, 7
        and 8 channels
        ([#8396](https://github.com/google/ExoPlayer/issues/8396)).
    *   Fix issue where track selections after seek to zero in a live stream
        incorrectly let the stream start at its default position
        ([#9347](https://github.com/google/ExoPlayer/issues/9347)).
    *   Fix the issue where new instances of `CmcdData.Factory` were receiving
        negative values for `bufferedDurationUs` from chunk sources, resulting
        in an `IllegalArgumentException`
        ([#888](https://github.com/androidx/media/issues/888)).
*   Transformer:
    *   Work around an issue where the encoder would throw at configuration time
        due to setting a high operating rate.
*   Extractors:
    *   Mark secondary (unplayable) HEVC tracks in JPEG motion photos as
        `ROLE_FLAG_ALTERNATE` to prevent them being automatically selected for
        playback because of their higher resolution.
    *   Fix wrong keyframe detection for TS H264 streams
        ([#864](https://github.com/androidx/media/pull/864)).
    *   Fix duration estimation of TS streams that are longer than 47721 seconds
        ([#855](https://github.com/androidx/media/issues/855)).
*   Audio:
    *   Fix handling of EOS for `SilenceSkippingAudioProcessor` when called
        multiple times ([#712](https://github.com/androidx/media/issues/712)).
*   Video:
    *   Add workaround for a device issue on Galaxy Tab S7 FE, Chromecast with
        Google TV, and Lenovo M10 FHD Plus that causes 60fps AVC streams to be
        marked as unsupported
        ([#693](https://github.com/androidx/media/issues/693)).
*   Metadata:
    *   Fix bug where `MediaMetadata` was only populated from Vorbis comments
        with upper-case keys
        ([#876](https://github.com/androidx/media/issues/876)).
    *   Catch `OutOfMemoryError` when parsing very large ID3 frames, meaning
        playback can continue without the tag info instead of playback failing
        completely.
*   DRM:
    *   Extend workaround for spurious ClearKey `https://default.url` license
        URL to API 33+ (previously the workaround only applied on API 33
        exactly) ([#837](https://github.com/androidx/media/pull/837)).
    *   Fix `ERROR_DRM_SESSION_NOT_OPENED` when switching from encrypted to
        clear content without a surface attached to the player. The error was
        due to incorrectly using a secure decoder to play the clear content.
*   Session:
    *   Put the custom keys and values in `MediaMetadataCompat` to
        `MediaMetadata.extras` and `MediaMetadata.extras` to
        `MediaMetadataCompat`
        ([#756](https://github.com/androidx/media/issues/756),
        [#802](https://github.com/androidx/media/issues/802)).
    *   Fix broadcasting `notifyChildrenChanged` for legacy controllers
        ([#644](https://github.com/androidx/media/issues/644)).
    *   Fix a bug where setting a negative time for a disabled `setWhen` timer
        of the notification caused a crash on some devices
        ([#903](https://github.com/androidx/media/issues/903)).
    *   Fix `IllegalStateException` when the media notification controller
        hasn't completed connecting when the first notification update is
        requested ([#917](https://github.com/androidx/media/issues/917)).
*   UI:
    *   Fix issue where forward and rewind buttons are not visible when used
        with Material Design in a BottomSheetDialogFragment
        ([#511](https://github.com/androidx/media/issues/511)).
    *   Fix issue where the numbers in the fast forward button of the
        `PlayerControlView` were misaligned
        ([#547](https://github.com/androidx/media/issues/547)).
*   DASH Extension:
    *   Parse "f800" as channel count of 5 for Dolby in DASH manifest
        ([#688](https://github.com/androidx/media/issues/688)).
*   Decoder Extensions (FFmpeg, VP9, AV1, MIDI, etc.):
    *   MIDI: Fix issue where seeking forward skips the Program Change events
        ([#704](https://github.com/androidx/media/issues/704)).
    *   Migrate to FFmpeg 6.0 and update supported NDK to `r26b`
        ([#707](https://github.com/androidx/media/pull/707),
        [#867](https://github.com/androidx/media/pull/867)).
*   Cast Extension:
    *   Sanitize creation of a `Timeline` to not crash the app when loading
        media fails on the cast device
        ([#708](https://github.com/androidx/media/issues/708)).

### 1.2.0 (2023-11-15)

This release includes the following changes since the
[1.1.1 release](#111-2023-08-14):

*   Common Library:
    *   Add a `@Nullable Throwable` parameter to the methods in the `Log.Logger`
        interface. The `message` parameter to these methods no longer contains
        any information about the `Throwable` passed to the `Log.{d,i,w,e}()`
        methods, so implementations will need to manually append this
        information if desired (possibly using
        `Logger.appendThrowableString(String, Throwable)`).
    *   Fix Kotlin compatibility issue where nullable generic type parameters
        and nullable array element types are not detected as nullable. Examples
        are `TrackSelectorResult` and `SimpleDecoder` method parameters
        ([#6792](https://github.com/google/ExoPlayer/issues/6792)).
    *   Change default UI and notification behavior in
        `Util.shouldShowPlayButton` to show a "play" button while playback is
        temporarily suppressed (e.g. due to transient audio focus loss). The
        legacy behavior can be maintained by using
        `PlayerView.setShowPlayButtonIfPlaybackIsSuppressed(false)` or
        `MediaSession.Builder.setShowPlayButtonIfPlaybackIsSuppressed(false)`
        ([#11213](https://github.com/google/ExoPlayer/issues/11213)).
    *   Upgrade `androidx.annotation:annotation-experimental` to `1.3.1` to fix
        https://issuetracker.google.com/251172715.
    *   Move `ExoPlayer.setAudioAttributes` to the `Player` interface.
*   ExoPlayer:
    *   Fix seeking issues in AC4 streams caused by not identifying decode-only
        samples correctly
        ([#11000](https://github.com/google/ExoPlayer/issues/11000)).
    *   Add suppression of playback on unsuitable audio output devices (e.g. the
        built-in speaker on Wear OS devices) when this feature is enabled via
        `ExoPlayer.Builder.setSuppressPlaybackOnUnsuitableOutput`. The playback
        suppression reason will be updated as
        `Player.PLAYBACK_SUPPRESSION_REASON_UNSUITABLE_AUDIO_OUTPUT` if playback
        is attempted when no suitable audio outputs are available, or if all
        suitable outputs are disconnected during playback. The suppression
        reason will be removed when a suitable output is connected.
    *   Add `MediaSource.canUpdateMediaItem` and `MediaSource.updateMediaItem`
        to accept `MediaItem` updates after creation via
        `Player.replaceMediaItem(s)`.
    *   Allow `MediaItem` updates for all `MediaSource` classes provided by the
        library via `Player.replaceMediaItem(s)`
        ([#33](https://github.com/androidx/media/issues/33),
        [#9978](https://github.com/google/ExoPlayer/issues/9978)).
    *   Rename `MimeTypes.TEXT_EXOPLAYER_CUES` to
        `MimeTypes.APPLICATION_MEDIA3_CUES`.
    *   Add `PngExtractor` that sends and reads a whole PNG file into the
        `TrackOutput` as one sample.
    *   Enhance `SequenceableLoader.continueLoading(long)` method in the
        `SequenceableLoader` interface to
        `SequenceableLoader.continueLoading(LoadingInfo loadingInfo)`.
        `LoadingInfo` contains additional parameters, including `playbackSpeed`
        and `lastRebufferRealtimeMs` in addition to the existing
        `playbackPositionUs`.
    *   Enhance `ChunkSource.getNextChunk(long, long, List, ChunkHolder)` method
        in the `ChunkSource` interface to `ChunkSource.getNextChunk(LoadingInfo,
        long, List, ChunkHolder)`.
    *   Add additional fields to Common Media Client Data (CMCD) logging: buffer
        starvation (`bs`), deadline (`dl`), playback rate (`pr`) and startup
        (`su`) ([#8699](https://github.com/google/ExoPlayer/issues/8699)).
    *   Add luma and chroma bitdepth to `ColorInfo`
        ([#491](https://github.com/androidx/media/pull/491)).
    *   Add additional fields to Common Media Client Data (CMCD) logging: next
        object request (`nor`) and next range request (`nrr`)
        ([#8699](https://github.com/google/ExoPlayer/issues/8699)).
    *   Add functionality to transmit Common Media Client Data (CMCD) data using
        query parameters ([#553](https://github.com/androidx/media/issues/553)).
    *   Fix `ConcurrentModificationException` in `ExperimentalBandwidthMeter`
        ([#612](https://github.com/androidx/media/issues/612)).
    *   Add `MediaPeriodId` parameter to
        `CompositeMediaSource.getMediaTimeForChildMediaTime`.
    *   Support `ClippingMediaSource` (and other sources with period/window time
        offsets) in `ConcatenatingMediaSource2`
        ([#11226](https://github.com/google/ExoPlayer/issues/11226)).
    *   Change `BaseRenderer.onStreamChanged()` to also receive a
        `MediaPeriodId` argument.
*   Transformer:
    *   Parse EXIF rotation data for image inputs.
    *   Remove `TransformationRequest.HdrMode` annotation type and its
        associated constants. Use `Composition.HdrMode` and its associated
        constants instead.
    *   Simplify the `OverlaySettings` to fix rotation issues.
    *   Changed `frameRate` and `durationUs` parameters of
        `SampleConsumer.queueInputBitmap` to `TimestampIterator`.
*   Track Selection:
    *   Add `DefaultTrackSelector.Parameters.allowAudioNonSeamlessAdaptiveness`
        to explicitly allow or disallow non-seamless adaptation. The default
        stays at its current behavior of `true`.
*   Extractors:
    *   MPEG-TS: Ensure the last frame is rendered by passing the last access
        unit of a stream to the sample queue
        ([#7909](https://github.com/google/ExoPlayer/issues/7909)).
    *   Fix typo when determining `rotationDegrees`. Changed
        `projectionPosePitch` to `projectionPoseRoll`
        ([#461](https://github.com/androidx/media/pull/461)).
    *   Remove the assumption that `Extractor` instances can be directly
        inspected with `instanceof`. If you want runtime access to the
        implementation details of an `Extractor` you must first call
        `Extractor.getUnderlyingInstance`.
    *   Add `BmpExtractor`.
    *   Add `WebpExtractor`.
    *   Add `HeifExtractor`.
    *   Add
        [QuickTime classic](https://developer.apple.com/standards/qtff-2001.pdf)
        support to `Mp4Extractor`.
*   Audio:
    *   Add support for 24/32-bit big-endian PCM in MP4 and Matroska, and parse
        PCM encoding for `lpcm` in MP4.
    *   Add support for extracting Vorbis audio in MP4.
    *   Add `AudioSink.getFormatOffloadSupport(Format)` that retrieves level of
        offload support the sink can provide for the format through a
        `DefaultAudioOffloadSupportProvider`. It returns the new
        `AudioOffloadSupport` that contains `isFormatSupported`,
        `isGaplessSupported`, and `isSpeedChangeSupported`.
    *   Add `AudioSink.setOffloadMode()` through which the offload configuration
        on the audio sink is configured. Default is
        `AudioSink.OFFLOAD_MODE_DISABLED`.
    *   Offload can be enabled through `setAudioOffloadPreference` in
        `TrackSelectionParameters`. If the set preference is to enable, the
        device supports offload for the format, and the track selection is a
        single audio track, then audio offload will be enabled.
    *   If `audioOffloadModePreference` is set to
        `AUDIO_OFFLOAD_MODE_PREFERENCE_REQUIRED`, then the
        `DefaultTrackSelector` will only select an audio track and only if that
        track's format is supported in offload. If no audio track is supported
        in offload, then no track will be selected.
    *   Disabling gapless support for offload when pre-API level 33 due to
        playback position issue after track transition.
    *   Remove parameter `enableOffload` from
        `DefaultRenderersFactory.buildAudioSink` method signature.
    *   Remove method `DefaultAudioSink.Builder.setOffloadMode`.
    *   Remove intdef value
        `DefaultAudioSink.OffloadMode.OFFLOAD_MODE_ENABLED_GAPLESS_DISABLED`.
    *   Add support for Opus gapless metadata during offload playback.
    *   Allow renderer recovery by disabling offload if failed at first write
        ([#627](https://github.com/androidx/media/issues/627)).
    *   Enable Offload Scheduling by default for audio-only offloaded playback.
    *   Delete `ExoPlayer.experimentalSetOffloadSchedulingEnabled` and
        `AudioOffloadListener.onExperimentalOffloadSchedulingEnabledChanged`.
    *   Renamed `onExperimentalSleepingForOffloadChanged` as
        `onSleepingForOffloadChanged` and `onExperimentalOffloadedPlayback` as
        `onOffloadedPlayback`.
    *   Move audio offload mode related `TrackSelectionParameters` interfaces
        and definitions to an inner `AudioOffloadPreferences` class.
    *   Add `onAudioTrackInitialized` and `onAudioTrackReleased` callbacks to
        `AnalyticsListener`, `AudioRendererEventListener` and
        `AudioSink.Listener`.
    *   Fix DTS Express audio buffer underflow issue
        ([#650](https://github.com/androidx/media/pull/650)).
    *   Fix bug where the capabilities check for E-AC3-JOC throws an
        `IllegalArgumentException`
        ([#677](https://github.com/androidx/media/issues/677)).
*   Video:
    *   Allow `MediaCodecVideoRenderer` to use a custom
        `VideoFrameProcessor.Factory`.
    *   Fix bug where the first frame couldn't be rendered if the audio stream
        starts with negative timestamps
        ([#291](https://github.com/androidx/media/issues/291)).
*   Text:
    *   Remove `ExoplayerCuesDecoder`. Text tracks with `sampleMimeType =
        application/x-media3-cues` are now directly handled by `TextRenderer`
        without needing a `SubtitleDecoder` instance.
*   Metadata:
    *   `MetadataDecoder.decode` will no longer be called for "decode-only"
        samples as the implementation must return null anyway.
*   Effect:
    *   Add `VideoFrameProcessor.queueInputBitmap(Bitmap, Iterator<Long>)`
        queuing bitmap input by timestamp.
    *   Change `VideoFrameProcessor.registerInputStream()` to be non-blocking.
        Apps must implement
        `VideoFrameProcessor.Listener#onInputStreamRegistered()`.
    *   Changed `frameRate` and `durationUs` parameters of
        `VideoFrameProcessor.queueInputBitmap` to `TimestampIterator`.
*   IMA extension:
    *   Fix bug where a multi-period DASH live stream that is not the first item
        in a playlist can throw an exception
        ([#571](https://github.com/androidx/media/issues/571)).
    *   Release StreamManager before calling `AdsLoader.destroy()`
    *   Bump IMA SDK version to 3.31.0.
*   Session:
    *   Set the notifications foreground service behavior to
        `FOREGROUND_SERVICE_IMMEDIATE` in `DefaultMediaNotificationProvider`
        ([#167](https://github.com/androidx/media/issues/167)).
    *   Use only
        `android.media.session.MediaSession.setMediaButtonBroadcastReceiver()`
        above API 31 to avoid problems with deprecated API on Samsung devices
        ([#167](https://github.com/androidx/media/issues/167)).
    *   Use the media notification controller as proxy to set available commands
        and custom layout used to populate the notification and the platform
        session.
    *   Convert media button events that are received by
        `MediaSessionService.onStartCommand()` within Media3 instead of routing
        them to the platform session and back to Media3. With this, the caller
        controller is always the media notification controller and apps can
        easily recognize calls coming from the notification in the same way on
        all supported API levels.
    *   Fix bug where `MediaController.getCurrentPosition()` is not advancing
        when connected to a legacy `MediaSessionCompat`.
    *   Add `MediaLibrarySession.getSubscribedControllers(mediaId)` for
        convenience.
    *   Override `MediaLibrarySession.Callback.onSubscribe()` to assert the
        availability of the parent ID for which the controller subscribes. If
        successful, the subscription is accepted and `notifyChildrenChanged()`
        is called immediately to inform the browser
        ([#561](https://github.com/androidx/media/issues/561)).
    *   Add session demo module for Automotive OS and enable session demo for
        Android Auto.
    *   Do not set the queue of the framework session when
        `COMMAND_GET_TIMELINE` is not available for the media notification
        controller. With Android Auto as the client controller reading from the
        framework session, this has the effect that the `queue` button in the UI
        of Android Auto is not displayed
        ([#339](https://github.com/androidx/media/issues/339)).
    *   Use `DataSourceBitmapLoader` by default instead of `SimpleBitmapLoader`
        ([#271](https://github.com/androidx/media/issues/271),
        [#327](https://github.com/androidx/media/issues/327)).
    *   Add `MediaSession.Callback.onMediaButtonEvent(Intent)` that allows apps
        to override the default media button event handling.
*   UI:
    *   Add a `Player.Listener` implementation for Wear OS devices that handles
        playback suppression due to
        `Player.PLAYBACK_SUPPRESSION_REASON_UNSUITABLE_AUDIO_OUTPUT` by
        launching a system dialog to allow a user to connect a suitable audio
        output (e.g. bluetooth headphones). The listener will auto-resume
        playback if a suitable device is connected within a configurable timeout
        (default is 5 minutes).
*   Downloads:
    *   Declare "data sync" foreground service type for `DownloadService` for
        Android 14 compatibility. When using this service, the app also needs to
        add `dataSync` as `foregroundServiceType` in the manifest and add the
        `FOREGROUND_SERVICE_DATA_SYNC` permission
        ([#11239](https://github.com/google/ExoPlayer/issues/11239)).
*   HLS Extension:
    *   Refresh the HLS live playlist with an interval calculated from the last
        load start time rather than the last load completed time
        ([#663](https://github.com/androidx/media/issues/663)).
*   DASH Extension:
    *   Allow multiple of the same DASH identifier in segment template url.
    *   Add experimental support for parsing subtitles during extraction. This
        has better support for merging overlapping subtitles, including
        resolving flickering when transitioning between subtitle segments. You
        can enable this using
        `DashMediaSource.Factory.experimentalParseSubtitlesDuringExtraction()`
        ([#288](https://github.com/androidx/media/issues/288)).
*   RTSP Extension:
    *   Fix a race condition that could lead to `IndexOutOfBoundsException` when
        falling back to TCP, or playback hanging in some situations.
    *   Check state in RTSP setup when returning loading state of
        `RtspMediaPeriod`
        ([#577](https://github.com/androidx/media/issues/577)).
    *   Ignore custom Rtsp request methods in Options response public header
        ([#613](https://github.com/androidx/media/issues/613)).
    *   Use RTSP Setup Response timeout value in time interval of sending
        keep-alive RTSP Options requests
        ([#662](https://github.com/androidx/media/issues/662)).
*   Decoder Extensions (FFmpeg, VP9, AV1, MIDI, etc.):
    *   Release the MIDI decoder module, which provides support for playback of
        standard MIDI files using the Jsyn library to synthesize audio.
    *   Add `DecoderOutputBuffer.shouldBeSkipped` to directly mark output
        buffers that don't need to be presented. This is preferred over
        `C.BUFFER_FLAG_DECODE_ONLY` that will be deprecated.
    *   Add `Decoder.setOutputStartTimeUs` and
        `SimpleDecoder.isAtLeastOutputStartTimeUs` to allow decoders to drop
        decode-only samples before the start time. This should be preferred to
        `Buffer.isDecodeOnly` that will be deprecated.
    *   Fix bug publishing MIDI decoder artifact to Maven repository. The
        artifact is renamed to `media3-exoplayer-midi`
        ([#734](https://github.com/androidx/media/issues/734)).
*   Leanback extension:
    *   Fix bug where disabling a surface can cause an `ArithmeticException` in
        Leanback code ([#617](https://github.com/androidx/media/issues/617)).
*   Test Utilities:
    *   Make `TestExoPlayerBuilder` and `FakeClock` compatible with Espresso UI
        tests and Compose UI tests. This fixes a bug where playback advances
        non-deterministically during Espresso or Compose view interactions.
*   Remove deprecated symbols:
    *   Remove
        `TransformationRequest.Builder.setEnableRequestSdrToneMapping(boolean)`
        and
        `TransformationRequest.Builder.experimental_setEnableHdrEditing(boolean)`.
        Use `Composition.Builder.setHdrMode(int)` and pass the `Composition` to
        `Transformer.start(Composition, String)` instead.
    *   Remove deprecated `DownloadNotificationHelper.buildProgressNotification`
        method, use a non deprecated method that takes a `notMetRequirements`
        parameter instead.

### 1.2.0-rc01 (2023-11-01)

Use the 1.2.0 [stable version](#120-2023-11-15).

### 1.2.0-beta01 (2023-10-18)

Use the 1.2.0 [stable version](#120-2023-11-15).

### 1.2.0-alpha02 (2023-09-29)

Use the 1.2.0 [stable version](#120-2023-11-15).

### 1.2.0-alpha01 (2023-08-17)

Use the 1.2.0 [stable version](#120-2023-11-15).

## 1.1

### 1.1.1 (2023-08-14)

This release corresponds to the
[ExoPlayer 2.19.1 release](https://github.com/google/ExoPlayer/releases/tag/r2.19.1).

This release includes the following changes since the
[1.1.0 release](#110-2023-07-05):

*   Common Library:
    *   Remove accidentally added `multidex` dependency from all modules
        ([#499](https://github.com/androidx/media/issues/499)).
*   ExoPlayer:
    *   Fix issue in `PlaybackStatsListener` where spurious `PlaybackStats` are
        created after the playlist is cleared.
    *   Add additional fields to Common Media Client Data (CMCD) logging:
        streaming format (sf), stream type (st), version (v), top birate (tb),
        object duration (d), measured throughput (mtp) and object type (ot)
        ([#8699](https://github.com/google/ExoPlayer/issues/8699)).
*   Audio:
    *   Fix a bug where `Player.getState()` never transitioned to `STATE_ENDED`
        when playing very short files
        ([#538](https://github.com/androidx/media/issues/538)).
*   Audio Offload:
    *   Prepend Ogg ID Header and Comment Header Pages to bitstream for
        offloaded Opus playback in accordance with RFC 7845.
*   Video:
    *   H.265/HEVC: Fix parsing SPS short and long term reference picture info.
*   Text:
    *   CEA-608: Change cue truncation logic to only consider visible text.
        Previously indent and tab offset were included when limiting the cue
        length to 32 characters (which was technically correct by the spec)
        ([#11019](https://github.com/google/ExoPlayer/issues/11019)).
*   IMA extension:
    *   Bump IMA SDK version to 3.30.3.
*   Session:
    *   Add custom layout to the state of the controller and provide a getter to
        access it. When the custom layout changes,
        `MediaController.Listener.onCustomLayoutChanged` is called. Apps that
        want to send different custom layouts to different Media3 controller can
        do this in `MediaSession.Callback.onConnect` by using an
        `AcceptedResultBuilder` to make sure the custom layout is available to
        the controller when connection completes.
    *   Fix cases where `MediaLibraryServiceLegacyStub` sent an error to a
        `Result` that didn't support this which produced an
        `UnsupportedOperationException`
        ([#78](https://github.com/androidx/media/issues/78)).
    *   Fix the way `PlayerWrapper` creates a `VolumeProviderCompat` by
        determining `volumeControlType` through both legacy commands
        (`COMMAND_ADJUST_DEVICE_VOLUME` and `COMMAND_SET_DEVICE_VOLUME`) and new
        commands (`COMMAND_ADJUST_DEVICE_VOLUME_WITH_FLAGS` and
        `COMMAND_SET_DEVICE_VOLUME_WITH_FLAGS`)
        ([#554](https://github.com/androidx/media/issues/554)).

### 1.1.0 (2023-07-05)

This release corresponds to the
[ExoPlayer 2.19.0 release](https://github.com/google/ExoPlayer/releases/tag/r2.19.0).

This release contains the following changes since the
[1.0.2 release](#102-2023-05-18):

*   Common Library:
    *   Add suppression reason for unsuitable audio route and play when ready
        change reason for suppressed too long.
        ([#15](https://github.com/androidx/media/issues/15)).
    *   Add commands to Player:
        *   `COMMAND_GET_METADATA`
        *   `COMMAND_SET_PLAYLIST_METADATA`
        *   `COMMAND_SET_DEVICE_VOLUME_WITH_FLAGS`
        *   `COMMAND_ADJUST_DEVICE_VOLUME_WITH_FLAGS`
    *   Add overloaded methods to Player which allow users to specify volume
        flags:
        *   `void setDeviceVolume(int, int)`
        *   `void increaseDeviceVolume(int)`
        *   `void decreaseDeviceVolume(int)`
        *   `void setDeviceMuted(boolean, int)`
    *   Add `Builder` for `DeviceInfo` and deprecate existing constructor.
    *   Add `DeviceInfo.routingControllerId` to specify the routing controller
        ID for remote playbacks.
    *   Add `Player.replaceMediaItem(s)` as a shortcut to adding and removing
        items at the same position
        ([#8046](https://github.com/google/ExoPlayer/issues/8046)).
*   ExoPlayer:
    *   Allow ExoPlayer to have control of device volume methods only if
        explicitly opted in. Use
        `ExoPlayer.Builder.setDeviceVolumeControlEnabled` to have access to:
        *   `getDeviceVolume()`
        *   `isDeviceMuted()`
        *   `setDeviceVolume(int)` and `setDeviceVolume(int, int)`
        *   `increaseDeviceVolume(int)` and `increaseDeviceVolume(int, int)`
        *   `decreaseDeviceVolume(int)` and `decreaseDeviceVolume(int, int)`
    *   Add `FilteringMediaSource` that allows to filter available track types
        from a `MediaSource`.
    *   Add support for including Common Media Client Data (CMCD) in the
        outgoing requests of adaptive streaming formats DASH, HLS, and
        SmoothStreaming. The following fields, `br`, `bl`, `cid`, `rtp`, and
        `sid`, have been incorporated
        ([#8699](https://github.com/google/ExoPlayer/issues/8699)). API
        structure and API methods:
        *   CMCD logging is disabled by default, use
            `MediaSource.Factory.setCmcdConfigurationFactory(CmcdConfiguration.Factory
            cmcdConfigurationFactory)` to enable it.
        *   All keys are enabled by default, override
            `CmcdConfiguration.RequestConfig.isKeyAllowed(String key)` to filter
            out which keys are logged.
        *   Override `CmcdConfiguration.RequestConfig.getCustomData()` to enable
            custom key logging.
    *   Add additional action to manifest of main demo to make it easier to
        start the demo app with a custom `*.exolist.json` file
        ([#439](https://github.com/androidx/media/pull/439)).
    *   Add `ExoPlayer.setVideoEffects()` for using `Effect` during video
        playback.
    *   Update `SampleQueue` to store `sourceId` as a `long` rather than an
        `int`. This changes the signatures of public methods
        `SampleQueue.sourceId` and `SampleQueue.peekSourceId`.
    *   Add parameters to `LoadControl` methods `shouldStartPlayback` and
        `onTracksSelected` that allow associating these methods with the
        relevant `MediaPeriod`.
    *   Change signature of
        `ServerSideAdInsertionMediaSource.setAdPlaybackStates(Map<Object,
        AdPlaybackState>)` by adding a timeline parameter that contains the
        periods with the UIDs used as keys in the map. This is required to avoid
        concurrency issues with multi-period live streams.
    *   Deprecate `EventDispatcher.withParameters(int windowIndex, @Nullable
        MediaPeriodId mediaPeriodId, long mediaTimeOffsetMs)` and
        `BaseMediaSource.createEventDispatcher(..., long mediaTimeOffsetMs)`.
        The variant of the methods without the `mediaTimeOffsetUs` can be called
        instead. Note that even for the deprecated variants, the offset is not
        anymore added to `startTimeUs` and `endTimeUs` of the `MediaLoadData`
        objects that are dispatched by the dispatcher.
    *   Rename `ExoTrackSelection.blacklist` to `excludeTrack` and
        `isBlacklisted` to `isTrackExcluded`.
    *   Fix inconsistent behavior between `ExoPlayer.setMediaItem(s)` and
        `addMediaItem(s)` when called on an empty playlist.
*   Transformer:
    *   Remove `Transformer.Builder.setMediaSourceFactory(MediaSource.Factory)`.
        Use `ExoPlayerAssetLoader.Factory(MediaSource.Factory)` and
        `Transformer.Builder.setAssetLoaderFactory(AssetLoader.Factory)`
        instead.
    *   Remove `Transformer.startTransformation(MediaItem,
        ParcelFileDescriptor)`.
    *   Fix a bug where transformation could get stuck (leading to muxer
        timeout) if the end of the video stream was signaled at the moment when
        an input frame was pending processing.
    *   Query codecs via `MediaCodecList` instead of using
        `findDecoder/EncoderForFormat` utilities, to expand support.
    *   Remove B-frame configuration in `DefaultEncoderFactory` because it
        doesn't work on some devices.
*   Track selection:
    *   Add
        `DefaultTrackSelector.Parameters.allowInvalidateSelectionsForRendererCapabilitiesChange`
        which is disabled by default. When enabled, the `DefaultTrackSelector`
        will trigger a new track selection when the renderer capabilities
        changed.
*   Extractors:
    *   Ogg: Fix bug when seeking in files with a long duration
        ([#391](https://github.com/androidx/media/issues/391)).
    *   FMP4: Fix issue where `TimestampAdjuster` initializes a wrong timestamp
        offset with metadata sample time from emsg atom
        ([#356](https://github.com/androidx/media/issues/356)).
*   Audio:
    *   Fix bug where some playbacks fail when tunneling is enabled and
        `AudioProcessors` are active, e.g. for gapless trimming
        ([#10847](https://github.com/google/ExoPlayer/issues/10847)).
    *   Encapsulate Opus frames in Ogg packets in direct playbacks (offload).
    *   Extrapolate current position during sleep with offload scheduling.
    *   Add `Renderer.release()` and `AudioSink.release()` for releasing the
        resources at the end of player's lifecycle.
    *   Listen to audio capabilities changes in `DefaultAudioSink`. Add a
        required parameter `context` in the constructor of `DefaultAudioSink`,
        with which the `DefaultAudioSink` will register as the listener to the
        `AudioCapabilitiesReceiver` and update its `audioCapabilities` property
        when informed with a capabilities change.
    *   Propagate audio capabilities changes via a new event
        `onAudioCapabilitiesChanged` in `AudioSink.Listener` interface, and a
        new interface `RendererCapabilities.Listener` which triggers
        `onRendererCapabilitiesChanged` events.
    *   Add `ChannelMixingAudioProcessor` for applying scaling/mixing to audio
        channels.
    *   Add new int value `DISCARD_REASON_AUDIO_BYPASS_POSSIBLE` to
        `DecoderDiscardReasons` to discard audio decoder when bypass mode is
        possible after audio capabilities change.
    *   Add direct playback support for DTS Express and DTS:X
        ([#335](https://github.com/androidx/media/pull/335)).
*   Video:
    *   Make `MediaCodecVideoRenderer` report a `VideoSize` with a width and
        height of 0 when the renderer is disabled.
        `Player.Listener.onVideoSizeChanged` is called accordingly when
        `Player.getVideoSize()` changes. With this change, ExoPlayer's video
        size with `MediaCodecVideoRenderer` has a width and height of 0 when
        `Player.getCurrentTracks` does not support video, or the size of the
        supported video track is not yet determined.
*   DRM:
    *   Reduce the visibility of several internal-only methods on
        `DefaultDrmSession` that aren't expected to be called from outside the
        DRM package:
        *   `void onMediaDrmEvent(int)`
        *   `void provision()`
        *   `void onProvisionCompleted()`
        *   `onProvisionError(Exception, boolean)`
*   Muxer:
    *   Add a new muxer library which can be used to create an MP4 container
        file.
*   IMA extension:
    *   Enable multi-period live DASH streams for DAI. Please note that the
        current implementation does not yet support seeking in live streams
        ([#10912](https://github.com/google/ExoPlayer/issues/10912)).
    *   Fix a bug where a new ad group is inserted in live streams because the
        calculated content position in consecutive timelines varies slightly.
*   Session:
    *   Add helper method `MediaSession.getControllerForCurrentRequest` to
        obtain information about the controller that is currently calling
        a`Player` method.
    *   Add `androidx.media3.session.MediaButtonReceiver` to enable apps to
        implement playback resumption with media button events sent by, for
        example, a Bluetooth headset
        ([#167](https://github.com/androidx/media/issues/167)).
    *   Add default implementation to `MediaSession.Callback.onAddMediaItems` to
        allow requested `MediaItems` to be passed onto `Player` if they have
        `LocalConfiguration` (e.g. URI)
        ([#282](https://github.com/androidx/media/issues/282)).
    *   Add "seek to previous" and "seek to next" command buttons on compact
        media notification view by default for Android 12 and below
        ([#410](https://github.com/androidx/media/issues/410)).
*   UI:
    *   Add Util methods `shouldShowPlayButton` and
        `handlePlayPauseButtonAction` to write custom UI elements with a
        play/pause button.
*   RTSP Extension:
    *   For MPEG4-LATM, use default profile-level-id value if absent in Describe
        Response SDP message
        ([#302](https://github.com/androidx/media/issues/302)).
    *   Use base Uri for relative path resolution from the RTSP session if
        present in DESCRIBE response header
        ([#11160](https://github.com/google/ExoPlayer/issues/11160)).
*   DASH Extension:
    *   Remove the media time offset from `MediaLoadData.startTimeMs` and
        `MediaLoadData.endTimeMs` for multi period DASH streams.
    *   Fix a bug where re-preparing a multi-period live Dash media source
        produced a `IndexOutOfBoundsException`
        ([#10838](https://github.com/google/ExoPlayer/issues/10838)).
*   HLS Extension:
    *   Add
        `HlsMediaSource.Factory.setTimestampAdjusterInitializationTimeoutMs(long)`
        to set a timeout for the loading thread to wait for the
        `TimestampAdjuster` to initialize. If the initialization doesn't
        complete before the timeout, a `PlaybackException` is thrown to avoid
        the playback endless stalling. The timeout is set to zero by default
        ([#323](https://github.com/androidx/media/issues//323)).
*   Test Utilities:
    *   Check for URI scheme case insensitivity in `DataSourceContractTest`.
*   Remove deprecated symbols:
    *   Remove `DefaultAudioSink` constructors, use `DefaultAudioSink.Builder`
        instead.
    *   Remove `HlsMasterPlaylist`, use `HlsMultivariantPlaylist` instead.
    *   Remove `Player.stop(boolean)`. Use `Player.stop()` and
        `Player.clearMediaItems()` (if `reset` is `true`) instead.
    *   Remove two deprecated `SimpleCache` constructors, use a non-deprecated
        constructor that takes a `DatabaseProvider` instead for better
        performance.
    *   Remove `DefaultBandwidthMeter` constructor, use
        `DefaultBandwidthMeter.Builder` instead.
    *   Remove `DefaultDrmSessionManager` constructors, use
        `DefaultDrmSessionManager.Builder` instead.
    *   Remove two deprecated `HttpDataSource.InvalidResponseCodeException`
        constructors, use a non-deprecated constructor that accepts additional
        fields(`cause`, `responseBody`) to enhance error logging.
    *   Remove `DownloadHelper.forProgressive`, `DownloadHelper.forHls`,
        `DownloadHelper.forDash`, and `DownloadHelper.forSmoothStreaming`, use
        `DownloadHelper.forMediaItem` instead.
    *   Remove deprecated `DownloadService` constructor, use a non deprecated
        constructor that includes the option to provide a
        `channelDescriptionResourceId` parameter.
    *   Remove deprecated String constants for Charsets (`ASCII_NAME`,
        `UTF8_NAME`, `ISO88591_NAME`, `UTF16_NAME` and `UTF16LE_NAME`), use
        Kotlin Charsets from the `kotlin.text` package, the
        `java.nio.charset.StandardCharsets` or the
        `com.google.common.base.Charsets` instead.
    *   Remove deprecated `WorkManagerScheduler` constructor, use a non
        deprecated constructor that includes the option to provide a `Context`
        parameter instead.
    *   Remove the deprecated methods `createVideoSampleFormat`,
        `createAudioSampleFormat`, `createContainerFormat`, and
        `createSampleFormat`, which were used to instantiate the `Format` class.
        Instead use `Format.Builder` for creating instances of `Format`.
    *   Remove the deprecated methods `copyWithMaxInputSize`,
        `copyWithSubsampleOffsetUs`, `copyWithLabel`,
        `copyWithManifestFormatInfo`, `copyWithGaplessInfo`,
        `copyWithFrameRate`, `copyWithDrmInitData`, `copyWithMetadata`,
        `copyWithBitrate` and `copyWithVideoSize`, use `Format.buildUpon()` and
        setter methods instead.
    *   Remove deprecated `ExoPlayer.retry()`, use `prepare()` instead.
    *   Remove deprecated zero-arg `DefaultTrackSelector` constructor, use
        `DefaultTrackSelector(Context)` instead.
    *   Remove deprecated `OfflineLicenseHelper` constructor, use
        `OfflineLicenseHelper(DefaultDrmSessionManager,
        DrmSessionEventListener.EventDispatcher)` instead.
    *   Remove deprecated `DownloadManager` constructor, use the constructor
        that takes an `Executor` instead.
    *   Remove deprecated `Cue` constructors, use `Cue.Builder` instead.
    *   Remove deprecated `OfflineLicenseHelper` constructor, use
        `OfflineLicenseHelper(DefaultDrmSessionManager,
        DrmSessionEventListener.EventDispatcher)` instead.
    *   Remove four deprecated `AnalyticsListener` methods:
        *   `onDecoderEnabled`, use `onAudioEnabled` and/or `onVideoEnabled`
            instead.
        *   `onDecoderInitialized`, use `onAudioDecoderInitialized` and/or
            `onVideoDecoderInitialized` instead.
        *   `onDecoderInputFormatChanged`, use `onAudioInputFormatChanged`
            and/or `onVideoInputFormatChanged` instead.
        *   `onDecoderDisabled`, use `onAudioDisabled` and/or `onVideoDisabled`
            instead.
    *   Remove the deprecated `Player.Listener.onSeekProcessed` and
        `AnalyticsListener.onSeekProcessed`, use `onPositionDiscontinuity` with
        `DISCONTINUITY_REASON_SEEK` instead.
    *   Remove `ExoPlayer.setHandleWakeLock(boolean)`, use `setWakeMode(int)`
        instead.
    *   Remove deprecated
        `DefaultLoadControl.Builder.createDefaultLoadControl()`, use `build()`
        instead.
    *   Remove deprecated `MediaItem.PlaybackProperties`, use
        `MediaItem.LocalConfiguration` instead. Deprecated field
        `MediaItem.playbackProperties` is now of type
        `MediaItem.LocalConfiguration`.

### 1.1.0-rc01 (2023-06-21)

Use the 1.1.0 [stable version](#110-2023-07-05).

### 1.1.0-beta01 (2023-06-07)

Use the 1.1.0 [stable version](#110-2023-07-05).

### 1.1.0-alpha01 (2023-05-10)

Use the 1.1.0 [stable version](#110-2023-07-05).

## 1.0

### 1.0.2 (2023-05-18)

This release corresponds to the
[ExoPlayer 2.18.7 release](https://github.com/google/ExoPlayer/releases/tag/r2.18.7).

This release contains the following changes since the
[1.0.1 release](#101-2023-04-18):

*   Core library:
    *   Add `Buffer.isLastSample()` that denotes if `Buffer` contains flag
        `C.BUFFER_FLAG_LAST_SAMPLE`.
    *   Fix issue where last frame may not be rendered if the last sample with
        frames is dequeued without reading the 'end of stream' sample.
        ([#11079](https://github.com/google/ExoPlayer/issues/11079)).
*   Extractors:
    *   Fix parsing of H.265 SPS in MPEG-TS files by re-using the parsing logic
        already used by RTSP and MP4 extractors
        ([#303](https://github.com/androidx/media/issues/303)).
*   Text:
    *   SSA: Add support for UTF-16 files if they start with a byte order mark
        ([#319](https://github.com/androidx/media/issues/319)).
*   Session:
    *   Fix issue where `MediaController` doesn't update its available commands
        when connected to a legacy `MediaSessionCompat` that updates its
        actions.
    *   Fix bug that prevented the `MediaLibraryService` from returning null for
        a call from System UI to `Callback.onGetLibraryRoot` with
        `params.isRecent == true` on API 30
        ([#355](https://github.com/androidx/media/issues/355)).
    *   Fix memory leak of `MediaSessionService` or `MediaLibraryService`
        ([#346](https://github.com/androidx/media/issues/346)).
    *   Fix bug where a combined `Timeline` and position update in a
        `MediaSession` may cause a `MediaController` to throw an
        `IllegalStateException`.

### 1.0.1 (2023-04-18)

This release corresponds to the
[ExoPlayer 2.18.6 release](https://github.com/google/ExoPlayer/releases/tag/r2.18.6).

*   Core library:
    *   Reset target live stream override when seeking to default position
        ([#11051](https://github.com/google/ExoPlayer/pull/11051)).
    *   Fix bug where empty sample streams in the media could cause playback to
        be stuck.
*   Session:
    *   Fix bug where multiple identical queue items published by a legacy
        `MediaSessionCompat` result in an exception in `MediaController`
        ([#290](https://github.com/androidx/media/issues/290)).
    *   Add missing forwarding of `MediaSession.broadcastCustomCommand` to the
        legacy `MediaControllerCompat.Callback.onSessionEvent`
        ([#293](https://github.com/androidx/media/issues/293)).
    *   Fix bug where calling `MediaSession.setPlayer` doesn't update the
        available commands.
    *   Fix issue that `TrackSelectionOverride` instances sent from a
        `MediaController` are ignored if they reference a group with
        `Format.metadata`
        ([#296](https://github.com/androidx/media/issues/296)).
    *   Fix issue where `Player.COMMAND_GET_CURRENT_MEDIA_ITEM` needs to be
        available to access metadata via the legacy `MediaSessionCompat`.
    *   Fix issue where `MediaSession` instances on a background thread cause
        crashes when used in `MediaSessionService`
        ([#318](https://github.com/androidx/media/issues/318)).
    *   Fix issue where a media button receiver was declared by the library
        without the app having intended this
        ([#314](https://github.com/androidx/media/issues/314)).
*   DASH:
    *   Fix handling of empty segment timelines
        ([#11014](https://github.com/google/ExoPlayer/issues/11014)).
*   RTSP:
    *   Retry with TCP if RTSP Setup with UDP fails with RTSP Error 461
        UnsupportedTransport
        ([#11069](https://github.com/google/ExoPlayer/issues/11069)).

### 1.0.0 (2023-03-22)

This release corresponds to the
[ExoPlayer 2.18.5 release](https://github.com/google/ExoPlayer/releases/tag/r2.18.5).

There are no changes since 1.0.0-rc02.

### 1.0.0-rc02 (2023-03-02)

This release corresponds to the
[ExoPlayer 2.18.4 release](https://github.com/google/ExoPlayer/releases/tag/r2.18.4).

*   Core library:
    *   Fix network type detection on API 33
        ([#10970](https://github.com/google/ExoPlayer/issues/10970)).
    *   Fix `NullPointerException` when calling `ExoPlayer.isTunnelingEnabled`
        ([#10977](https://github.com/google/ExoPlayer/issues/10977)).
*   Downloads:
    *   Make the maximum difference of the start time of two segments to be
        merged configurable in `SegmentDownloader` and subclasses
        ([#248](https://github.com/androidx/media/pull/248)).
*   Audio:
    *   Fix broken gapless MP3 playback on Samsung devices
        ([#8594](https://github.com/google/ExoPlayer/issues/8594)).
    *   Fix bug where playback speeds set immediately after disabling audio may
        be overridden by a previous speed change
        ([#10882](https://github.com/google/ExoPlayer/issues/10882)).
*   Video:
    *   Map HEVC HDR10 format to `HEVCProfileMain10HDR10` instead of
        `HEVCProfileMain10`.
    *   Add workaround for a device issue on Chromecast with Google TV and
        Lenovo M10 FHD Plus that causes 60fps AVC streams to be marked as
        unsupported
        ([#10898](https://github.com/google/ExoPlayer/issues/10898)).
    *   Fix frame release performance issues when playing media with a frame
        rate far higher than the screen refresh rate.
*   Cast:
    *   Fix transient `STATE_IDLE` when transitioning between media items
        ([#245](https://github.com/androidx/media/issues/245)).
*   RTSP:
    *   Catch the IllegalArgumentException thrown in parsing of invalid RTSP
        Describe response messages
        ([#10971](https://github.com/google/ExoPlayer/issues/10971)).
*   Session:
    *   Fix a bug where notification play/pause button doesn't update with
        player state ([#192](https://github.com/androidx/media/issues/192)).
*   IMA extension:
    *   Fix a bug which prevented DAI streams without any ads from starting
        because the first (and in the case without ads the only) `LOADED` event
        wasn't received.

### 1.0.0-rc01 (2023-02-16)

This release corresponds to the
[ExoPlayer 2.18.3 release](https://github.com/google/ExoPlayer/releases/tag/r2.18.3).

*   Core library:
    *   Tweak the renderer's decoder ordering logic to uphold the
        `MediaCodecSelector`'s preferences, even if a decoder reports it may not
        be able to play the media performantly. For example with default
        selector, hardware decoder with only functional support will be
        preferred over software decoder that fully supports the format
        ([#10604](https://github.com/google/ExoPlayer/issues/10604)).
    *   Add `ExoPlayer.Builder.setPlaybackLooper` that sets a pre-existing
        playback thread for a new ExoPlayer instance.
    *   Allow download manager helpers to be cleared
        ([#10776](https://github.com/google/ExoPlayer/issues/10776)).
    *   Add parameter to `BasePlayer.seekTo` to also indicate the command used
        for seeking.
    *   Use theme when loading drawables on API 21+
        ([#220](https://github.com/androidx/media/issues/220)).
    *   Add `ConcatenatingMediaSource2` that allows combining multiple media
        items into a single window
        ([#247](https://github.com/androidx/media/issues/247)).
*   Extractors:
    *   Throw a `ParserException` instead of a `NullPointerException` if the
        sample table (stbl) is missing a required sample description (stsd) when
        parsing trak atoms.
    *   Correctly skip samples when seeking directly to a sync frame in fMP4
        ([#10941](https://github.com/google/ExoPlayer/issues/10941)).
*   Audio:
    *   Use the compressed audio format bitrate to calculate the min buffer size
        for `AudioTrack` in direct playbacks (passthrough).
*   Text:
    *   Fix `TextRenderer` passing an invalid (negative) index to
        `Subtitle.getEventTime` if a subtitle file contains no cues.
    *   SubRip: Add support for UTF-16 files if they start with a byte order
        mark.
*   Metadata:
    *   Parse multiple null-separated values from ID3 frames, as permitted by
        ID3 v2.4.
    *   Add `MediaMetadata.mediaType` to denote the type of content or the type
        of folder described by the metadata.
    *   Add `MediaMetadata.isBrowsable` as a replacement for
        `MediaMetadata.folderType`. The folder type will be deprecated in the
        next release.
*   DASH:
    *   Add full parsing for image adaptation sets, including tile counts
        ([#3752](https://github.com/google/ExoPlayer/issues/3752)).
*   UI:
    *   Fix the deprecated
        `PlayerView.setControllerVisibilityListener(PlayerControlView.VisibilityListener)`
        to ensure visibility changes are passed to the registered listener
        ([#229](https://github.com/androidx/media/issues/229)).
    *   Fix the ordering of the center player controls in `PlayerView` when
        using a right-to-left (RTL) layout
        ([#227](https://github.com/androidx/media/issues/227)).
*   Session:
    *   Add abstract `SimpleBasePlayer` to help implement the `Player` interface
        for custom players.
    *   Add helper method to convert platform session token to Media3
        `SessionToken` ([#171](https://github.com/androidx/media/issues/171)).
    *   Use `onMediaMetadataChanged` to trigger updates of the platform media
        session ([#219](https://github.com/androidx/media/issues/219)).
    *   Add the media session as an argument of `getMediaButtons()` of the
        `DefaultMediaNotificationProvider` and use immutable lists for clarity
        ([#216](https://github.com/androidx/media/issues/216)).
    *   Add `onSetMediaItems` callback listener to provide means to modify/set
        `MediaItem` list, starting index and position by session before setting
        onto Player ([#156](https://github.com/androidx/media/issues/156)).
    *   Avoid double tap detection for non-Bluetooth media button events
        ([#233](https://github.com/androidx/media/issues/233)).
    *   Make `QueueTimeline` more robust in case of a shady legacy session state
        ([#241](https://github.com/androidx/media/issues/241)).
*   Cast extension:
    *   Bump Cast SDK version to 21.2.0.
*   IMA extension:
    *   Map `PLAYER_STATE_LOADING` to `STATE_BUFFERING`
        ([#245](\(https://github.com/androidx/media/issues/245\)).
*   IMA extension
    *   Remove player listener of the `ImaServerSideAdInsertionMediaSource` on
        the application thread to avoid threading issues.
    *   Add a property `focusSkipButtonWhenAvailable` to the
        `ImaServerSideAdInsertionMediaSource.AdsLoader.Builder` to request
        focusing the skip button on TV devices and set it to true by default.
    *   Add a method `focusSkipButton()` to the
        `ImaServerSideAdInsertionMediaSource.AdsLoader` to programmatically
        request to focus the skip button.
    *   Fix a bug which prevented playback from starting for a DAI stream
        without any ads.
    *   Bump IMA SDK version to 3.29.0.
*   Demo app:
    *   Request notification permission for download notifications at runtime
        ([#10884](https://github.com/google/ExoPlayer/issues/10884)).

### 1.0.0-beta03 (2022-11-22)

This release corresponds to the
[ExoPlayer 2.18.2 release](https://github.com/google/ExoPlayer/releases/tag/r2.18.2).

*   Core library:
    *   Add `ExoPlayer.isTunnelingEnabled` to check if tunneling is enabled for
        the currently selected tracks
        ([#2518](https://github.com/google/ExoPlayer/issues/2518)).
    *   Add `WrappingMediaSource` to simplify wrapping a single `MediaSource`
        ([#7279](https://github.com/google/ExoPlayer/issues/7279)).
    *   Discard back buffer before playback gets stuck due to insufficient
        available memory.
    *   Close the Tracing "doSomeWork" block when offload is enabled.
    *   Fix session tracking problem with fast seeks in `PlaybackStatsListener`
        ([#180](https://github.com/androidx/media/issues/180)).
    *   Send missing `onMediaItemTransition` callback when calling `seekToNext`
        or `seekToPrevious` in a single-item playlist
        ([#10667](https://github.com/google/ExoPlayer/issues/10667)).
    *   Add `Player.getSurfaceSize` that returns the size of the surface on
        which the video is rendered.
    *   Fix bug where removing listeners during the player release can cause an
        `IllegalStateException`
        ([#10758](https://github.com/google/ExoPlayer/issues/10758)).
*   Build:
    *   Enforce minimum `compileSdkVersion` to avoid compilation errors
        ([#10684](https://github.com/google/ExoPlayer/issues/10684)).
    *   Avoid publishing block when included in another gradle build.
*   Track selection:
    *   Prefer other tracks to Dolby Vision if display does not support it.
        ([#8944](https://github.com/google/ExoPlayer/issues/8944)).
*   Downloads:
    *   Fix potential infinite loop in `ProgressiveDownloader` caused by
        simultaneous download and playback with the same `PriorityTaskManager`
        ([#10570](https://github.com/google/ExoPlayer/pull/10570)).
    *   Make download notification appear immediately
        ([#183](https://github.com/androidx/media/pull/183)).
    *   Limit parallel download removals to 1 to avoid excessive thread creation
        ([#10458](https://github.com/google/ExoPlayer/issues/10458)).
*   Video:
    *   Try alternative decoder for Dolby Vision if display does not support it.
        ([#9794](https://github.com/google/ExoPlayer/issues/9794)).
*   Audio:
    *   Use `SingleThreadExecutor` for releasing `AudioTrack` instances to avoid
        OutOfMemory errors when releasing multiple players at the same time
        ([#10057](https://github.com/google/ExoPlayer/issues/10057)).
    *   Adds `AudioOffloadListener.onExperimentalOffloadedPlayback` for the
        AudioTrack offload state.
        ([#134](https://github.com/androidx/media/issues/134)).
    *   Make `AudioTrackBufferSizeProvider` a public interface.
    *   Add `ExoPlayer.setPreferredAudioDevice` to set the preferred audio
        output device ([#135](https://github.com/androidx/media/issues/135)).
    *   Rename `androidx.media3.exoplayer.audio.AudioProcessor` to
        `androidx.media3.common.audio.AudioProcessor`.
    *   Map 8-channel and 12-channel audio to the 7.1 and 7.1.4 channel masks
        respectively on all Android versions
        ([#10701](https://github.com/google/ExoPlayer/issues/10701)).
*   Metadata:
    *   `MetadataRenderer` can now be configured to render metadata as soon as
        they are available. Create an instance with
        `MetadataRenderer(MetadataOutput, Looper, MetadataDecoderFactory,
        boolean)` to specify whether the renderer will output metadata early or
        in sync with the player position.
*   DRM:
    *   Work around a bug in the Android 13 ClearKey implementation that returns
        a non-empty but invalid license URL.
    *   Fix `setMediaDrmSession failed: session not opened` error when switching
        between DRM schemes in a playlist (e.g. Widevine to ClearKey).
*   Text:
    *   CEA-608: Ensure service switch commands on field 2 are handled correctly
        ([#10666](https://github.com/google/ExoPlayer/issues/10666)).
*   DASH:
    *   Parse `EventStream.presentationTimeOffset` from manifests
        ([#10460](https://github.com/google/ExoPlayer/issues/10460)).
*   UI:
    *   Use current overrides of the player as preset in
        `TrackSelectionDialogBuilder`
        ([#10429](https://github.com/google/ExoPlayer/issues/10429)).
*   Session:
    *   Ensure commands are always executed in the correct order even if some
        require asynchronous resolution
        ([#85](https://github.com/androidx/media/issues/85)).
    *   Add `DefaultMediaNotificationProvider.Builder` to build
        `DefaultMediaNotificationProvider` instances. The builder can configure
        the notification ID, the notification channel ID and the notification
        channel name used by the provider. Also, add method
        `DefaultMediaNotificationProvider.setSmallIcon(int)` to set the
        notifications small icon.
        ([#104](https://github.com/androidx/media/issues/104)).
    *   Ensure commands sent before `MediaController.release()` are not dropped
        ([#99](https://github.com/androidx/media/issues/99)).
    *   `SimpleBitmapLoader` can load bitmap from `file://` URIs
        ([#108](https://github.com/androidx/media/issues/108)).
    *   Fix assertion that prevents `MediaController` to seek over an ad in a
        period ([#122](https://github.com/androidx/media/issues/122)).
    *   When playback ends, the `MediaSessionService` is stopped from the
        foreground and a notification is shown to restart playback of the last
        played media item
        ([#112](https://github.com/androidx/media/issues/112)).
    *   Don't start a foreground service with a pending intent for pause
        ([#167](https://github.com/androidx/media/issues/167)).
    *   Manually hide the 'badge' associated with the notification created by
        `DefaultNotificationProvider` on API 26 and API 27 (the badge is
        automatically hidden on API 28+)
        ([#131](https://github.com/androidx/media/issues/131)).
    *   Fix bug where a second binder connection from a legacy MediaSession to a
        Media3 MediaController causes IllegalStateExceptions
        ([#49](https://github.com/androidx/media/issues/49)).
*   RTSP:
    *   Add H263 fragmented packet handling
        ([#119](https://github.com/androidx/media/pull/119)).
    *   Add support for MP4A-LATM
        ([#162](https://github.com/androidx/media/pull/162)).
*   IMA:
    *   Add timeout for loading ad information to handle cases where the IMA SDK
        gets stuck loading an ad
        ([#10510](https://github.com/google/ExoPlayer/issues/10510)).
    *   Prevent skipping mid-roll ads when seeking to the end of the content
        ([#10685](https://github.com/google/ExoPlayer/issues/10685)).
    *   Correctly calculate window duration for live streams with server-side
        inserted ads, for example IMA DAI
        ([#10764](https://github.com/google/ExoPlayer/issues/10764)).
*   FFmpeg extension:
    *   Add newly required flags to link FFmpeg libraries with NDK 23.1.7779620
        and above ([#9933](https://github.com/google/ExoPlayer/issues/9933)).
*   AV1 extension:
    *   Update CMake version to avoid incompatibilities with the latest Android
        Studio releases
        ([#9933](https://github.com/google/ExoPlayer/issues/9933)).
*   Cast extension:
    *   Implement `getDeviceInfo()` to be able to identify `CastPlayer` when
        controlling playback with a `MediaController`
        ([#142](https://github.com/androidx/media/issues/142)).
*   Transformer:
    *   Add muxer watchdog timer to detect when generating an output sample is
        too slow.
*   Remove deprecated symbols:
    *   Remove `Transformer.Builder.setOutputMimeType(String)`. This feature has
        been removed. The MIME type will always be MP4 when the default muxer is
        used.

### 1.0.0-beta02 (2022-07-21)

This release corresponds to the
[ExoPlayer 2.18.1 release](https://github.com/google/ExoPlayer/releases/tag/r2.18.1).

*   Core library:
    *   Ensure that changing the `ShuffleOrder` with `ExoPlayer.setShuffleOrder`
        results in a call to `Player.Listener#onTimelineChanged` with
        `reason=Player.TIMELINE_CHANGE_REASON_PLAYLIST_CHANGED`
        ([#9889](https://github.com/google/ExoPlayer/issues/9889)).
    *   For progressive media, only include selected tracks in buffered position
        ([#10361](https://github.com/google/ExoPlayer/issues/10361)).
    *   Allow custom logger for all ExoPlayer log output
        ([#9752](https://github.com/google/ExoPlayer/issues/9752)).
    *   Fix implementation of `setDataSourceFactory` in
        `DefaultMediaSourceFactory`, which was non-functional in some cases
        ([#116](https://github.com/androidx/media/issues/116)).
*   Extractors:
    *   Fix parsing of H265 short term reference picture sets
        ([#10316](https://github.com/google/ExoPlayer/issues/10316)).
    *   Fix parsing of bitrates from `esds` boxes
        ([#10381](https://github.com/google/ExoPlayer/issues/10381)).
*   DASH:
    *   Parse ClearKey license URL from manifests
        ([#10246](https://github.com/google/ExoPlayer/issues/10246)).
*   UI:
    *   Ensure TalkBack announces the currently active speed option in the
        playback controls menu
        ([#10298](https://github.com/google/ExoPlayer/issues/10298)).
*   RTSP:
    *   Add VP8 fragmented packet handling
        ([#110](https://github.com/androidx/media/pull/110)).
    *   Support frames/fragments in VP9
        ([#115](https://github.com/androidx/media/pull/115)).
*   Leanback extension:
    *   Listen to `playWhenReady` changes in `LeanbackAdapter`
        ([10420](https://github.com/google/ExoPlayer/issues/10420)).
*   Cast:
    *   Use the `MediaItem` that has been passed to the playlist methods as
        `Window.mediaItem` in `CastTimeline`
        ([#25](https://github.com/androidx/media/issues/25),
        [#8212](https://github.com/google/ExoPlayer/issues/8212)).
    *   Support `Player.getMetadata()` and `Listener.onMediaMetadataChanged()`
        with `CastPlayer` ([#25](https://github.com/androidx/media/issues/25)).

### 1.0.0-beta01 (2022-06-16)

This release corresponds to the
[ExoPlayer 2.18.0 release](https://github.com/google/ExoPlayer/releases/tag/r2.18.0).

*   Core library:
    *   Enable support for Android platform diagnostics via
        `MediaMetricsManager`. ExoPlayer will forward playback events and
        performance data to the platform, which helps to provide system
        performance and debugging information on the device. This data may also
        be collected by Google
        [if sharing usage and diagnostics data is enabled](https://support.google.com/accounts/answer/6078260)
        by the user of the device. Apps can opt-out of contributing to platform
        diagnostics for ExoPlayer with
        `ExoPlayer.Builder.setUsePlatformDiagnostics(false)`.
    *   Fix bug that tracks are reset too often when using `MergingMediaSource`,
        for example when side-loading subtitles and changing the selected
        subtitle mid-playback
        ([#10248](https://github.com/google/ExoPlayer/issues/10248)).
    *   Stop detecting 5G-NSA network type on API 29 and 30. These playbacks
        will assume a 4G network.
    *   Disallow passing `null` to
        `MediaSource.Factory.setDrmSessionManagerProvider` and
        `MediaSource.Factory.setLoadErrorHandlingPolicy`. Instances of
        `DefaultDrmSessionManagerProvider` and `DefaultLoadErrorHandlingPolicy`
        can be passed explicitly if required.
    *   Add `MediaItem.RequestMetadata` to represent metadata needed to play
        media when the exact `LocalConfiguration` is not known. Also remove
        `MediaMetadata.mediaUrl` as this is now included in `RequestMetadata`.
    *   Add `Player.Command.COMMAND_SET_MEDIA_ITEM` to enable players to allow
        setting a single item.
*   Track selection:
    *   Flatten `TrackSelectionOverrides` class into `TrackSelectionParameters`,
        and promote `TrackSelectionOverride` to a top level class.
    *   Rename `TracksInfo` to `Tracks` and `TracksInfo.TrackGroupInfo` to
        `Tracks.Group`. `Player.getCurrentTracksInfo` and
        `Player.Listener.onTracksInfoChanged` have also been renamed to
        `Player.getCurrentTracks` and `Player.Listener.onTracksChanged`. This
        includes 'un-deprecating' the `Player.Listener.onTracksChanged` method
        name, but with different parameter types.
    *   Change `DefaultTrackSelector.buildUponParameters` and
        `DefaultTrackSelector.Parameters.buildUpon` to return
        `DefaultTrackSelector.Parameters.Builder` instead of the deprecated
        `DefaultTrackSelector.ParametersBuilder`.
    *   Add
        `DefaultTrackSelector.Parameters.constrainAudioChannelCountToDeviceCapabilities`
        which is enabled by default. When enabled, the `DefaultTrackSelector`
        will prefer audio tracks whose channel count does not exceed the device
        output capabilities. On handheld devices, the `DefaultTrackSelector`
        will prefer stereo/mono over multichannel audio formats, unless the
        multichannel format can be
        [Spatialized](https://developer.android.com/reference/android/media/Spatializer)
        (Android 12L+) or is a Dolby surround sound format. In addition, on
        devices that support audio spatialization, the `DefaultTrackSelector`
        will monitor for changes in the
        [Spatializer properties](https://developer.android.com/reference/android/media/Spatializer.OnSpatializerStateChangedListener)
        and trigger a new track selection upon these. Devices with a
        `television`
        [UI mode](https://developer.android.com/guide/topics/resources/providing-resources#UiModeQualifier)
        are excluded from these constraints and the format with the highest
        channel count will be preferred. To enable this feature, the
        `DefaultTrackSelector` instance must be constructed with a `Context`.
*   Video:
    *   Rename `DummySurface` to `PlaceholderSurface`.
    *   Add AV1 support to the `MediaCodecVideoRenderer.getCodecMaxInputSize`.
*   Audio:
    *   Use LG AC3 audio decoder advertising non-standard MIME type.
    *   Change the return type of `AudioAttributes.getAudioAttributesV21()` from
        `android.media.AudioAttributes` to a new `AudioAttributesV21` wrapper
        class, to prevent slow ART verification on API < 21.
    *   Query the platform (API 29+) or assume the audio encoding channel count
        for audio passthrough when the format audio channel count is unset,
        which occurs with HLS chunkless preparation
        ([#10204](https://github.com/google/ExoPlayer/issues/10204)).
    *   Configure `AudioTrack` with channel mask
        `AudioFormat.CHANNEL_OUT_7POINT1POINT4` if the decoder outputs 12
        channel PCM audio
        ([#10322](#https://github.com/google/ExoPlayer/pull/10322)).
*   DRM
    *   Ensure the DRM session is always correctly updated when seeking
        immediately after a format change
        ([#10274](https://github.com/google/ExoPlayer/issues/10274)).
*   Text:
    *   Change `Player.getCurrentCues()` to return `CueGroup` instead of
        `List<Cue>`.
    *   SSA: Support `OutlineColour` style setting when `BorderStyle == 3` (i.e.
        `OutlineColour` sets the background of the cue)
        ([#8435](https://github.com/google/ExoPlayer/issues/8435)).
    *   CEA-708: Parse data into multiple service blocks and ignore blocks not
        associated with the currently selected service number.
    *   Remove `RawCcExtractor`, which was only used to handle a Google-internal
        subtitle format.
*   Extractors:
    *   Add support for AVI
        ([#2092](https://github.com/google/ExoPlayer/issues/2092)).
    *   Matroska: Parse `DiscardPadding` for Opus tracks.
    *   MP4: Parse bitrates from `esds` boxes.
    *   Ogg: Allow duplicate Opus ID and comment headers
        ([#10038](https://github.com/google/ExoPlayer/issues/10038)).
*   UI:
    *   Fix delivery of events to `OnClickListener`s set on `PlayerView`, in the
        case that `useController=false`
        ([#9605](https://github.com/google/ExoPlayer/issues/9605)). Also fix
        delivery of events to `OnLongClickListener` for all view configurations.
    *   Fix incorrectly treating a sequence of touch events that exit the bounds
        of `PlayerView` before `ACTION_UP` as a click
        ([#9861](https://github.com/google/ExoPlayer/issues/9861)).
    *   Fix `PlayerView` accessibility issue where tapping might toggle playback
        rather than hiding the controls
        ([#8627](https://github.com/google/ExoPlayer/issues/8627)).
    *   Rewrite `TrackSelectionView` and `TrackSelectionDialogBuilder` to work
        with the `Player` interface rather than `ExoPlayer`. This allows the
        views to be used with other `Player` implementations, and removes the
        dependency from the UI module to the ExoPlayer module. This is a
        breaking change.
    *   Don't show forced text tracks in the `PlayerView` track selector, and
        keep a suitable forced text track selected if "None" is selected
        ([#9432](https://github.com/google/ExoPlayer/issues/9432)).
*   DASH:
    *   Parse channel count from DTS `AudioChannelConfiguration` elements. This
        re-enables audio passthrough for DTS streams
        ([#10159](https://github.com/google/ExoPlayer/issues/10159)).
    *   Disallow passing `null` to
        `DashMediaSource.Factory.setCompositeSequenceableLoaderFactory`.
        Instances of `DefaultCompositeSequenceableLoaderFactory` can be passed
        explicitly if required.
*   HLS:
    *   Fallback to chunkful preparation if the playlist CODECS attribute does
        not contain the audio codec
        ([#10065](https://github.com/google/ExoPlayer/issues/10065)).
    *   Disallow passing `null` to
        `HlsMediaSource.Factory.setCompositeSequenceableLoaderFactory`,
        `HlsMediaSource.Factory.setPlaylistParserFactory`, and
        `HlsMediaSource.Factory.setPlaylistTrackerFactory`. Instances of
        `DefaultCompositeSequenceableLoaderFactory`,
        `DefaultHlsPlaylistParserFactory`, or a reference to
        `DefaultHlsPlaylistTracker.FACTORY` can be passed explicitly if
        required.
*   Smooth Streaming:
    *   Disallow passing `null` to
        `SsMediaSource.Factory.setCompositeSequenceableLoaderFactory`. Instances
        of `DefaultCompositeSequenceableLoaderFactory` can be passed explicitly
        if required.
*   RTSP:
    *   Add RTP reader for H263
        ([#63](https://github.com/androidx/media/pull/63)).
    *   Add RTP reader for MPEG4
        ([#35](https://github.com/androidx/media/pull/35)).
    *   Add RTP reader for HEVC
        ([#36](https://github.com/androidx/media/pull/36)).
    *   Add RTP reader for AMR. Currently only mono-channel, non-interleaved AMR
        streams are supported. Compound AMR RTP payload is not supported.
        ([#46](https://github.com/androidx/media/pull/46))
    *   Add RTP reader for VP8
        ([#47](https://github.com/androidx/media/pull/47)).
    *   Add RTP reader for WAV
        ([#56](https://github.com/androidx/media/pull/56)).
    *   Fix RTSP basic authorization header.
        ([#9544](https://github.com/google/ExoPlayer/issues/9544)).
    *   Stop checking mandatory SDP fields as ExoPlayer doesn't need them
        ([#10049](https://github.com/google/ExoPlayer/issues/10049)).
    *   Throw checked exception when parsing RTSP timing
        ([#10165](https://github.com/google/ExoPlayer/issues/10165)).
    *   Add RTP reader for VP9
        ([#47](https://github.com/androidx/media/pull/64)).
    *   Add RTP reader for OPUS
        ([#53](https://github.com/androidx/media/pull/53)).
*   Session:
    *   Replace `MediaSession.MediaItemFiller` with
        `MediaSession.Callback.onAddMediaItems` to allow asynchronous resolution
        of requests.
    *   Support `setMediaItems(s)` methods when `MediaController` connects to a
        legacy media session.
    *   Remove `MediaController.setMediaUri` and
        `MediaSession.Callback.onSetMediaUri`. The same functionality can be
        achieved by using `MediaController.setMediaItem` and
        `MediaSession.Callback.onAddMediaItems`.
    *   Forward legacy `MediaController` calls to play media to
        `MediaSession.Callback.onAddMediaItems` instead of `onSetMediaUri`.
    *   Add `MediaNotification.Provider` and `DefaultMediaNotificationProvider`
        to provide customization of the notification.
    *   Add `BitmapLoader` and `SimpleBitmapLoader` for downloading artwork
        images.
    *   Add `MediaSession.setCustomLayout()` to provide backwards compatibility
        with the legacy session.
    *   Add `MediaSession.setSessionExtras()` to provide feature parity with
        legacy session.
    *   Rename `MediaSession.MediaSessionCallback` to `MediaSession.Callback`,
        `MediaLibrarySession.MediaLibrarySessionCallback` to
        `MediaLibrarySession.Callback` and
        `MediaSession.Builder.setSessionCallback` to `setCallback`.
    *   Fix NPE in `MediaControllerImplLegacy`
        ([#59](https://github.com/androidx/media/pull/59)).
    *   Update session position info on timeline
        change([#51](https://github.com/androidx/media/issues/51)).
    *   Fix NPE in `MediaControllerImplBase` after releasing controller
        ([#74](https://github.com/androidx/media/issues/74)).
    *   Fix `IndexOutOfBoundsException` when setting less media items than in
        the current playlist
        ([#86](https://github.com/androidx/media/issues/86)).
*   Ad playback / IMA:
    *   Decrease ad polling rate from every 100ms to every 200ms, to line up
        with Media Rating Council (MRC) recommendations.
*   FFmpeg extension:
    *   Update CMake version to `3.21.0+` to avoid a CMake bug causing
        AndroidStudio's gradle sync to fail
        ([#9933](https://github.com/google/ExoPlayer/issues/9933)).
*   Remove deprecated symbols:
    *   Remove `Player.Listener.onTracksChanged(TrackGroupArray,
        TrackSelectionArray)`. Use `Player.Listener.onTracksChanged(Tracks)`
        instead.
    *   Remove `Player.getCurrentTrackGroups` and
        `Player.getCurrentTrackSelections`. Use `Player.getCurrentTracks`
        instead. You can also continue to use `ExoPlayer.getCurrentTrackGroups`
        and `ExoPlayer.getCurrentTrackSelections`, although these methods remain
        deprecated.
    *   Remove `DownloadHelper`
        `DEFAULT_TRACK_SELECTOR_PARAMETERS_WITHOUT_VIEWPORT` and
        `DEFAULT_TRACK_SELECTOR_PARAMETERS` constants. Use
        `getDefaultTrackSelectorParameters(Context)` instead when possible, and
        `DEFAULT_TRACK_SELECTOR_PARAMETERS_WITHOUT_CONTEXT` otherwise.
    *   Remove constructor `DefaultTrackSelector(ExoTrackSelection.Factory)`.
        Use `DefaultTrackSelector(Context, ExoTrackSelection.Factory)` instead.
    *   Remove `Transformer.Builder.setContext`. The `Context` should be passed
        to the `Transformer.Builder` constructor instead.

### 1.0.0-alpha03 (2022-03-14)

This release corresponds to the
[ExoPlayer 2.17.1 release](https://github.com/google/ExoPlayer/releases/tag/r2.17.1).

*   Audio:
    *   Fix error checking audio capabilities for Dolby Atmos (E-AC3-JOC) in
        HLS.
*   Extractors:
    *   FMP4: Fix issue where emsg sample metadata could be output in the wrong
        order for streams containing both v0 and v1 emsg atoms
        ([#9996](https://github.com/google/ExoPlayer/issues/9996)).
*   Text:
    *   Fix the interaction of `SingleSampleMediaSource.Factory.setTrackId` and
        `MediaItem.SubtitleConfiguration.Builder.setId` to prioritise the
        `SubtitleConfiguration` field and fall back to the `Factory` value if
        it's not set
        ([#10016](https://github.com/google/ExoPlayer/issues/10016)).
*   Ad playback:
    *   Fix audio underruns between ad periods in live HLS SSAI streams.

### 1.0.0-alpha02 (2022-03-02)

This release corresponds to the
[ExoPlayer 2.17.0 release](https://github.com/google/ExoPlayer/releases/tag/r2.17.0).

*   Core Library:
    *   Add protected method `DefaultRenderersFactory.getCodecAdapterFactory()`
        so that subclasses of `DefaultRenderersFactory` that override
        `buildVideoRenderers()` or `buildAudioRenderers()` can access the codec
        adapter factory and pass it to `MediaCodecRenderer` instances they
        create.
    *   Propagate ICY header fields `name` and `genre` to
        `MediaMetadata.station` and `MediaMetadata.genre` respectively so that
        they reach the app via `Player.Listener.onMediaMetadataChanged()`
        ([#9677](https://github.com/google/ExoPlayer/issues/9677)).
    *   Remove null keys from `DefaultHttpDataSource#getResponseHeaders`.
    *   Sleep and retry when creating a `MediaCodec` instance fails. This works
        around an issue that occurs on some devices when switching a surface
        from a secure codec to another codec
        ([#8696](https://github.com/google/ExoPlayer/issues/8696)).
    *   Add `MediaCodecAdapter.getMetrics()` to allow users obtain metrics data
        from `MediaCodec`
        ([#9766](https://github.com/google/ExoPlayer/issues/9766)).
    *   Fix Maven dependency resolution
        ([#8353](https://github.com/google/ExoPlayer/issues/8353)).
    *   Disable automatic speed adjustment for live streams that neither have
        low-latency features nor a user request setting the speed
        ([#9329](https://github.com/google/ExoPlayer/issues/9329)).
    *   Rename `DecoderCounters#inputBufferCount` to `queuedInputBufferCount`.
    *   Make `SimpleExoPlayer.renderers` private. Renderers can be accessed via
        `ExoPlayer.getRenderer`.
    *   Updated some `AnalyticsListener.EventFlags` constant values to match
        values in `Player.EventFlags`.
    *   Split `AnalyticsCollector` into an interface and default implementation
        to allow it to be stripped by R8 if an app doesn't need it.
*   Track selection:
    *   Support preferred video role flags in track selection
        ([#9402](https://github.com/google/ExoPlayer/issues/9402)).
    *   Update video track selection logic to take preferred MIME types and role
        flags into account when selecting multiple video tracks for adaptation
        ([#9519](https://github.com/google/ExoPlayer/issues/9519)).
    *   Update video and audio track selection logic to only choose formats for
        adaptive selections that have the same level of decoder and hardware
        support ([#9565](https://github.com/google/ExoPlayer/issues/9565)).
    *   Update video track selection logic to prefer more efficient codecs if
        multiple codecs are supported by primary, hardware-accelerated decoders
        ([#4835](https://github.com/google/ExoPlayer/issues/4835)).
    *   Prefer audio content preferences (for example, the "default" audio track
        or a track matching the system locale language) over technical track
        selection constraints (for example, preferred MIME type, or maximum
        channel count).
    *   Fix track selection issue where overriding one track group did not
        disable other track groups of the same type
        ([#9675](https://github.com/google/ExoPlayer/issues/9675)).
    *   Fix track selection issue where a mixture of non-empty and empty track
        overrides is not applied correctly
        ([#9649](https://github.com/google/ExoPlayer/issues/9649)).
    *   Prohibit duplicate `TrackGroup`s in a `TrackGroupArray`. `TrackGroup`s
        can always be made distinguishable by setting an `id` in the
        `TrackGroup` constructor. This fixes a crash when resuming playback
        after backgrounding the app with an active track override
        ([#9718](https://github.com/google/ExoPlayer/issues/9718)).
    *   Amend logic in `AdaptiveTrackSelection` to allow a quality increase
        under sufficient network bandwidth even if playback is very close to the
        live edge ([#9784](https://github.com/google/ExoPlayer/issues/9784)).
*   Video:
    *   Fix decoder fallback logic for Dolby Vision to use a compatible
        H264/H265 decoder if needed.
*   Audio:
    *   Fix decoder fallback logic for Dolby Atmos (E-AC3-JOC) to use a
        compatible E-AC3 decoder if needed.
    *   Change `AudioCapabilities` APIs to require passing explicitly
        `AudioCapabilities.DEFAULT_AUDIO_CAPABILITIES` instead of `null`.
    *   Allow customization of the `AudioTrack` buffer size calculation by
        injecting an `AudioTrackBufferSizeProvider` to `DefaultAudioSink`
        ([#8891](https://github.com/google/ExoPlayer/issues/8891)).
    *   Retry `AudioTrack` creation if the requested buffer size was > 1MB
        ([#9712](https://github.com/google/ExoPlayer/issues/9712)).
*   Extractors:
    *   WAV: Add support for RF64 streams
        ([#9543](https://github.com/google/ExoPlayer/issues/9543)).
    *   Fix incorrect parsing of H.265 SPS NAL units
        ([#9719](https://github.com/google/ExoPlayer/issues/9719)).
    *   Parse Vorbis Comments (including `METADATA_BLOCK_PICTURE`) in Ogg Opus
        and Ogg Vorbis files.
*   Text:
    *   Add a `MediaItem.SubtitleConfiguration.id` field which is propagated to
        the `Format.id` field of the subtitle track created from the
        configuration
        ([#9673](https://github.com/google/ExoPlayer/issues/9673)).
    *   Add basic support for WebVTT subtitles in Matroska containers
        ([#9886](https://github.com/google/ExoPlayer/issues/9886)).
    *   Prevent `Cea708Decoder` from reading more than the declared size of a
        service block.
*   DRM:
    *   Remove `playbackLooper` from `DrmSessionManager.(pre)acquireSession`.
        When a `DrmSessionManager` is used by an app in a custom `MediaSource`,
        the `playbackLooper` needs to be passed to `DrmSessionManager.setPlayer`
        instead.
*   Ad playback / IMA:
    *   Add support for
        [IMA Dynamic Ad Insertion (DAI)](https://support.google.com/admanager/answer/6147120)
        ([#8213](https://github.com/google/ExoPlayer/issues/8213)).
    *   Add a method to `AdPlaybackState` to allow resetting an ad group so that
        it can be played again
        ([#9615](https://github.com/google/ExoPlayer/issues/9615)).
    *   Enforce playback speed of 1.0 during ad playback
        ([#9018](https://github.com/google/ExoPlayer/issues/9018)).
    *   Fix issue where an ad group that failed to load caused an immediate
        playback reset
        ([#9929](https://github.com/google/ExoPlayer/issues/9929)).
*   UI:
    *   Fix the color of the numbers in `StyledPlayerView` rewind and
        fastforward buttons when using certain themes
        ([#9765](https://github.com/google/ExoPlayer/issues/9765)).
    *   Correctly translate playback speed strings
        ([#9811](https://github.com/google/ExoPlayer/issues/9811)).
*   DASH:
    *   Add parsed essential and supplemental properties to the `Representation`
        ([#9579](https://github.com/google/ExoPlayer/issues/9579)).
    *   Support the `forced-subtitle` track role
        ([#9727](https://github.com/google/ExoPlayer/issues/9727)).
    *   Stop interpreting the `main` track role as `C.SELECTION_FLAG_DEFAULT`.
    *   Fix base URL exclusion logic for manifests that do not declare the DVB
        namespace ([#9856](https://github.com/google/ExoPlayer/issues/9856)).
    *   Support relative `MPD.Location` URLs
        ([#9939](https://github.com/google/ExoPlayer/issues/9939)).
*   HLS:
    *   Correctly populate `Format.label` for audio only HLS streams
        ([#9608](https://github.com/google/ExoPlayer/issues/9608)).
    *   Use chunkless preparation by default to improve start up time. If your
        renditions contain muxed closed-caption tracks that are **not** declared
        in the master playlist, you should add them to the master playlist to be
        available for playback, or turn off chunkless preparation with
        `HlsMediaSource.Factory.setAllowChunklessPreparation(false)`.
    *   Support key-frame accurate seeking in HLS
        ([#2882](https://github.com/google/ExoPlayer/issues/2882)).
*   RTSP:
    *   Provide a client API to override the `SocketFactory` used for any server
        connection ([#9606](https://github.com/google/ExoPlayer/pull/9606)).
    *   Prefer DIGEST authentication method over BASIC if both are present
        ([#9800](https://github.com/google/ExoPlayer/issues/9800)).
    *   Handle when RTSP track timing is not available
        ([#9775](https://github.com/google/ExoPlayer/issues/9775)).
    *   Ignore invalid RTP-Info header values
        ([#9619](https://github.com/google/ExoPlayer/issues/9619)).
*   Transformer:
    *   Increase required min API version to 21.
    *   `TransformationException` is now used to describe errors that occur
        during a transformation.
    *   Add `TransformationRequest` for specifying the transformation options.
    *   Allow multiple listeners to be registered.
    *   Fix Transformer being stuck when the codec output is partially read.
    *   Fix potential NPE in `Transformer.getProgress` when releasing the muxer
        throws.
    *   Add a demo app for applying transformations.
*   MediaSession extension:
    *   By default, `MediaSessionConnector` now clears the playlist on stop.
        Apps that want the playlist to be retained can call
        `setClearMediaItemsOnStop(false)` on the connector.
*   Cast extension:
    *   Fix bug that prevented `CastPlayer` from calling `onIsPlayingChanged`
        correctly ([#9792](https://github.com/google/ExoPlayer/issues/9792)).
    *   Support audio metadata including artwork with
        `DefaultMediaItemConverter`
        ([#9663](https://github.com/google/ExoPlayer/issues/9663)).
*   FFmpeg extension:
    *   Make `build_ffmpeg.sh` depend on LLVM's bin utils instead of GNU's
        ([#9933](https://github.com/google/ExoPlayer/issues/9933)).
*   Android 12 compatibility:
    *   Upgrade the Cast extension to depend on
        `com.google.android.gms:play-services-cast-framework:20.1.0`. Earlier
        versions of `play-services-cast-framework` are not compatible with apps
        targeting Android 12, and will crash with an `IllegalArgumentException`
        when creating `PendingIntent`s
        ([#9528](https://github.com/google/ExoPlayer/issues/9528)).
*   Remove deprecated symbols:
    *   Remove `Player.EventListener`. Use `Player.Listener` instead.
    *   Remove `MediaSourceFactory.setDrmSessionManager`,
        `MediaSourceFactory.setDrmHttpDataSourceFactory`, and
        `MediaSourceFactory.setDrmUserAgent`. Use
        `MediaSourceFactory.setDrmSessionManagerProvider` instead.
    *   Remove `MediaSourceFactory.setStreamKeys`. Use
        `MediaItem.Builder.setStreamKeys` instead.
    *   Remove `MediaSourceFactory.createMediaSource(Uri)`. Use
        `MediaSourceFactory.createMediaSource(MediaItem)` instead.
    *   Remove `setTag` from `DashMediaSource`, `HlsMediaSource` and
        `SsMediaSource`. Use `MediaItem.Builder.setTag` instead.
    *   Remove `DashMediaSource.setLivePresentationDelayMs(long, boolean)`. Use
        `MediaItem.Builder.setLiveConfiguration` and
        `MediaItem.LiveConfiguration.Builder.setTargetOffsetMs` to override the
        manifest, or `DashMediaSource.setFallbackTargetLiveOffsetMs` to provide
        a fallback value.
    *   Remove `(Simple)ExoPlayer.setThrowsWhenUsingWrongThread`. Opting out of
        the thread enforcement is no longer possible.
    *   Remove `ActionFile` and `ActionFileUpgradeUtil`. Use ExoPlayer 2.16.1 or
        before to use `ActionFileUpgradeUtil` to merge legacy action files into
        `DefaultDownloadIndex`.
    *   Remove `ProgressiveMediaSource.setExtractorsFactory`. Use
        `ProgressiveMediaSource.Factory(DataSource.Factory, ExtractorsFactory)`
        constructor instead.
    *   Remove `ProgressiveMediaSource.Factory.setTag` and
        `ProgressiveMediaSource.Factory.setCustomCacheKey`. Use
        `MediaItem.Builder.setTag` and `MediaItem.Builder.setCustomCacheKey`
        instead.
    *   Remove `DefaultRenderersFactory(Context, @ExtensionRendererMode int)`
        and `DefaultRenderersFactory(Context, @ExtensionRendererMode int, long)`
        constructors. Use the `DefaultRenderersFactory(Context)` constructor,
        `DefaultRenderersFactory.setExtensionRendererMode`, and
        `DefaultRenderersFactory.setAllowedVideoJoiningTimeMs` instead.
    *   Remove all public `CronetDataSource` constructors. Use
        `CronetDataSource.Factory` instead.
*   Change the following `IntDefs` to `@Target(TYPE_USE)` only. This may break
    the compilation of usages in Kotlin, which can be fixed by moving the
    annotation to annotate the type (`Int`).
    *   `@AacAudioObjectType`
    *   `@Ac3Util.SyncFrameInfo.StreamType`
    *   `@AdLoadException.Type`
    *   `@AdtsExtractor.Flags`
    *   `@AmrExtractor.Flags`
    *   `@AspectRatioFrameLayout.ResizeMode`
    *   `@AudioFocusManager.PlayerCommand`
    *   `@AudioSink.SinkFormatSupport`
    *   `@BinarySearchSeeker.TimestampSearchResult.Type`
    *   `@BufferReplacementMode`
    *   `@C.BufferFlags`
    *   `@C.ColorRange`
    *   `@C.ColorSpace`
    *   `@C.ColorTransfer`
    *   `@C.CryptoMode`
    *   `@C.Encoding`
    *   `@C.PcmEncoding`
    *   `@C.Projection`
    *   `@C.SelectionReason`
    *   `@C.StereoMode`
    *   `@C.VideoOutputMode`
    *   `@CacheDataSource.Flags`
    *   `@CaptionStyleCompat.EdgeType`
    *   `@DataSpec.Flags`
    *   `@DataSpec.HttpMethods`
    *   `@DecoderDiscardReasons`
    *   `@DecoderReuseResult`
    *   `@DefaultAudioSink.OutputMode`
    *   `@DefaultDrmSessionManager.Mode`
    *   `@DefaultTrackSelector.SelectionEligibility`
    *   `@DefaultTsPayloadReaderFactory.Flags`
    *   `@EGLSurfaceTexture.SecureMode`
    *   `@EbmlProcessor.ElementType`
    *   `@ExoMediaDrm.KeyRequest.RequestType`
    *   `@ExtensionRendererMode`
    *   `@Extractor.ReadResult`
    *   `@FileTypes.Type`
    *   `@FlacExtractor.Flags` (in `com.google.android.exoplayer2.ext.flac`
        package)
    *   `@FlacExtractor.Flags` (in
        `com.google.android.exoplayer2.extractor.flac` package)
    *   `@FragmentedMp4Extractor.Flags`
    *   `@HlsMediaPlaylist.PlaylistType`
    *   `@HttpDataSourceException.Type`
    *   `@IllegalClippingException.Reason`
    *   `@IllegalMergeException.Reason`
    *   `@LoadErrorHandlingPolicy.FallbackType`
    *   `@MatroskaExtractor.Flags`
    *   `@Mp3Extractor.Flags`
    *   `@Mp4Extractor.Flags`
    *   `@NotificationUtil.Importance`
    *   `@PlaybackException.FieldNumber`
    *   `@PlayerNotificationManager.Priority`
    *   `@PlayerNotificationManager.Visibility`
    *   `@PlayerView.ShowBuffering`
    *   `@Renderer.State`
    *   `@RendererCapabilities.AdaptiveSupport`
    *   `@RendererCapabilities.Capabilities`
    *   `@RendererCapabilities.DecoderSupport`
    *   `@RendererCapabilities.FormatSupport`
    *   `@RendererCapabilities.HardwareAccelerationSupport`
    *   `@RendererCapabilities.TunnelingSupport`
    *   `@SampleStream.ReadDataResult`
    *   `@SampleStream.ReadFlags`
    *   `@StyledPlayerView.ShowBuffering`
    *   `@SubtitleView.ViewType`
    *   `@TextAnnotation.Position`
    *   `@TextEmphasisSpan.MarkFill`
    *   `@TextEmphasisSpan.MarkShape`
    *   `@Track.Transformation`
    *   `@TrackOutput.SampleDataPart`
    *   `@Transformer.ProgressState`
    *   `@TsExtractor.Mode`
    *   `@TsPayloadReader.Flags`
    *   `@WebvttCssStyle.FontSizeUnit`

### 1.0.0-alpha01

AndroidX Media is the new home for media support libraries, including ExoPlayer.
The first alpha contains early, functional implementations of libraries for
implementing media use cases, including:

*   ExoPlayer, an application-level media player for Android that is easy to
    customize and extend.
*   Media session functionality, for exposing and controlling playbacks. This
    new session module uses the same `Player` interface as ExoPlayer.
*   UI components for building media playback user interfaces.
*   Modules wrapping functionality in other libraries for use with ExoPlayer,
    for example, ad insertion via the IMA SDK.

ExoPlayer was previously hosted in a separate
[ExoPlayer GitHub project](https://github.com/google/ExoPlayer). In AndroidX
Media its package name is `androidx.media3.exoplayer`. We plan to continue to
maintain and release the ExoPlayer GitHub project for a while to give apps time
to migrate. AndroidX Media has replacements for all the ExoPlayer modules,
except for the legacy media2 and mediasession extensions, which are together
replaced by the new `media3-session` module. This provides direct integration
between players and media sessions without needing to use an adapter/connector
class.<|MERGE_RESOLUTION|>--- conflicted
+++ resolved
@@ -1,136 +1,8 @@
 # Release notes
 
-<<<<<<< HEAD
-### Unreleased changes
-
-*   Common Library:
-    *   Remove `@DoNotInline` annotations from manually out-of-lined inner
-        classes designed to avoid
-        [runtime class verification failures](https://chromium.googlesource.com/chromium/src/+/HEAD/build/android/docs/class_verification_failures.md).
-        Recent versions of [R8](https://developer.android.com/build/shrink-code)
-        now automatically out-of-line calls like these to avoid the runtime
-        failures (so the manual out-of-lining is no longer required). All Gradle
-        users of the library must already be a using a version of the Android
-        Gradle Plugin that uses a version of R8 which does this,
-        [due to `compileSdk = 35`](https://issuetracker.google.com/345472586#comment7).
-        Users of the library with non-Gradle build systems will need to ensure
-        their R8-equivalent shrinking/obfuscating step does a similar automatic
-        out-of-lining process in order to avoid runtime class verification
-        failures. This change has
-        [already been done in other AndroidX libraries](http://r.android.com/3156141).
-*   ExoPlayer:
-    *   Fix `MediaCodec.CryptoException` sometimes being reported as an
-        "unexpected runtime error" when `MediaCodec` is operated in asynchronous
-        mode (default behaviour on API 31+).
-    *   Deprecated `MediaCodecUtil.getCodecProfileAndLevel`. Use
-        `androidx.media3.common.util.CodecSpecificDataUtil.getCodecProfileAndLevel`
-        instead.
-    *   Pass `bufferedDurationUs` instead of `bufferedPositionUs` with
-        `PreloadMediaSource.PreloadControl.onContinueLoadingRequested()`. Also
-        changes `DefaultPreloadManager.Status.STAGE_LOADED_TO_POSITION_MS` to
-        `DefaultPreloadManager.Status.STAGE_LOADED_FOR_DURATION_MS`, apps then
-        need to pass a value representing a specific duration from the default
-        start position for which the corresponding media source has to be
-        preloaded with this IntDef, instead of a position.
-    *   Add `ForwardingRenderer` implementation that forwards all method calls
-        to another renderer
-        ([1703](https://github.com/androidx/media/pull/1703)).
-    *   Add playlist preloading for the next item in the playlist. Apps can
-        enable preloading by calling
-        `ExoPlayer.setPreloadConfiguration(PreloadConfiguration)` accordingly.
-        By default preloading is disabled. When opted-in and to not interfer
-        with playback, `DefaultLoadControl` restricts preloading to start and
-        continue only when the player is not loading for playback. Apps can
-        change this behaviour by implementing
-        `LoadControl.shouldContinuePreloading()` accordingly (like when
-        overriding this method in `DefaultLoadControl`). The default
-        implementation of `LoadControl` disables preloading in case an app is
-        using a custom implementation of `LoadControl`.
-    *   Add method `MediaSourceEventListener.EventDispatcher.dispatchEvent()` to
-        allow invoking events of subclass listeners
-        ([1736](https://github.com/androidx/media/pull/1736)).
-*   Transformer:
-*   Track Selection:
-*   Extractors:
-    *   Fix preroll sample handling for non-keyframe media start positions when
-        processing edit lists in MP4 files
-        ([#1659](https://github.com/google/ExoPlayer/issues/1659)).
-    *   Improved frame rate calculation by using media duration from the `mdhd`
-        box in `Mp4Extractor` and `FragmentedMp4Extractor`
-        ([#1531](https://github.com/androidx/media/issues/1531)).
-*   DataSource:
-*   Audio:
-    *   Fix pop sounds that may occur during seeks.
-*   Video:
-    *   Add workaround for a device issue on Galaxy Tab S7 FE that causes 60fps
-        secure H264 streams to be marked as unsupported
-        ([#1619](https://github.com/androidx/media/issues/1619)).
-*   Text:
-*   Metadata:
-*   Image:
-*   DataSource:
-*   DRM:
-    *   Fix `IllegalStateException` from
-        `DefaultDrmSession.requiresSecureDecoder` after opening a DRM session
-        failed. This issue was introduced in `1.5.0-alpha01`.
-*   Effect:
-*   Muxers:
-*   IMA extension:
-*   Session:
-    *   Fix bug that caused custom commands sent from a `MediaBrowser` being
-        dispatched to the `MediaSessionCompat.Callback` instead of the
-        `MediaBrowserServiceCompat` variant of the method when connected to a
-        legacy service. This prevented the `MediaBrowser` to receive the actual
-        return value sent back by the legacy service
-        ([#1474](https://github.com/androidx/media/issues/1474)).
-    *   Handle `IllegalArgumentException` thrown by devices of certain
-        manufacturers when setting the broadcast receiver for media button
-        intents ([#1730](https://github.com/androidx/media/issues/1730)).
-*   UI:
-    *   Make the stretched/cropped video in
-        `PlayerView`-in-Compose-`AndroidView` workaround opt-in, due to issues
-        with XML-based shared transitions. Apps using `PlayerView` inside
-        `AndroidView` need to call
-        `PlayerView.setEnableComposeSurfaceSyncWorkaround` in order to opt-in
-        ([#1237](https://github.com/androidx/media/issues/1237),
-        [#1594](https://github.com/androidx/media/issues/1594)).
-    *   Add `setFullscreenButtonState` to `PlayerView` to allow updates of
-        fullscreen button's icon on demand, i.e. out-of-band and not reactively
-        to a click interaction
-        ([#1590](https://github.com/androidx/media/issues/1590),
-        [#184](https://github.com/androidx/media/issues/184)).
-*   Downloads:
-*   OkHttp Extension:
-*   Cronet Extension:
-*   RTMP Extension:
-*   HLS Extension:
-*   DASH Extension:
-*   Smooth Streaming Extension:
-*   RTSP Extension:
-    *   Fix user info removal for URLs that contain encoded @ characters
-        ([#1138](https://github.com/androidx/media/pull/1138)).
-*   Decoder Extensions (FFmpeg, VP9, AV1, etc.):
-*   MIDI extension:
-*   Leanback extension:
-*   Cast Extension:
-    *   Stop cleaning the timeline after the CastSession disconnects, which
-        enables the sender app to resume playback locally after a disconnection.
-    *   Populate CastPlayer's `DeviceInfo` when a `Context` is provided. This
-        enables linking the `MediaSession` to a `RoutingSession`, which is
-        necessary for integrating Output Switcher
-        ([#1056](https://github.com/androidx/media/issues/1056)).
-*   Test Utilities:
-*   Demo app:
-*   Remove deprecated symbols:
-
 ## 1.5
 
-### 1.5.0-alpha01 (2024-09-06)
-=======
-## 1.5
-
 ### 1.5.0 (2024-11-27)
->>>>>>> df887a94
 
 This release includes the following changes since the
 [1.4.1 release](#141-2024-08-23):
@@ -150,8 +22,6 @@
         Kotlin-specific functionality built on top of the Common library
     *   Add `Player.listen` suspending extension function to spin a coroutine to
         listen to `Player.Events` to the `media3-common-ktx` library.
-<<<<<<< HEAD
-=======
     *   Remove `@DoNotInline` annotations from manually out-of-lined inner
         classes designed to avoid
         [runtime class verification failures](https://chromium.googlesource.com/chromium/src/+/HEAD/build/android/docs/class_verification_failures.md).
@@ -166,7 +36,6 @@
         out-of-lining process in order to avoid runtime class verification
         failures. This change has
         [already been done in other AndroidX libraries](http://r.android.com/3156141).
->>>>>>> df887a94
 *   ExoPlayer:
     *   `MediaCodecRenderer.onProcessedStreamChange()` can now be called for
         every media item. Previously it was not called for the first one. Use
@@ -191,8 +60,6 @@
         ([#1571](https://github.com/androidx/media/issues/1571)).
     *   Add `AnalyticsListener.onRendererReadyChanged()` to signal when
         individual renderers allow playback to be ready.
-<<<<<<< HEAD
-=======
     *   Fix `MediaCodec.CryptoException` sometimes being reported as an
         "unexpected runtime error" when `MediaCodec` is operated in asynchronous
         mode (default behaviour on API 31+).
@@ -254,21 +121,17 @@
     *   Add a setter to `SntpClient` to set the max elapsed time since the last
         update after which the client is re-initialized
         ([#1794](https://github.com/androidx/media/pull/1794)).
->>>>>>> df887a94
 *   Transformer:
     *   Add `SurfaceAssetLoader`, which supports queueing video data to
         Transformer via a `Surface`.
     *   `ImageAssetLoader` reports unsupported input via `AssetLoader.onError`
         instead of throwing an `IllegalStateException`.
-<<<<<<< HEAD
-=======
     *   Make setting the image duration using
         `MediaItem.Builder.setImageDurationMs` mandatory for image export.
     *   Add export support for gaps in sequences of audio EditedMediaItems.
 *   Track Selection:
     *   `DefaultTrackSelector`: Prefer object-based audio over channel-based
         audio when other factors are equal.
->>>>>>> df887a94
 *   Extractors:
     *   Allow `Mp4Extractor` and `FragmentedMp4Extractor` to identify H264
         samples that are not used as reference by subsequent samples.
@@ -279,8 +142,6 @@
         playback at the end of the MP3 data instead of failing with
         `ParserException: Searched too many bytes.{contentIsMalformed=true,
         dataType=1}` ([#1563](https://github.com/androidx/media/issues/1563)).
-<<<<<<< HEAD
-=======
     *   Fix preroll sample handling for non-keyframe media start positions when
         processing edit lists in MP4 files
         ([#1659](https://github.com/google/ExoPlayer/issues/1659)).
@@ -300,13 +161,10 @@
         ([#1821](https://github.com/androidx/media/issues/1821)).
     *   Add AC-4 Level-4 ISO base media file format support
         ([#1265](https://github.com/androidx/media/pull/1265)).
->>>>>>> df887a94
 *   DataSource:
     *   Update `HttpEngineDataSource` to allow use starting at version S
         extension 7 instead of API level 34
         ([#1262](https://github.com/androidx/media/issues/1262)).
-<<<<<<< HEAD
-=======
     *   `DataSourceContractTest`: Assert that `DataSource.getUri()` returns the
         resolved URI (as documented). Where this is different to the requested
         URI, tests can indicate this using the new
@@ -319,19 +177,15 @@
             test sub-classes to provide multiple 'not found' resources, and to
             provide any expected headers too. This allows to distinguish between
             HTTP 404 (with headers) and "server not found" (no headers).
->>>>>>> df887a94
 *   Audio:
     *   Automatically configure CTA-2075 loudness metadata on the codec if
         present in the media.
     *   Ensure smooth volume ramp down when seeking.
-<<<<<<< HEAD
-=======
     *   Fix pop sounds that may occur during seeks.
     *   Fix truncation error accumulation for Sonic's
         time-stretching/pitch-shifting algorithm.
     *   Fix bug in `SpeedChangingAudioProcessor` that causes dropped output
         frames.
->>>>>>> df887a94
 *   Video:
     *   `MediaCodecVideoRenderer` avoids decoding samples that are neither
         rendered nor used as reference by other samples.
@@ -342,20 +196,15 @@
     *   Use `MediaCodecAdapter` supplied pixel aspect ratio values if provided
         when processing `onOutputFormatChanged`
         ([#1371](https://github.com/androidx/media/pull/1371)).
-<<<<<<< HEAD
-=======
     *   Add workaround for a device issue on Galaxy Tab S7 FE that causes 60fps
         secure H264 streams to be marked as unsupported
         ([#1619](https://github.com/androidx/media/issues/1619)).
     *   Add workaround for codecs that get stuck after the last sample without
         returning an end-of-stream signal.
->>>>>>> df887a94
 *   Text:
     *   Add a custom `VoiceSpan` and populate it for
         [WebVTT voice spans](https://www.w3.org/TR/webvtt1/#webvtt-cue-voice-span)
         ([#1632](https://github.com/androidx/media/issues/1632)).
-<<<<<<< HEAD
-=======
     *   Ensure WebVTT in HLS with very large subtitle timestamps (which overflow
         a 64-bit `long` when represented as microseconds and multiplied by the
         `90,000` MPEG timebase) are displayed
@@ -367,7 +216,6 @@
 *   Metadata:
     *   Assign the `C.TRACK_TYPE_METADATA` type to tracks containing icy or
         vnd.dvb.ait content.
->>>>>>> df887a94
 *   Image:
     *   Add `ExternallyLoadedImageDecoder` for simplified integration with
         external image loading libraries like Glide or Coil.
@@ -386,12 +234,9 @@
     *   Fix bug where clearing the playlist may cause an
         `ArrayIndexOutOfBoundsException` in
         `ImaServerSideAdInsertionMediaSource`.
-<<<<<<< HEAD
-=======
     *   Fix bug where server-side inserted DAI streams without a preroll can
         result in an `ArrayIndexOutOfBoundsException` when playing past the last
         midroll ([#1741](https://github.com/androidx/media/issues/1741)).
->>>>>>> df887a94
 *   Session:
     *   Add `MediaButtonReceiver.shouldStartForegroundService(Intent)` to allow
         apps to suppress a play command coming in for playback resumption by
@@ -399,11 +244,6 @@
         playback can't be suppressed without the system crashing the service
         with a `ForegroundServiceDidNotStartInTimeException`
         ([#1528](https://github.com/google/ExoPlayer/issues/1528)).
-<<<<<<< HEAD
-*   DASH Extension:
-    *   Add support for periods starting in the middle of a segment
-        ([#1440](https://github.com/androidx/media/issues/1440)).
-=======
     *   Fix bug that caused custom commands sent from a `MediaBrowser` being
         dispatched to the `MediaSessionCompat.Callback` instead of the
         `MediaBrowserServiceCompat` variant of the method when connected to a
@@ -458,7 +298,6 @@
         ([#1138](https://github.com/androidx/media/pull/1138)).
     *   Fix crashing when parsing of RTP packets with header extensions
         ([#1225](https://github.com/androidx/media/pull/1225)).
->>>>>>> df887a94
 *   Decoder Extensions (FFmpeg, VP9, AV1, etc.):
     *   Add the IAMF decoder module, which provides support for playback of MP4
         files containing IAMF tracks using the libiamf native library to
@@ -466,8 +305,6 @@
         *   Playback is enabled with a stereo layout as well as 5.1 with
             spatialization together with optional head tracking enabled, but
             binaural playback support is currently not available.
-<<<<<<< HEAD
-=======
     *   Add 16 KB page support for decoder extensions on Android 15
         ([#1685](https://github.com/androidx/media/issues/1685)).
 *   Cast Extension:
@@ -477,25 +314,19 @@
         enables linking the `MediaSession` to a `RoutingSession`, which is
         necessary for integrating Output Switcher
         ([#1056](https://github.com/androidx/media/issues/1056)).
->>>>>>> df887a94
 *   Test Utilities:
     *   `DataSourceContractTest` now includes tests to verify:
         *   Input stream `read position` is updated.
         *   Output buffer `offset` is applied correctly.
-<<<<<<< HEAD
-=======
 *   Demo app
     *   Resolve the memory leaks in demo short-form app
         ([#1839](https://github.com/androidx/media/issues/1839)).
->>>>>>> df887a94
 *   Remove deprecated symbols:
     *   Remove deprecated `Player.hasPrevious`, `Player.hasPreviousWindow()`.
         Use `Player.hasPreviousMediaItem()` instead.
     *   Remove deprecated `Player.previous()`method. Use
         `Player.seekToPreviousMediaItem()` instead.
     *   Remove deprecated `DrmSessionEventListener.onDrmSessionAcquired` method.
-<<<<<<< HEAD
-=======
     *   Remove deprecated `DefaultEncoderFactory` constructors. Use
         `DefaultEncoderFactory.Builder` instead.
 
@@ -514,7 +345,6 @@
 ### 1.5.0-alpha01 (2024-09-06)
 
 Use the 1.5.0 [stable version](#150-2024-11-27).
->>>>>>> df887a94
 
 ## 1.4
 
